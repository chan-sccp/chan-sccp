/*!
 * \file        sccp_featureButton.c
 * \brief       SCCP FeatureButton Class
 * \author      Marcello Ceschia <marcello [at] ceschia.de>
 * \note        This program is free software and may be modified and distributed under the terms of the GNU Public License.
 *              See the LICENSE file at the top of the source tree.
 * \since       2009-06-15
 *
 * $Date: 2015-11-21 00:29:06 +0100 (za, 21 nov 2015) $
 * $Revision: 6417 $
 */

/*!
 * \remarks
 * Purpose:     SCCP FeatureButton
 * When to use: Only methods directly related to the phone featureButtons should be stored in this source file.
 *              FeatureButtons are the ones at the bottom of the display, not to be confused with speeddial
 *              buttons on the right side of the display.
 * Relations:   Call SCCP Features
 */

#include <config.h>
#include "common.h"
#include "sccp_featureButton.h"
#include "sccp_device.h"
#include "sccp_line.h"
#include "sccp_utils.h"
//#include "sccp_mwi.h"

#ifdef CS_DEVSTATE_FEATURE
#include "sccp_devstate.h"
#endif

<<<<<<< HEAD
SCCP_FILE_VERSION(__FILE__, "$Revision$");
=======
SCCP_FILE_VERSION(__FILE__, "$Revision: 6417 $");
>>>>>>> 26e52439

/*!
 * \brief Feature Button Changed
 *
 * fetch the new state, and send status to device
 *
 * \param device SCCP Device
 * \param featureType SCCP Feature Type
 * 
 * \warning
 *  - device->buttonconfig is not always locked
 */
void sccp_featButton_changed(constDevicePtr device, sccp_feature_type_t featureType)
{
	sccp_msg_t *msg = NULL;
	sccp_buttonconfig_t *config = NULL, *buttonconfig = NULL;
	uint8_t instance = 0;
	uint8_t buttonID = SKINNY_BUTTONTYPE_FEATURE;								// Default feature type.
	boolean_t lineFound = FALSE;

	if (!device) {
		return;
	}

	SCCP_LIST_LOCK(&((devicePtr)device)->buttonconfig);
	SCCP_LIST_TRAVERSE(&device->buttonconfig, config, list) {
		if (config->type == FEATURE && config->button.feature.id == featureType) {
<<<<<<< HEAD
			sccp_log((DEBUGCAT_FEATURE_BUTTON + DEBUGCAT_FEATURE)) (VERBOSE_PREFIX_3 "%s: FeatureID = %d, Option: %s\n", DEV_ID_LOG(device), config->button.feature.id, (config->button.feature.options) ? config->button.feature.options : "(none)");
=======
			sccp_log((DEBUGCAT_FEATURE_BUTTON + DEBUGCAT_FEATURE)) (VERBOSE_PREFIX_3 "%s: (sccp_featButton_changed) FeatureID = %d, Option: %s\n", DEV_ID_LOG(device), config->button.feature.id, (config->button.feature.options) ? config->button.feature.options : "(none)");
>>>>>>> 26e52439
			instance = config->instance;

			switch (config->button.feature.id) {
				case SCCP_FEATURE_PRIVACY:
					if (!device->privacyFeature.enabled) {
						config->button.feature.status = 0;
					}

					sccp_log((DEBUGCAT_FEATURE_BUTTON + DEBUGCAT_FEATURE)) (VERBOSE_PREFIX_3 "%s: device->privacyFeature.status=%d\n", DEV_ID_LOG(device), device->privacyFeature.status);
					if (sccp_strcaseequals(config->button.feature.options, "callpresent")) {
						uint32_t result = device->privacyFeature.status & SCCP_PRIVACYFEATURE_CALLPRESENT;

						sccp_log((DEBUGCAT_FEATURE_BUTTON + DEBUGCAT_FEATURE)) (VERBOSE_PREFIX_3 "%s: result is %d\n", device->id, result);
						config->button.feature.status = (result) ? 1 : 0;
					}
					if (sccp_strcaseequals(config->button.feature.options, "hint")) {
						uint32_t result = device->privacyFeature.status & SCCP_PRIVACYFEATURE_HINT;

						sccp_log((DEBUGCAT_FEATURE_BUTTON + DEBUGCAT_FEATURE)) (VERBOSE_PREFIX_3 "%s: result is %d\n", device->id, result);
						config->button.feature.status = (result) ? 1 : 0;
					}
					break;
				case SCCP_FEATURE_CFWDALL:

					// This needs to default to FALSE so that the cfwd feature
					// is not being enabled unless we can ask the lines for their state.
					config->button.feature.status = 0;

					/* get current state */
					SCCP_LIST_TRAVERSE(&device->buttonconfig, buttonconfig, list) {
						if (buttonconfig->type == LINE) {
							// Check if line and line device exists and thus forward status on that device can be checked
							AUTO_RELEASE sccp_line_t *line = sccp_line_find_byname(buttonconfig->button.line.name, FALSE);

							if (line) {
								AUTO_RELEASE sccp_linedevices_t *linedevice = sccp_linedevice_find(device, line);

								if (linedevice) {
									sccp_log((DEBUGCAT_FEATURE_BUTTON + DEBUGCAT_FEATURE)) (VERBOSE_PREFIX_3 "%s: SCCP_CFWD_ALL on line: %s is %s\n", DEV_ID_LOG(device), line->name, (linedevice->cfwdAll.enabled) ? "on" : "off");

									/* set this button active, only if all lines are fwd -requesting issue #3081549 */
									// Upon finding the first existing line, we need to set the feature status
									// to TRUE and subsequently AND that value with the forward status of each line.
									if (FALSE == lineFound) {
										lineFound = TRUE;
										config->button.feature.status = 1;
									}
									// Set status of feature by logical and to comply with requirement above.
									config->button.feature.status &= ((linedevice->cfwdAll.enabled) ? 1 : 0);	// Logical and &= intended here.
								}
							}
						}
					}
					buttonconfig = NULL;

					break;

				case SCCP_FEATURE_DND:
					if (sccp_strcaseequals(config->button.feature.options, "silent")) {
						if ((device->dndFeature.enabled && device->dndFeature.status == SCCP_DNDMODE_SILENT)) {
							config->button.feature.status = 1;
						} else {
							config->button.feature.status = 0;
						}
					} else if (sccp_strcaseequals(config->button.feature.options, "busy")) {
						if ((device->dndFeature.enabled && device->dndFeature.status == SCCP_DNDMODE_REJECT)) {
							config->button.feature.status = 1;
						} else {
							config->button.feature.status = 0;
						}
					}
					break;
				case SCCP_FEATURE_MONITOR:
<<<<<<< HEAD
					sccp_log((DEBUGCAT_FEATURE_BUTTON)) (VERBOSE_PREFIX_3 "%s: monitor feature state: %d\n", DEV_ID_LOG(device), device->monitorFeature.status);
=======
					sccp_log((DEBUGCAT_FEATURE_BUTTON)) (VERBOSE_PREFIX_3 "%s: (sccp_featButton_changed) monitor featureButton new state:%s (%d)\n", DEV_ID_LOG(device), sccp_feature_monitor_state2str(device->monitorFeature.status), device->monitorFeature.status);
>>>>>>> 26e52439
					if (device->inuseprotocolversion > 15) {				// multiple States
						buttonID = SKINNY_BUTTONTYPE_MULTIBLINKFEATURE;
						switch (device->monitorFeature.status) {
							case SCCP_FEATURE_MONITOR_STATE_DISABLED:
								config->button.feature.status = 0;
								break;
							case SCCP_FEATURE_MONITOR_STATE_REQUESTED:
								config->button.feature.status = 0x020202;
								break;
							case SCCP_FEATURE_MONITOR_STATE_ACTIVE:
								config->button.feature.status = 0x020303;
								break;
							case (SCCP_FEATURE_MONITOR_STATE_REQUESTED | SCCP_FEATURE_MONITOR_STATE_ACTIVE):
								config->button.feature.status = 0x020205;
								break;
						}
					} else {
<<<<<<< HEAD
						sccp_log(DEBUGCAT_FEATURE_BUTTON + DEBUGCAT_FEATURE) (VERBOSE_PREFIX_3 "%s: (featButton_changed) state %d\n", device->id, device->monitorFeature.status);
=======
>>>>>>> 26e52439
						switch (device->monitorFeature.status) {
							case SCCP_FEATURE_MONITOR_STATE_DISABLED:
								config->button.feature.status = 0;
								break;
							case SCCP_FEATURE_MONITOR_STATE_REQUESTED:
								if (device->active_channel) {
									config->button.feature.status = 0;
								} else {
									config->button.feature.status = 1;
									break;
								}
								break;
							case SCCP_FEATURE_MONITOR_STATE_ACTIVE:
								config->button.feature.status = 1;
								break;
							case (SCCP_FEATURE_MONITOR_STATE_REQUESTED | SCCP_FEATURE_MONITOR_STATE_ACTIVE):
								config->button.feature.status = 1;
								break;
						}
					}
					break;

#ifdef CS_DEVSTATE_FEATURE

				/**
				  Handling of custom devicestate toggle button feature
				  */
				case SCCP_FEATURE_DEVSTATE:
					/* see sccp_devstate.c */
					break;
#endif

				case SCCP_FEATURE_HOLD:
					buttonID = SKINNY_BUTTONTYPE_HOLD;
					break;

				case SCCP_FEATURE_TRANSFER:
					buttonID = SKINNY_BUTTONTYPE_TRANSFER;
					break;

				case SCCP_FEATURE_MULTIBLINK:
					buttonID = SKINNY_BUTTONTYPE_MULTIBLINKFEATURE;
					config->button.feature.status = device->priFeature.status;
					break;

				case SCCP_FEATURE_MOBILITY:
					buttonID = SKINNY_BUTTONTYPE_MOBILITY;
					config->button.feature.status = device->mobFeature.status;
					break;

				case SCCP_FEATURE_CONFERENCE:
					buttonID = SKINNY_BUTTONTYPE_CONFERENCE;
					break;

				case SCCP_FEATURE_DO_NOT_DISTURB:
					buttonID = SKINNY_BUTTONTYPE_DO_NOT_DISTURB;
					break;

				case SCCP_FEATURE_CONF_LIST:
					buttonID = SKINNY_BUTTONTYPE_CONF_LIST;
					break;

				case SCCP_FEATURE_REMOVE_LAST_PARTICIPANT:
					buttonID = SKINNY_BUTTONTYPE_REMOVE_LAST_PARTICIPANT;
					break;

				case SCCP_FEATURE_HLOG:
					buttonID = SKINNY_BUTTONTYPE_HLOG;
					break;

				case SCCP_FEATURE_QRT:
					buttonID = SKINNY_BUTTONTYPE_QRT;
					break;

				case SCCP_FEATURE_CALLBACK:
					buttonID = SKINNY_BUTTONTYPE_CALLBACK;
					break;

				case SCCP_FEATURE_OTHER_PICKUP:
					buttonID = SKINNY_BUTTONTYPE_OTHER_PICKUP;
					break;

				case SCCP_FEATURE_VIDEO_MODE:
					buttonID = SKINNY_BUTTONTYPE_VIDEO_MODE;
					break;

				case SCCP_FEATURE_NEW_CALL:
					buttonID = SKINNY_BUTTONTYPE_NEW_CALL;
					break;

				case SCCP_FEATURE_END_CALL:
					buttonID = SKINNY_BUTTONTYPE_END_CALL;
					break;

				case SCCP_FEATURE_TESTE:
					buttonID = SKINNY_BUTTONTYPE_TESTE;
					break;

				case SCCP_FEATURE_TESTF:
					buttonID = SKINNY_BUTTONTYPE_TESTF;
					break;

				case SCCP_FEATURE_TESTG:
					buttonID = SKINNY_BUTTONTYPE_MESSAGES;
					break;

				case SCCP_FEATURE_TESTH:
					buttonID = SKINNY_BUTTONTYPE_DIRECTORY;
					break;

				case SCCP_FEATURE_TESTI:
					buttonID = SKINNY_BUTTONTYPE_TESTI;
					break;

				case SCCP_FEATURE_TESTJ:
					buttonID = SKINNY_BUTTONTYPE_APPLICATION;
					break;

				case SCCP_FEATURE_PICKUP:
					buttonID = SKINNY_STIMULUS_GROUPCALLPICKUP;
					break;

				default:
					break;

			}

			/* send status using new message */
			if (device->inuseprotocolversion >= 15) {
				REQ(msg, FeatureStatDynamicMessage);
				msg->data.FeatureStatDynamicMessage.lel_featureIndex = htolel(instance);
				msg->data.FeatureStatDynamicMessage.lel_featureID = htolel(buttonID);
				msg->data.FeatureStatDynamicMessage.lel_featureStatus = htolel(config->button.feature.status);
				sccp_copy_string(msg->data.FeatureStatDynamicMessage.featureTextLabel, config->label, sizeof(msg->data.FeatureStatDynamicMessage.featureTextLabel));
			} else {
				REQ(msg, FeatureStatMessage);
				msg->data.FeatureStatMessage.lel_featureIndex = htolel(instance);
				msg->data.FeatureStatMessage.lel_featureID = htolel(buttonID);
				msg->data.FeatureStatMessage.lel_featureStatus = htolel(config->button.feature.status);
				sccp_copy_string(msg->data.FeatureStatMessage.featureTextLabel, config->label, sizeof(msg->data.FeatureStatDynamicMessage.featureTextLabel));
			}
			sccp_dev_send(device, msg);
<<<<<<< HEAD
			sccp_log((DEBUGCAT_FEATURE_BUTTON + DEBUGCAT_FEATURE)) (VERBOSE_PREFIX_3 "%s: (sccp_featButton_changed) Got Feature Status Request. Instance = %d, Label: '%s', Status: %d, Nota bene: Config pointer: %p\n", DEV_ID_LOG(device), instance, config->label, config->button.feature.status, config);
=======
			sccp_log((DEBUGCAT_FEATURE_BUTTON + DEBUGCAT_FEATURE)) (VERBOSE_PREFIX_3 "%s: (sccp_featButton_changed) Got Feature Status Request. Instance = %d, Label: '%s', Status: %d\n", DEV_ID_LOG(device), instance, config->label, config->button.feature.status);
>>>>>>> 26e52439
		}
	}
	SCCP_LIST_UNLOCK(&((devicePtr)device)->buttonconfig);
}

/*!
 * \brief Device State Feature CallBack
 *
 * Called when we want to return a state change of a device
 */
#if defined(CS_DEVSTATE_FEATURE) && defined(CS_AST_HAS_EVENT)
void sccp_devstateFeatureState_cb(const struct ast_event *ast_event, void *data)
{
	/* parse the devstate string */
	/* If it is the custom family, isolate the specifier. */
	size_t len = strlen("Custom:");

	// char *sspecifier = 0;
	const char *dev;

	if (!data || !ast_event) {
		return;
	}
	dev = pbx_event_get_ie_str(ast_event, AST_EVENT_IE_DEVICE);

	sccp_log((DEBUGCAT_FEATURE_BUTTON)) (VERBOSE_PREFIX_3 "got device state change event from asterisk channel: %s\n", (dev) ? dev : "NULL");

	AUTO_RELEASE sccp_device_t *device = sccp_device_retain((sccp_device_t *) data);

	if (!device) {
		sccp_log((DEBUGCAT_FEATURE_BUTTON)) (VERBOSE_PREFIX_3 "NULL device in devstate event callback.\n");
		return;
	}
	if (!dev) {
		sccp_log((DEBUGCAT_FEATURE_BUTTON)) (VERBOSE_PREFIX_3 "NULL devstate string in devstate event callback.\n");
		return;
	}

	/* Note that we update all devstate feature buttons if we receive an event for one of them,
	   which we registered for. This will lead to unneccesary updates with multiple buttons.
	   In the future we might need a more elegant hint-registry for this type of notification,
	   which should be global to chan-sccp-b, not for each device. For now, this suffices. */
	if (!strncasecmp(dev, "Custom:", len)) {
		// sspecifier = (char *)(dev + len);
		sccp_featButton_changed(device, SCCP_FEATURE_DEVSTATE);
	}
}
#endif
// kate: indent-width 8; replace-tabs off; indent-mode cstyle; auto-insert-doxygen on; line-numbers on; tab-indents on; keep-extra-spaces off; auto-brackets off;<|MERGE_RESOLUTION|>--- conflicted
+++ resolved
@@ -31,11 +31,7 @@
 #include "sccp_devstate.h"
 #endif
 
-<<<<<<< HEAD
 SCCP_FILE_VERSION(__FILE__, "$Revision$");
-=======
-SCCP_FILE_VERSION(__FILE__, "$Revision: 6417 $");
->>>>>>> 26e52439
 
 /*!
  * \brief Feature Button Changed
@@ -63,11 +59,7 @@
 	SCCP_LIST_LOCK(&((devicePtr)device)->buttonconfig);
 	SCCP_LIST_TRAVERSE(&device->buttonconfig, config, list) {
 		if (config->type == FEATURE && config->button.feature.id == featureType) {
-<<<<<<< HEAD
-			sccp_log((DEBUGCAT_FEATURE_BUTTON + DEBUGCAT_FEATURE)) (VERBOSE_PREFIX_3 "%s: FeatureID = %d, Option: %s\n", DEV_ID_LOG(device), config->button.feature.id, (config->button.feature.options) ? config->button.feature.options : "(none)");
-=======
 			sccp_log((DEBUGCAT_FEATURE_BUTTON + DEBUGCAT_FEATURE)) (VERBOSE_PREFIX_3 "%s: (sccp_featButton_changed) FeatureID = %d, Option: %s\n", DEV_ID_LOG(device), config->button.feature.id, (config->button.feature.options) ? config->button.feature.options : "(none)");
->>>>>>> 26e52439
 			instance = config->instance;
 
 			switch (config->button.feature.id) {
@@ -141,11 +133,7 @@
 					}
 					break;
 				case SCCP_FEATURE_MONITOR:
-<<<<<<< HEAD
-					sccp_log((DEBUGCAT_FEATURE_BUTTON)) (VERBOSE_PREFIX_3 "%s: monitor feature state: %d\n", DEV_ID_LOG(device), device->monitorFeature.status);
-=======
 					sccp_log((DEBUGCAT_FEATURE_BUTTON)) (VERBOSE_PREFIX_3 "%s: (sccp_featButton_changed) monitor featureButton new state:%s (%d)\n", DEV_ID_LOG(device), sccp_feature_monitor_state2str(device->monitorFeature.status), device->monitorFeature.status);
->>>>>>> 26e52439
 					if (device->inuseprotocolversion > 15) {				// multiple States
 						buttonID = SKINNY_BUTTONTYPE_MULTIBLINKFEATURE;
 						switch (device->monitorFeature.status) {
@@ -163,10 +151,6 @@
 								break;
 						}
 					} else {
-<<<<<<< HEAD
-						sccp_log(DEBUGCAT_FEATURE_BUTTON + DEBUGCAT_FEATURE) (VERBOSE_PREFIX_3 "%s: (featButton_changed) state %d\n", device->id, device->monitorFeature.status);
-=======
->>>>>>> 26e52439
 						switch (device->monitorFeature.status) {
 							case SCCP_FEATURE_MONITOR_STATE_DISABLED:
 								config->button.feature.status = 0;
@@ -309,11 +293,7 @@
 				sccp_copy_string(msg->data.FeatureStatMessage.featureTextLabel, config->label, sizeof(msg->data.FeatureStatDynamicMessage.featureTextLabel));
 			}
 			sccp_dev_send(device, msg);
-<<<<<<< HEAD
-			sccp_log((DEBUGCAT_FEATURE_BUTTON + DEBUGCAT_FEATURE)) (VERBOSE_PREFIX_3 "%s: (sccp_featButton_changed) Got Feature Status Request. Instance = %d, Label: '%s', Status: %d, Nota bene: Config pointer: %p\n", DEV_ID_LOG(device), instance, config->label, config->button.feature.status, config);
-=======
 			sccp_log((DEBUGCAT_FEATURE_BUTTON + DEBUGCAT_FEATURE)) (VERBOSE_PREFIX_3 "%s: (sccp_featButton_changed) Got Feature Status Request. Instance = %d, Label: '%s', Status: %d\n", DEV_ID_LOG(device), instance, config->label, config->button.feature.status);
->>>>>>> 26e52439
 		}
 	}
 	SCCP_LIST_UNLOCK(&((devicePtr)device)->buttonconfig);
