/*!
 * \file        sccp_features.c
 * \brief       SCCP Features Class
 * \author      Federico Santulli <fsantulli [at] users.sourceforge.net >
 * \note        This program is free software and may be modified and distributed under the terms of the GNU Public License.
 *              See the LICENSE file at the top of the source tree.
 * \since       2009-01-16
 *
 * $Date$
 * $Revision$
 */

/*!
 * \remarks     
 * Purpose:     SCCP Features
 * When to use: Only methods directly related to handling phone features should be stored in this source file.
 *              Phone Features are Capabilities of the phone, like:
 *               - CallForwarding
 *               - Dialing
 *               - Changing to Do Not Disturb(DND) Status
 *               .
 * Relations:   These Features are called by FeatureButtons. Features can in turn call on Actions.
 */

#include <config.h>
#include "common.h"
#include "sccp_features.h"
#include "sccp_device.h"
#include "sccp_channel.h"
#include "sccp_line.h"
#include "sccp_featureButton.h"
#include "sccp_pbx.h"
#include "sccp_utils.h"
#include "sccp_conference.h"
#include "sccp_indicate.h"
<<<<<<< HEAD
//#include "sccp_rtp.h"
=======
#include "sccp_management.h"
>>>>>>> 26e52439

SCCP_FILE_VERSION(__FILE__, "$Revision$");

/*!
 * \brief Handle Call Forwarding
 * \param l SCCP Line
 * \param device SCCP Device
 * \param type CallForward Type (NONE, ALL, BUSY, NOANSWER) as SCCP_CFWD_*
 * \return SCCP Channel
 *
 * \callgraph
 * \callergraph
 */
void sccp_feat_handle_callforward(constLinePtr l, constDevicePtr device, sccp_callforward_t type)
{
	if (!l) {
		pbx_log(LOG_ERROR, "SCCP: Can't allocate SCCP channel if line is not specified!\n");
		return;
	}

	if (!device) {
		pbx_log(LOG_ERROR, "SCCP: Can't allocate SCCP channel if device is not specified!\n");
		return;
	}

	AUTO_RELEASE sccp_linedevices_t *linedevice = sccp_linedevice_find(device, l);

	if (!linedevice) {
		pbx_log(LOG_ERROR, "%s: Device does not have line configured \n", DEV_ID_LOG(device));
		return;
	}

	/* if call forward is active and you asked about the same call forward maybe you would disable */
	if ((linedevice->cfwdAll.enabled && type == SCCP_CFWD_ALL)
	    || (linedevice->cfwdBusy.enabled && type == SCCP_CFWD_BUSY)) {

		sccp_line_cfwd(l, device, SCCP_CFWD_NONE, NULL);
		return;
	} else {
		if (type == SCCP_CFWD_NOANSWER) {
			sccp_log((DEBUGCAT_FEATURE)) (VERBOSE_PREFIX_3 "### CFwdNoAnswer NOT SUPPORTED\n");
			sccp_dev_displayprompt(device, 0, 0, SKINNY_DISP_KEY_IS_NOT_ACTIVE, SCCP_DISPLAYSTATUS_TIMEOUT);
			return;
		}
	}

	/* look if we have a call  */
	AUTO_RELEASE sccp_channel_t *c = sccp_device_getActiveChannel(device);

	if (c) {
		if (c->softswitch_action == SCCP_SOFTSWITCH_GETFORWARDEXTEN) {
			// we have a channel, checking if
			if (c->state == SCCP_CHANNELSTATE_RINGOUT || c->state == SCCP_CHANNELSTATE_CONNECTED || c->state == SCCP_CHANNELSTATE_PROCEED || c->state == SCCP_CHANNELSTATE_BUSY || c->state == SCCP_CHANNELSTATE_CONGESTION) {
				if (c->calltype == SKINNY_CALLTYPE_OUTBOUND) {
					pbx_log(LOG_ERROR, "%s: 1\n", DEV_ID_LOG(device));
					// if we have an outbound call, we can set callforward to dialed number -FS
					if (!sccp_strlen_zero(c->dialedNumber)) {		// checking if we have a number !
						pbx_log(LOG_ERROR, "%s: 2\n", DEV_ID_LOG(device));
						sccp_line_cfwd(l, device, type, c->dialedNumber);
						// we are on call, so no tone has been played until now :)
						//sccp_dev_starttone(device, SKINNY_TONE_ZIPZIP, instance, 0, 0);
						sccp_channel_endcall(c);
						return;
					}
				} else if (iPbx.channel_is_bridged(c)) {					// check if we have an ast channel to get callerid from
					// if we have an incoming or forwarded call, let's get number from callerid :) -FS
					char *number = NULL;

					pbx_log(LOG_ERROR, "%s: 3\n", DEV_ID_LOG(device));

					if (iPbx.get_callerid_name) {
						iPbx.get_callerid_number(c->owner, &number);
					}
					if (number) {
						sccp_line_cfwd(l, device, type, number);
						pbx_log(LOG_ERROR, "%s: 4\n", DEV_ID_LOG(device));
						// we are on call, so no tone has been played until now :)
						sccp_dev_starttone(device, SKINNY_TONE_ZIPZIP, linedevice->lineInstance, c->callid, 1);
						sccp_channel_endcall(c);
						sccp_free(number);
						return;
					}
					// if we where here it's cause there is no number in callerid,, so put call on hold and ask for a call forward number :) -FS
					if (!sccp_channel_hold(c)) {
						// if can't hold  it means there is no active call, so return as we're already waiting a number to dial
						sccp_dev_displayprompt(device, 0, 0, SKINNY_DISP_KEY_IS_NOT_ACTIVE, SCCP_DISPLAYSTATUS_TIMEOUT);
						return;
					}
				}
			} else if (c->state == SCCP_CHANNELSTATE_OFFHOOK && sccp_strlen_zero(c->dialedNumber)) {
				pbx_log(LOG_ERROR, "%s: 5\n", DEV_ID_LOG(device));
				// we are dialing but without entering a number :D -FS
				sccp_dev_stoptone(device, linedevice->lineInstance, (c && c->callid) ? c->callid : 0);
				// changing SOFTSWITCH_DIALING mode to SOFTSWITCH_GETFORWARDEXTEN
				c->softswitch_action = SCCP_SOFTSWITCH_GETFORWARDEXTEN;				/* SoftSwitch will catch a number to be dialed */
				c->ss_data = type;								/* this should be found in thread */
				// changing channelstate to GETDIGITS
				//sccp_indicate(device, c, SCCP_CHANNELSTATE_OFFHOOK);                          /* Removal requested by Antonio */
				sccp_indicate(device, c, SCCP_CHANNELSTATE_GETDIGITS);
				iPbx.set_callstate(c, AST_STATE_OFFHOOK);
				return;
			} else {
				// we cannot allocate a channel, or ask an extension to pickup.
				sccp_dev_displayprompt(device, 0, 0, SKINNY_DISP_KEY_IS_NOT_ACTIVE, SCCP_DISPLAYSTATUS_TIMEOUT);
				return;
			}
		} else {
			/* see case for channel */
		}
	}

	if (!c) {
		// if we where here there is no call in progress, so we should allocate a channel.
		c = sccp_channel_allocate(l, device);
		if (!c) {
			pbx_log(LOG_ERROR, "%s: Can't allocate SCCP channel for line %s\n", DEV_ID_LOG(device), l->name);
			return;
		}
		if (!sccp_pbx_channel_allocate(c, NULL, NULL)) {
			pbx_log(LOG_WARNING, "%s: (handle_callforward) Unable to allocate a new channel for line %s\n", DEV_ID_LOG(device), l->name);
			sccp_indicate(device, c, SCCP_CHANNELSTATE_CONGESTION);					// implicitly retained device by sccp_action
			return;
		}

	} else {
		if (c->state == SCCP_CHANNELSTATE_OFFHOOK) {

			/** we just opened a channel for cfwd, switch softswitch_action = SCCP_SOFTSWITCH_GETFORWARDEXTEN */
			sccp_channel_stop_schedule_digittimout(c);
			// we are dialing but without entering a number :D -FS
			sccp_dev_stoptone(device, linedevice->lineInstance, c->callid);

		} else {
			// other call in progress, put on hold
			int ret = sccp_channel_hold(c);

			if (!ret) {
				pbx_log(LOG_ERROR, "%s: Active call '%d' could not be put on hold\n", DEV_ID_LOG(device), c->callid);
				return;
			}
		}
	}

	c->softswitch_action = SCCP_SOFTSWITCH_GETFORWARDEXTEN;							/* SoftSwitch will catch a number to be dialed */
	c->ss_data = type;											/* this should be found in thread */

	c->calltype = SKINNY_CALLTYPE_OUTBOUND;
	sccp_indicate(device, c, SCCP_CHANNELSTATE_GETDIGITS);
	iPbx.set_callstate(c, AST_STATE_OFFHOOK);
	sccp_dev_displayprompt(device, linedevice->lineInstance, c->callid, SKINNY_DISP_ENTER_NUMBER_TO_FORWARD_TO, SCCP_DISPLAYSTATUS_TIMEOUT);

	iPbx.set_callstate(c, AST_STATE_OFFHOOK);

	if (device->earlyrtp <= SCCP_EARLYRTP_OFFHOOK && !c->rtp.audio.instance) {
		sccp_channel_openReceiveChannel(c);
	}
}

#ifdef CS_SCCP_PICKUP
/*!
 * sccp pickup helper function
 * \note: function is called with target locked
 */
static int sccp_feat_perform_pickup(constDevicePtr d, channelPtr c, PBX_CHANNEL_TYPE *target, boolean_t answer)
{
	int res = 0;

#if CS_AST_DO_PICKUP
	PBX_CHANNEL_TYPE *original = c->owner;
	char *name = NULL;
	char *number = NULL;
	if (iPbx.get_callerid_name) {
		iPbx.get_callerid_name(target, &name);
	}
	if (iPbx.get_callerid_number) {
		iPbx.get_callerid_number(target, &number);
	}

	if (answer) {
		if ((res = ast_answer(original))) {
			sccp_log((DEBUGCAT_CORE)) (VERBOSE_PREFIX_3 "SCCP: (perform_pickup) Unable to answer '%s'\n", iPbx.getChannelName(c));
			res = -1;
		} else if ((res = iPbx.queue_control(original, AST_CONTROL_ANSWER))) {
			sccp_log((DEBUGCAT_CORE)) (VERBOSE_PREFIX_3 "SCCP: (perform_pickup) Unable to queue answer on '%s'\n", iPbx.getChannelName(c));
			res = -1;
		}
	}
	if (res == 0) {
		sccp_channel_stop_schedule_digittimout(c);
		c->calltype = SKINNY_CALLTYPE_INBOUND;							/* reset call direction */
		c->state = answer ? SCCP_CHANNELSTATE_PROCEED : SCCP_CHANNELSTATE_RINGING;
		c->answered_elsewhere = TRUE;
		AUTO_RELEASE sccp_device_t *orig_device = NULL;
		AUTO_RELEASE sccp_channel_t *orig_channel = get_sccp_channel_from_pbx_channel(original);

		char picker_number[StationMaxDirnumSize] = {0}, called_number[StationMaxDirnumSize] = {0};
		char picker_name[StationMaxNameSize] = {0}, called_name[StationMaxNameSize] = {0};

		/* Gather CallInfo */
		sccp_callinfo_t *callinfo_picker = sccp_channel_getCallInfo(c);
		sccp_callinfo_t *callinfo_orig = NULL;
		sccp_callinfo_getter(callinfo_picker,							/* picker */
			SCCP_CALLINFO_CALLINGPARTY_NAME, &picker_name,					/* name of picker */
			SCCP_CALLINFO_CALLINGPARTY_NUMBER, &picker_number,
			SCCP_CALLINFO_KEY_SENTINEL);

		if (orig_channel) {
			orig_device = sccp_channel_getDevice_retained(orig_channel);
			callinfo_orig = sccp_channel_getCallInfo(orig_channel);
			sccp_callinfo_getter(callinfo_orig,						/* picker */
				SCCP_CALLINFO_CALLEDPARTY_NAME, &called_name,				/* name of picker */
				SCCP_CALLINFO_CALLEDPARTY_NUMBER, &called_number,
				SCCP_CALLINFO_KEY_SENTINEL);
		}

		res = ast_do_pickup(original, target);
		if (!res) {
			/* directed pickup succeeded */
			sccp_log((DEBUGCAT_FEATURE)) (VERBOSE_PREFIX_3 "%s: (perform_pickup) pickup succeeded on call: %s\n", DEV_ID_LOG(d), c->designator);
			sccp_channel_setDevice(c, NULL);
			pbx_channel_set_hangupcause(original, AST_CAUSE_ANSWERED_ELSEWHERE);
			pbx_hangup(original);
			/* masqueraded zombie channel hungup */
			
			/* continue with masquaraded channel */
			pbx_channel_set_hangupcause(c->owner, AST_CAUSE_NORMAL_CLEARING);		/* reset picked up channel */

			if (orig_channel) {
				callinfo_orig = sccp_channel_getCallInfo(orig_channel);
				sccp_callinfo_setter(callinfo_orig, 					/* update calling end */
					SCCP_CALLINFO_CALLEDPARTY_NAME, picker_name, 			/* channel picking up */
					SCCP_CALLINFO_CALLEDPARTY_NUMBER, picker_number, 
					SCCP_CALLINFO_ORIG_CALLEDPARTY_NAME, called_name, 
					SCCP_CALLINFO_ORIG_CALLEDPARTY_NUMBER, called_number, 
					SCCP_CALLINFO_ORIG_CALLEDPARTY_REDIRECT_REASON, 1,
					SCCP_CALLINFO_LAST_REDIRECTINGPARTY_NAME, picker_name,
					SCCP_CALLINFO_LAST_REDIRECTINGPARTY_NUMBER, picker_number,
					SCCP_CALLINFO_LAST_REDIRECT_REASON, 4,
					SCCP_CALLINFO_KEY_SENTINEL);
			}
				
			sccp_log((DEBUGCAT_FEATURE)) (VERBOSE_PREFIX_3 "%s: (perform_pickup) channel:%s, modeanser: %s\n", DEV_ID_LOG(d), c->designator, answer ? "yes" : "no");
			if (answer) {
				sccp_channel_setDevice(c, d);
				sccp_channel_updateChannelCapability(c);
				sccp_indicate(d, c, SCCP_CHANNELSTATE_CONNECTED);
				pbx_setstate(c->owner, AST_STATE_UP);
			} else {
				const char *alert_info = pbx_builtin_getvar_helper(c->owner, "ALERT_INFO");
				if (alert_info && !sccp_strlen_zero(alert_info)) {
					c->ringermode = skinny_ringtype_str2val(alert_info);
				} else {
					c->ringermode = SKINNY_RINGTYPE_OUTSIDE;
				}
				sccp_indicate(d, c, SCCP_CHANNELSTATE_RINGING);
				iPbx.set_callstate(c, AST_STATE_RINGING);
			}
		} else {
			sccp_log((DEBUGCAT_CORE)) (VERBOSE_PREFIX_3 "SCCP: (perform_pickup) Giving Up\n");
			int instance = sccp_device_find_index_for_line(d, c->line->name);
			sccp_dev_displayprompt(d, instance, c->callid, SKINNY_DISP_TEMP_FAIL " " SKINNY_DISP_OPICKUP, SCCP_DISPLAYSTATUS_TIMEOUT);
			sccp_dev_starttone(d, SKINNY_TONE_ZIPZIP, instance, c->callid, 0);
			sccp_channel_schedule_hangup(c, SCCP_HANGUP_TIMEOUT);
		}
	}
	pbx_channel_unlock(target);
#endif
	return res;
}

/*!
 * \brief Handle Direct Pickup of Line
 * \param l SCCP Line
 * \param lineInstance lineInstance as uint8_t
 * \param d SCCP Device
 * \return SCCP Channel
 *
 */
void sccp_feat_handle_directed_pickup(constDevicePtr d, constLinePtr l, channelPtr maybe_c)
{
	if (!l || !d) {
		pbx_log(LOG_ERROR, "SCCP: Can't allocate SCCP channel if line or device are not defined!\n");
		return;
	}

	AUTO_RELEASE sccp_channel_t *c = sccp_channel_getEmptyChannel(l, d, maybe_c, SKINNY_CALLTYPE_INBOUND, NULL, NULL);
	if (c) {
		c->softswitch_action = SCCP_SOFTSWITCH_GETPICKUPEXTEN;						/* SoftSwitch will catch a number to be dialed */
		c->ss_data = 0;											/* not needed here */
		sccp_indicate(d, c, SCCP_CHANNELSTATE_GETDIGITS);
		iPbx.set_callstate(c, AST_STATE_OFFHOOK);
		sccp_channel_stop_schedule_digittimout(c);

		if (d->directed_pickup_modeanswer && d->earlyrtp <= SCCP_EARLYRTP_OFFHOOK && !c->rtp.audio.instance) {
			sccp_channel_openReceiveChannel(c);
		}
	}
}

/*!
 * \brief Handle Direct Pickup of Extension
 * \param c *locked* SCCP Channel
 * \param exten Extension as char
 * \return Success as int
 *
 * \lock
 *  - asterisk channel
 */
int sccp_feat_directed_pickup(constDevicePtr d, channelPtr c, uint32_t lineInstance, const char *exten)
{
	int res = -1;

	/* assertinns */
	pbx_assert(c && c->owner && d);
#if CS_AST_DO_PICKUP
	char *context;

	if (sccp_strlen_zero(exten)) {
		pbx_log(LOG_ERROR, "SCCP: (directed_pickup) zero exten. Giving up.\n");
		return -1;
	}

	if (!c->line->pickupgroup
#if CS_AST_HAS_NAMEDGROUP
	    && sccp_strlen_zero(c->line->namedpickupgroup)
#endif
	    ) {
		pbx_log(LOG_WARNING, "%s: (directed pickup) no pickupgroup(s) configured for this line. Giving up.\n", d->id);
		return -1;
	}

	if (!iPbx.findPickupChannelByExtenLocked) {
		pbx_log(LOG_WARNING, "SCCP: (directed_pickup) findPickupChannelByExtenLocked not implemented for this asterisk version. Giving up.\n");
		return -1;
	}
	/* end assertions */

	if ((context = strchr(exten, '@'))) {
		*context++ = '\0';
	} else {
		if (!sccp_strlen_zero(d->directed_pickup_context)) {
			context = (char *) pbx_strdupa(d->directed_pickup_context);
		} else {
			context = (char *) pbx_strdupa(pbx_channel_context(c->owner));
		}
	}
	if (sccp_strlen_zero(context)) {
		pbx_log(LOG_ERROR, "SCCP: (directed_pickup) We could not find a context for this line. Giving up !\n");
		return -1;
	}

	/* do pickup */
	PBX_CHANNEL_TYPE *target = NULL;									/* potential pickup target */

	pbx_log(LOG_NOTICE, "SCCP: (directed_pickup)\n");
	target = iPbx.findPickupChannelByExtenLocked(c->owner, exten, context);
	if (target) {
		/* fixup callinfo */
		res = sccp_feat_perform_pickup(d, c, target, d->directed_pickup_modeanswer);			/* unlocks target */
		target = pbx_channel_unref(target);
	} else {
		sccp_log((DEBUGCAT_FEATURE)) (VERBOSE_PREFIX_3 "%s: (directed_pickup) findPickupChannelByExtenLocked failed on callid: %s\n", DEV_ID_LOG(d), c->designator);
		int instance = sccp_device_find_index_for_line(d, c->line->name);
		sccp_dev_displayprompt(d, instance, c->callid, SKINNY_DISP_NO_CALL_AVAILABLE_FOR_PICKUP, SCCP_DISPLAYSTATUS_TIMEOUT);
		sccp_dev_starttone(d, SKINNY_TONE_ZIPZIP, instance, c->callid, 0);
		sccp_channel_schedule_hangup(c, SCCP_HANGUP_TIMEOUT);
	}
#endif
	return res;
}

/*!
 * \brief Handle Group Pickup Feature
 * \param l SCCP Line
 * \param d SCCP Device
 * \return Success as int
 * 
 * \todo backport from trunk
 *
 * \lock
 *  - asterisk channel
 *
 * \todo Fix callerid setting before calling ast_pickup_call
 */
int sccp_feat_grouppickup(constDevicePtr d, constLinePtr l, uint32_t lineInstance, channelPtr maybe_c)
{
	int res = -1;
<<<<<<< HEAD

	/* assertions */
	pbx_assert(d != NULL && l != NULL);
#if CS_AST_DO_PICKUP

=======

	/* assertions */
	pbx_assert(d != NULL && l != NULL);
#if CS_AST_DO_PICKUP

>>>>>>> 26e52439
	if (!iPbx.findPickupChannelByGroupLocked) {
		pbx_log(LOG_WARNING, "SCCP: (directed_pickup) findPickupChannelByExtenLocked not implemented for this asterisk version. Giving up.\n");
		return -1;
	}

	if (!l->pickupgroup
#if CS_AST_HAS_NAMEDGROUP
	    && sccp_strlen_zero(l->namedpickupgroup)
#endif
	    ) {
		sccp_log((DEBUGCAT_CORE)) (VERBOSE_PREFIX_3 "%s: (grouppickup) pickupgroup not configured in sccp.conf\n", d->id);
		return -1;
	}
	/* end assertions */

	/* re-use/create channel for pickup */
	AUTO_RELEASE sccp_channel_t *c = sccp_channel_getEmptyChannel(l, d, maybe_c, SKINNY_CALLTYPE_INBOUND, NULL, NULL);
	if (c) {
		sccp_indicate(d, c, SCCP_CHANNELSTATE_OFFHOOK);
		iPbx.set_callstate(c, AST_STATE_OFFHOOK);
		
		/* do gpickup */
		PBX_CHANNEL_TYPE *target = NULL;									/* potential pickup target */
		sccp_channel_stop_schedule_digittimout(c);

		if ((target = iPbx.findPickupChannelByGroupLocked(c->owner))) {
			res = sccp_feat_perform_pickup(d, c, target, d->directed_pickup_modeanswer);			/* unlocks target */
			target = pbx_channel_unref(target);
			res = 0;
		} else {
			sccp_log((DEBUGCAT_FEATURE)) (VERBOSE_PREFIX_3 "%s: (directed_pickup) findPickupChannelByExtenLocked failed on callid: %s\n", DEV_ID_LOG(d), c->designator);
			sccp_dev_displayprompt(d, lineInstance, c->callid, SKINNY_DISP_NO_CALL_AVAILABLE_FOR_PICKUP, SCCP_DISPLAYSTATUS_TIMEOUT);
			sccp_dev_starttone(d, SKINNY_TONE_ZIPZIP, lineInstance, c->callid, 0);
			sccp_channel_schedule_hangup(c, SCCP_HANGUP_TIMEOUT);
		}
	}
#endif
	return res;
}
#endif														// CS_SCCP_PICKUP

/*!
 * \brief Handle VoiceMail
 * \param d SCCP Device
 * \param lineInstance LineInstance as uint8_t
 *
 */
void sccp_feat_voicemail(constDevicePtr d, uint8_t lineInstance)
{
	sccp_log((DEBUGCAT_CORE)) (VERBOSE_PREFIX_3 "%s: Voicemail Button pressed on line (%d)\n", d->id, lineInstance);

	{
		AUTO_RELEASE sccp_channel_t *c = sccp_device_getActiveChannel(d);

		if (c) {
			if (!c->line || sccp_strlen_zero(c->line->vmnum)) {
				sccp_log((DEBUGCAT_CORE)) (VERBOSE_PREFIX_3 "%s: No voicemail number configured on line %d\n", d->id, lineInstance);
				return;
			}
			if (c->state == SCCP_CHANNELSTATE_OFFHOOK || c->state == SCCP_CHANNELSTATE_DIALING) {
				sccp_copy_string(c->dialedNumber, c->line->vmnum, sizeof(c->dialedNumber));
				sccp_channel_stop_schedule_digittimout(c);
				sccp_pbx_softswitch(c);
				return;
			}

			sccp_dev_displayprompt(d, lineInstance, c->callid, SKINNY_DISP_KEY_IS_NOT_ACTIVE, SCCP_DISPLAYSTATUS_TIMEOUT);
			return;
		}
	}

	if (!lineInstance) {
		if (d->defaultLineInstance) {
			lineInstance = d->defaultLineInstance;
		} else {
			lineInstance = 1;
		}
	}

	AUTO_RELEASE sccp_line_t *l = sccp_line_find_byid(d, lineInstance);

	if (!l) {
		sccp_log((DEBUGCAT_CORE)) (VERBOSE_PREFIX_3 "%s: No line with instance %d found.\n", d->id, lineInstance);

		//TODO workaround to solve the voicemail button issue with old hint style and speeddials before first line -MC
		if (d->defaultLineInstance) {
			l = sccp_line_find_byid(d, d->defaultLineInstance);
		}
	}
	if (l) {
		if (!sccp_strlen_zero(l->vmnum)) {
			sccp_log((DEBUGCAT_CORE)) (VERBOSE_PREFIX_3 "%s: Dialing voicemail %s\n", d->id, l->vmnum);
			AUTO_RELEASE sccp_channel_t *new_channel = NULL;

			new_channel = sccp_channel_newcall(l, d, l->vmnum, SKINNY_CALLTYPE_OUTBOUND, NULL, NULL);
		} else {
			sccp_log((DEBUGCAT_CORE)) (VERBOSE_PREFIX_3 "%s: No voicemail number configured on line %d\n", d->id, lineInstance);
		}
	} else {
		sccp_log((DEBUGCAT_CORE)) (VERBOSE_PREFIX_3 "%s: No line with defaultLineInstance %d found. Not Dialing Voicemail Extension.\n", d->id, d->defaultLineInstance);
	}
}

/*!
 * \brief Handle Divert/Transfer Call to VoiceMail
 * \param d SCCP Device
 * \param l SCCP Line
 * \param c SCCP Channel
 */
void sccp_feat_idivert(constDevicePtr d, constLinePtr l, constChannelPtr c)
{
	int instance;

	if (!l) {
		sccp_log((DEBUGCAT_FEATURE)) (VERBOSE_PREFIX_3 "%s: TRANSVM pressed but no line found\n", d->id);
		sccp_dev_displayprompt(d, 0, 0, SKINNY_DISP_TRANSVM_WITH_NO_LINE, SCCP_DISPLAYSTATUS_TIMEOUT);
		return;
	}
	if (!l->trnsfvm) {
		sccp_log((DEBUGCAT_FEATURE)) (VERBOSE_PREFIX_3 "%s: TRANSVM pressed but not configured in sccp.conf\n", d->id);
		return;
	}
	if (!c || !c->owner) {
		sccp_log((DEBUGCAT_FEATURE)) (VERBOSE_PREFIX_3 "%s: TRANSVM with no channel active\n", d->id);
		sccp_dev_displayprompt(d, 0, 0, SKINNY_DISP_TRANSVM_WITH_NO_CHANNEL, SCCP_DISPLAYSTATUS_TIMEOUT);
		return;
	}

	if (c->state != SCCP_CHANNELSTATE_RINGING && c->state != SCCP_CHANNELSTATE_CALLWAITING) {
		sccp_log((DEBUGCAT_FEATURE)) (VERBOSE_PREFIX_3 "%s: TRANSVM pressed in no ringing state\n", d->id);
		return;
	}

	sccp_log((DEBUGCAT_CORE)) (VERBOSE_PREFIX_3 "%s: TRANSVM to %s\n", d->id, l->trnsfvm);
	iPbx.setChannelCallForward(c, l->trnsfvm);
	instance = sccp_device_find_index_for_line(d, l->name);
	sccp_device_sendcallstate(d, instance, c->callid, SKINNY_CALLSTATE_PROCEED, SKINNY_CALLPRIORITY_LOW, SKINNY_CALLINFO_VISIBILITY_DEFAULT);	/* send connected, so it is not listed as missed call */
	pbx_setstate(c->owner, AST_STATE_BUSY);
	iPbx.queue_control(c->owner, AST_CONTROL_BUSY);
}

/*!
 * \brief Handle 3-Way Phone Based Conferencing on a Device
 * \param d SCCP Device
 * \param l SCCP Line
 * \param lineInstance lineInstance as uint8_t
 * \param channel SCCP Channel
 * \return SCCP Channel
 * \todo Conferencing option needs to be build and implemented
 *       Using and External Conference Application Instead of Meetme makes it possible to use app_Conference, app_MeetMe, app_Konference and/or others
 *
 */
void sccp_feat_handle_conference(constDevicePtr d, constLinePtr l, uint8_t lineInstance, channelPtr channel)
{
#ifdef CS_SCCP_CONFERENCE
	if (!l || !d || sccp_strlen_zero(d->id)) {
		pbx_log(LOG_ERROR, "SCCP: Can't allocate SCCP channel if line or device are not defined!\n");
		return;
	}

	if (!d->allow_conference) {
		if (lineInstance && channel && channel->callid) {
			sccp_dev_displayprompt(d, lineInstance, channel->callid, SKINNY_DISP_KEY_IS_NOT_ACTIVE, SCCP_DISPLAYSTATUS_TIMEOUT);
		} else {
			sccp_dev_displayprompt(d, 0, 0, SKINNY_DISP_KEY_IS_NOT_ACTIVE, SCCP_DISPLAYSTATUS_TIMEOUT);
		}
		pbx_log(LOG_NOTICE, "%s: conference not enabled\n", DEV_ID_LOG(d));
		return;
	}

/*	if (sccp_device_numberOfChannels(d) < 2) {
		sccp_dev_displayprompt(d, lineInstance, channel->callid, SKINNY_DISP_CAN_NOT_COMPLETE_CONFERENCE, SCCP_DISPLAYSTATUS_TIMEOUT);
		pbx_log(LOG_NOTICE, "%s: You need at least 2 participant to start a conference\n", DEV_ID_LOG(d));
		return;
	}*/

	AUTO_RELEASE sccp_channel_t *c = sccp_channel_getEmptyChannel(l, d, channel, SKINNY_CALLTYPE_OUTBOUND, NULL, NULL);
	if (c) {
		c->softswitch_action = SCCP_SOFTSWITCH_GETCONFERENCEROOM;
		c->ss_data = 0;											/* not needed here */
		c->calltype = SKINNY_CALLTYPE_OUTBOUND;
		sccp_indicate(d, c, SCCP_CHANNELSTATE_DIALING);
		iPbx.set_callstate(c, AST_STATE_OFFHOOK);
		sccp_channel_stop_schedule_digittimout(c);
		if (d->earlyrtp <= SCCP_EARLYRTP_OFFHOOK && !c->rtp.audio.instance) {
			sccp_channel_openReceiveChannel(c);
	 	}
		sccp_pbx_softswitch(c);
	} else {
		pbx_log(LOG_ERROR, "%s: (sccp_feat_handle_conference) Can't allocate SCCP channel for line %s\n", DEV_ID_LOG(d), l->name);
		return;
	}
#endif
}

/*!
 * \brief Handle Conference
 * \param device SCCP Device
 * \param l SCCP Line
 * \param lineInstance lineInstance as uint8_t
 * \param c SCCP Channel
 * \return Success as int
 * \todo Conferencing option needs to be build and implemented
 *       Using and External Conference Application Instead of Meetme makes it possible to use app_Conference, app_MeetMe, app_Konference and/or others
 *
 */
void sccp_feat_conference_start(constDevicePtr device, const uint32_t lineInstance, channelPtr c)
{
	AUTO_RELEASE sccp_device_t *d = sccp_device_retain(device);

	if (!d || !c) {
		pbx_log(LOG_NOTICE, "%s: (sccp_feat_conference_start) Missing Device or Channel\n", DEV_ID_LOG(device));
		return;
	}
#ifdef CS_SCCP_CONFERENCE
	AUTO_RELEASE sccp_channel_t *channel = NULL;
	sccp_selectedchannel_t *selectedChannel = NULL;
	boolean_t selectedFound = FALSE;
	PBX_CHANNEL_TYPE *bridged_channel = NULL;

	uint8_t num = sccp_device_numberOfChannels(d);
	//int instance = sccp_device_find_index_for_line(d, l->name);

	sccp_log_and((DEBUGCAT_CONFERENCE + DEBUGCAT_FEATURE)) (VERBOSE_PREFIX_3 "%s: sccp_device_numberOfChannels %d.\n", DEV_ID_LOG(d), num);

	if (d->conference /* && num > 3 */ ) {
		/* if we have selected channels, add this to conference */

		SCCP_LIST_LOCK(&d->selectedChannels);
		SCCP_LIST_TRAVERSE(&d->selectedChannels, selectedChannel, list) {
			channel = sccp_channel_retain(selectedChannel->channel);
			if (channel && channel != c) {
				if (channel != d->active_channel && channel->state == SCCP_CHANNELSTATE_HOLD) {
					if ((bridged_channel = iPbx.get_bridged_channel(channel->owner))) {
						sccp_log((DEBUGCAT_CONFERENCE + DEBUGCAT_FEATURE)) (VERBOSE_PREFIX_3 "%s: sccp conference: channel %s, state: %s.\n", DEV_ID_LOG(d), pbx_channel_name(bridged_channel), sccp_channelstate2str(channel->state));
						if (!sccp_conference_addParticipatingChannel(d->conference, c, channel, bridged_channel)) {
							sccp_dev_displayprompt(device, lineInstance, c->callid, SKINNY_DISP_INVALID_CONFERENCE_PARTICIPANT, SCCP_DISPLAYSTATUS_TIMEOUT);
						}
						pbx_channel_unref(bridged_channel);
					} else {
						pbx_log(LOG_ERROR, "%s: sccp conference: bridgedchannel for channel %s could not be found\n", DEV_ID_LOG(d), pbx_channel_name(channel->owner));
					}
				} else {
					sccp_log(DEBUGCAT_CONFERENCE) (VERBOSE_PREFIX_3 "%s: sccp conference: Channel %s is Active on Shared Line on Other Device... Skipping.\n", DEV_ID_LOG(d), channel->designator);
				}
			}
			selectedFound = TRUE;
		}
		SCCP_LIST_UNLOCK(&d->selectedChannels);

		/* If no calls were selected, add all calls to the conference, across all lines. */
		if (FALSE == selectedFound) {
			// all channels on this phone
			uint8_t i = 0;

			for (i = 0; i < StationMaxButtonTemplateSize; i++) {
				if (d->buttonTemplate[i].type == SKINNY_BUTTONTYPE_LINE && d->buttonTemplate[i].ptr) {
					AUTO_RELEASE sccp_line_t *line = sccp_line_retain(d->buttonTemplate[i].ptr);

					if (line) {
						SCCP_LIST_LOCK(&line->channels);
						SCCP_LIST_TRAVERSE(&line->channels, channel, list) {
							if (channel != d->active_channel && channel->state == SCCP_CHANNELSTATE_HOLD) {
								if ((bridged_channel = iPbx.get_bridged_channel(channel->owner))) {
									sccp_log((DEBUGCAT_CONFERENCE + DEBUGCAT_FEATURE)) (VERBOSE_PREFIX_3 "%s: sccp conference: channel %s, state: %s.\n", DEV_ID_LOG(d), pbx_channel_name(bridged_channel), sccp_channelstate2str(channel->state));
									if (!sccp_conference_addParticipatingChannel(d->conference, c, channel, bridged_channel)) {
										sccp_dev_displayprompt(device, lineInstance, c->callid, SKINNY_DISP_INVALID_CONFERENCE_PARTICIPANT, SCCP_DISPLAYSTATUS_TIMEOUT);
									}
									pbx_channel_unref(bridged_channel);
								} else {
									pbx_log(LOG_ERROR, "%s: sccp conference: bridgedchannel for channel %s could not be found\n", DEV_ID_LOG(d), pbx_channel_name(channel->owner));
								}
							} else {
								sccp_log(DEBUGCAT_CONFERENCE) (VERBOSE_PREFIX_3 "%s: sccp conference: Channel %s is Active on Shared Line on Other Device...Skipping.\n", DEV_ID_LOG(d), channel->designator);
							}
						}
						SCCP_LIST_UNLOCK(&line->channels);
					}
				}

			}
		}
		sccp_conference_start(d->conference);
	} else {
		sccp_dev_displayprompt(d, lineInstance, c->callid, SKINNY_DISP_CAN_NOT_COMPLETE_CONFERENCE, SCCP_DISPLAYSTATUS_TIMEOUT);
		pbx_log(LOG_NOTICE, "%s: conference could not be created\n", DEV_ID_LOG(d));
	}
#else
	sccp_log((DEBUGCAT_CONFERENCE + DEBUGCAT_FEATURE)) (VERBOSE_PREFIX_3 "%s: conference not enabled\n", DEV_ID_LOG(d));
	sccp_dev_displayprompt(d, lineInstance, c->callid, SKINNY_DISP_KEY_IS_NOT_ACTIVE, SCCP_DISPLAYSTATUS_TIMEOUT);
#endif
	return;
}

/*!
 * \brief Handle Join a Conference
 * \param device SCCP Device
 * \param l SCCP Line
 * \param lineInstance lineInstance as uint8_t
 * \param c SCCP Channel
 * \todo Conferencing option needs to be build and implemented
 *       Using and External Conference Application Instead of Meetme makes it possible to use app_Conference, app_MeetMe, app_Konference and/or others
 */
void sccp_feat_join(constDevicePtr device, constLinePtr l, uint8_t lineInstance, channelPtr c)
{
	AUTO_RELEASE sccp_device_t *d = sccp_device_retain(device);

	if (!c || !d) {
		pbx_log(LOG_NOTICE, "%s: (sccp_feat_join) Missing Device or Channel\n", DEV_ID_LOG(d));
		return;
	}
#if CS_SCCP_CONFERENCE
	AUTO_RELEASE sccp_channel_t *newparticipant_channel = sccp_device_getActiveChannel(d);
	sccp_channel_t *moderator_channel = NULL;
	PBX_CHANNEL_TYPE *bridged_channel = NULL;

	if (!d->allow_conference) {
		pbx_log(LOG_NOTICE, "%s: conference not enabled\n", DEV_ID_LOG(d));
		sccp_dev_displayprompt(d, lineInstance, c->callid, SKINNY_DISP_SERVICE_IS_NOT_ACTIVE, SCCP_DISPLAYSTATUS_TIMEOUT);
	} else if (!d->conference) {
		pbx_log(LOG_NOTICE, "%s: There is currently no active conference on this device. Start Conference First.\n", DEV_ID_LOG(d));
		sccp_dev_displayprompt(d, lineInstance, c->callid, SKINNY_DISP_NO_CONFERENCE_BRIDGE, SCCP_DISPLAYSTATUS_TIMEOUT);
	} else if (!newparticipant_channel) {
		pbx_log(LOG_NOTICE, "%s: No active channel on device to join to the conference.\n", DEV_ID_LOG(d));
		sccp_dev_displayprompt(d, lineInstance, c->callid, SKINNY_DISP_CAN_NOT_COMPLETE_CONFERENCE, SCCP_DISPLAYSTATUS_TIMEOUT);
	} else if (newparticipant_channel->conference) {
		pbx_log(LOG_NOTICE, "%s: Channel is already part of a conference.\n", DEV_ID_LOG(d));
		sccp_dev_displayprompt(d, lineInstance, c->callid, SKINNY_DISP_IN_CONFERENCE_ALREADY, SCCP_DISPLAYSTATUS_TIMEOUT);
	} else {
		AUTO_RELEASE sccp_conference_t *conference = sccp_conference_retain(d->conference);

		SCCP_LIST_LOCK(&((sccp_line_t *const)l)->channels);
		SCCP_LIST_TRAVERSE(&l->channels, moderator_channel, list) {
			if (conference == moderator_channel->conference ) {
				break;
			}
		}
		SCCP_LIST_UNLOCK(&((sccp_line_t *const)l)->channels);
		sccp_conference_hold(conference);								// make sure conference is on hold (should already be on hold)
		if (moderator_channel) {
			if (newparticipant_channel && moderator_channel != newparticipant_channel) {
				sccp_channel_hold(newparticipant_channel);
				pbx_log(LOG_NOTICE, "%s: Joining new participant to conference\n", DEV_ID_LOG(d));
				if ((bridged_channel = iPbx.get_bridged_channel(newparticipant_channel->owner))) {
					sccp_log((DEBUGCAT_CONFERENCE + DEBUGCAT_FEATURE)) (VERBOSE_PREFIX_3 "%s: sccp conference: channel %s, state: %s.\n", DEV_ID_LOG(d), pbx_channel_name(bridged_channel), sccp_channelstate2str(newparticipant_channel->state));
					if (!sccp_conference_addParticipatingChannel(conference, moderator_channel, newparticipant_channel, bridged_channel)) {
						sccp_dev_displayprompt(device, lineInstance, c->callid, SKINNY_DISP_INVALID_CONFERENCE_PARTICIPANT, SCCP_DISPLAYSTATUS_TIMEOUT);
					}
					pbx_channel_unref(bridged_channel);
				} else {
					pbx_log(LOG_ERROR, "%s: sccp conference: bridgedchannel for channel %s could not be found\n", DEV_ID_LOG(d), pbx_channel_name(newparticipant_channel->owner));
				}
			} else {
				pbx_log(LOG_NOTICE, "%s: conference moderator could not be found on this phone\n", DEV_ID_LOG(d));
				sccp_dev_displayprompt(d, lineInstance, c->callid, SKINNY_DISP_INVALID_CONFERENCE_PARTICIPANT, SCCP_DISPLAYSTATUS_TIMEOUT);
			}
			sccp_conference_update(conference);
			sccp_channel_resume(d, moderator_channel, FALSE);
		} else {
			pbx_log(LOG_NOTICE, "%s: Cannot use the JOIN button within a conference itself\n", DEV_ID_LOG(d));
			sccp_dev_displayprompt(d, lineInstance, c->callid, SKINNY_DISP_KEY_IS_NOT_ACTIVE, SCCP_DISPLAYSTATUS_TIMEOUT);
		}
	}
#else
	pbx_log(LOG_NOTICE, "%s: conference not enabled\n", DEV_ID_LOG(d));
	sccp_dev_displayprompt(d, lineInstance, c->callid, SKINNY_DISP_SERVICE_IS_NOT_ACTIVE, SCCP_DISPLAYSTATUS_TIMEOUT);
#endif
}

/*!
 * \brief Handle Conference List
 * \param d SCCP Device
 * \param l SCCP Line
 * \param lineInstance lineInstance as uint8_t
 * \param c SCCP Channel
 * \return Success as int
 */
void sccp_feat_conflist(devicePtr d, uint8_t lineInstance, constChannelPtr c)
{
	if (d) {
#ifdef CS_SCCP_CONFERENCE
		if (!d->allow_conference) {
			sccp_dev_displayprompt(d, lineInstance, c->callid, SKINNY_DISP_KEY_IS_NOT_ACTIVE, SCCP_DISPLAYSTATUS_TIMEOUT);
			pbx_log(LOG_NOTICE, "%s: conference not enabled\n", DEV_ID_LOG(d));
			return;
		}
		if (c && c->conference) {
			d->conferencelist_active = TRUE;
			sccp_conference_show_list(c->conference, c);
		}
#else
		sccp_dev_displayprompt(d, lineInstance, c->callid, SKINNY_DISP_KEY_IS_NOT_ACTIVE, SCCP_DISPLAYSTATUS_TIMEOUT);
#endif
	}
}

/*!
 * \brief Handle 3-Way Phone Based Conferencing on a Device
 * \param l SCCP Line
 * \param lineInstance lineInstance as uint8_t
 * \param d SCCP Device
 * \return SCCP Channel
 * \todo Conferencing option needs to be build and implemented
 *       Using and External Conference Application Instead of Meetme makes it possible to use app_Conference, app_MeetMe, app_Konference and/or others
 *
 */
void sccp_feat_handle_meetme(constLinePtr l, uint8_t lineInstance, constDevicePtr d)
{
	if (!l || !d || sccp_strlen_zero(d->id)) {
		pbx_log(LOG_ERROR, "SCCP: Can't allocate SCCP channel if line or device are not defined!\n");
		return;
	}

	/* look if we have a call */
	{
		AUTO_RELEASE sccp_channel_t *c = sccp_device_getActiveChannel(d);

		if (c) {
			// we have a channel, checking if
			if (c->state == SCCP_CHANNELSTATE_OFFHOOK && sccp_strlen_zero(c->dialedNumber)) {
				// we are dialing but without entering a number :D -FS
				sccp_dev_stoptone(d, lineInstance, (c && c->callid) ? c->callid : 0);
				// changing SOFTSWITCH_DIALING mode to SOFTSWITCH_GETFORWARDEXTEN
				c->softswitch_action = SCCP_SOFTSWITCH_GETMEETMEROOM;				/* SoftSwitch will catch a number to be dialed */
				c->ss_data = 0;									/* this should be found in thread */
				// changing channelstate to GETDIGITS
				sccp_indicate(d, c, SCCP_CHANNELSTATE_GETDIGITS);
				iPbx.set_callstate(c, AST_STATE_OFFHOOK);
				return;
				/* there is an active call, let's put it on hold first */
			} else if (!sccp_channel_hold(c)) {
				sccp_dev_displayprompt(d, lineInstance, c->callid, SKINNY_DISP_TEMP_FAIL, SCCP_DISPLAYSTATUS_TIMEOUT);
				return;
			}
		}
	}

	AUTO_RELEASE sccp_channel_t *c = sccp_channel_allocate(l, d);

	if (!c) {
		pbx_log(LOG_ERROR, "%s: (handle_meetme) Can't allocate SCCP channel for line %s\n", DEV_ID_LOG(d), l->name);
		return;
	}

	c->softswitch_action = SCCP_SOFTSWITCH_GETMEETMEROOM;							/* SoftSwitch will catch a number to be dialed */
	c->ss_data = 0;												/* not needed here */

	c->calltype = SKINNY_CALLTYPE_OUTBOUND;

	//sccp_device_setActiveChannel(d, c);
	sccp_indicate(d, c, SCCP_CHANNELSTATE_GETDIGITS);
	iPbx.set_callstate(c, AST_STATE_OFFHOOK);

	/* ok the number exist. allocate the asterisk channel */
	if (!sccp_pbx_channel_allocate(c, NULL, NULL)) {
		pbx_log(LOG_WARNING, "%s: (handle_meetme) Unable to allocate a new channel for line %s\n", d->id, l->name);
		sccp_indicate(d, c, SCCP_CHANNELSTATE_CONGESTION);
		return;
	}

	iPbx.set_callstate(c, AST_STATE_OFFHOOK);

	if (d->earlyrtp <= SCCP_EARLYRTP_OFFHOOK && !c->rtp.audio.instance) {
		sccp_channel_openReceiveChannel(c);
	}

	/* removing scheduled dial */
	sccp_channel_stop_schedule_digittimout(c);
}

/*!
 * \brief SCCP Meetme Application Config Structure
 */
static struct meetmeAppConfig {
	const char *appName;
	const char *defaultMeetmeOption;
} meetmeApps[] = {
	/* *INDENT-OFF* */
	{"MeetMe", 	"qd"}, 
	{"ConfBridge", 	"Mac"}, 
	{"Konference", 	"MTV"}
	/* *INDENT-ON* */
};

/*!
 * \brief a Meetme Application Thread
 * \param data Data
 * \author Federico Santulli
 *
 */
static void *sccp_feat_meetme_thread(void *data)
{
	struct meetmeAppConfig *app = NULL;

	char ext[SCCP_MAX_EXTENSION];
	char context[SCCP_MAX_CONTEXT];

	char meetmeopts[SCCP_MAX_CONTEXT];

#if ASTERISK_VERSION_NUMBER >= 10600
#define SCCP_CONF_SPACER ','
#endif

#if ASTERISK_VERSION_NUMBER >= 10400 && ASTERISK_VERSION_NUMBER < 10600
#define SCCP_CONF_SPACER '|'
#endif

#if ASTERISK_VERSION_NUMBER >= 10400
	unsigned int eid = pbx_random();
#else
	unsigned int eid = random();

#define SCCP_CONF_SPACER '|'
#endif
	AUTO_RELEASE sccp_channel_t * c = sccp_channel_retain(data);

	if (!c) {
		pbx_log(LOG_NOTICE, "SCCP: no channel provided for meetme feature. exiting\n");
		return NULL;
	}
	AUTO_RELEASE sccp_device_t *d = sccp_channel_getDevice_retained(c);

	if (!d) {
		pbx_log(LOG_NOTICE, "SCCP: no device provided for meetme feature. exiting\n");
		return NULL;
	}

	/* searching for meetme app */
	uint32_t i;

	for (i = 0; i < sizeof(meetmeApps) / sizeof(struct meetmeAppConfig); i++) {
		if (pbx_findapp(meetmeApps[i].appName)) {
			app = &(meetmeApps[i]);
			sccp_log((DEBUGCAT_CORE)) (VERBOSE_PREFIX_3 "SCCP: using '%s' for meetme\n", meetmeApps[i].appName);
			break;
		}
	}
	/* finish searching for meetme app */

	if (!app) {												// \todo: remove res in this line: Although the value stored to 'res' is used in the enclosing expression, the value is never actually read from 'res'
		pbx_log(LOG_WARNING, "SCCP: No MeetMe application available!\n");
		//c = sccp_channel_retain(c);
		sccp_indicate(d, c, SCCP_CHANNELSTATE_DIALING);
		sccp_channel_set_calledparty(c, SKINNY_DISP_CONFERENCE, c->dialedNumber);
		sccp_channel_setChannelstate(c, SCCP_CHANNELSTATE_PROCEED);
		sccp_channel_send_callinfo(d, c);
		sccp_indicate(d, c, SCCP_CHANNELSTATE_INVALIDCONFERENCE);
		return NULL;
	}
	// SKINNY_DISP_CAN_NOT_COMPLETE_CONFERENCE
	if (c && c->owner) {
		if (!pbx_channel_context(c->owner) || sccp_strlen_zero(pbx_channel_context(c->owner))) {
			return NULL;
		}
		if (!sccp_strlen_zero(c->line->meetmeopts)) {
			snprintf(meetmeopts, sizeof(meetmeopts), "%s%c%s", c->dialedNumber, SCCP_CONF_SPACER, c->line->meetmeopts);
		} else if (!sccp_strlen_zero(d->meetmeopts)) {
			snprintf(meetmeopts, sizeof(meetmeopts), "%s%c%s", c->dialedNumber, SCCP_CONF_SPACER, d->meetmeopts);
		} else if (!sccp_strlen_zero(GLOB(meetmeopts))) {
			snprintf(meetmeopts, sizeof(meetmeopts), "%s%c%s", c->dialedNumber, SCCP_CONF_SPACER, GLOB(meetmeopts));
		} else {
			snprintf(meetmeopts, sizeof(meetmeopts), "%s%c%s", c->dialedNumber, SCCP_CONF_SPACER, app->defaultMeetmeOption);
		}

		sccp_copy_string(context, pbx_channel_context(c->owner), sizeof(context));

		snprintf(ext, sizeof(ext), "sccp_meetme_temp_conference_%ud", eid);

		if (!pbx_exists_extension(NULL, context, ext, 1, NULL)) {
			pbx_add_extension(context, 1, ext, 1, NULL, NULL, app->appName, meetmeopts, NULL, "sccp_feat_meetme_thread");
			pbx_log(LOG_WARNING, "SCCP: create extension exten => %s,%d,%s(%s)\n", ext, 1, app->appName, meetmeopts);
		}
		// sccp_copy_string(c->owner->exten, ext, sizeof(c->owner->exten));
		iPbx.setChannelExten(c, ext);

		c = sccp_channel_retain(c);
		sccp_indicate(d, c, SCCP_CHANNELSTATE_DIALING);
		sccp_channel_set_calledparty(c, SKINNY_DISP_CONFERENCE, c->dialedNumber);
		//  sccp_channel_setSkinnyCallstate(c, SKINNY_CALLSTATE_PROCEED);
		sccp_channel_setChannelstate(c, SCCP_CHANNELSTATE_PROCEED);
		sccp_channel_send_callinfo(d, c);
		sccp_indicate(d, c, SCCP_CHANNELSTATE_CONNECTED);

		if (pbx_pbx_run(c->owner)) {
			sccp_indicate(d, c, SCCP_CHANNELSTATE_INVALIDCONFERENCE);
			pbx_log(LOG_WARNING, "SCCP: SCCP_CHANNELSTATE_INVALIDCONFERENCE\n");
		}
		ast_context_remove_extension(context, ext, 1, NULL);
	}
	return NULL;
}

/*!
 * \brief Start a Meetme Application Thread
 * \param c SCCP Channel
 * \author Federico Santulli
 */
void sccp_feat_meetme_start(channelPtr c)
{
	sccp_threadpool_add_work(GLOB(general_threadpool), (void *) sccp_feat_meetme_thread, (void *) c);
}

/*!
 * \brief Handle Barging into a Call
 * \param l SCCP Line
 * \param lineInstance lineInstance as uint8_t
 * \param d SCCP Device
 * \return SCCP Channel
 *
 */
void sccp_feat_handle_barge(constLinePtr l, uint8_t lineInstance, constDevicePtr d)
{

	if (!l || !d || sccp_strlen_zero(d->id)) {
		pbx_log(LOG_ERROR, "SCCP: Can't allocate SCCP channel if line or device are not defined!\n");
		return;
	}

	/* look if we have a call */
	{
		AUTO_RELEASE sccp_channel_t *c = sccp_device_getActiveChannel(d);

		if (c) {
			// we have a channel, checking if
			if (c->state == SCCP_CHANNELSTATE_OFFHOOK && sccp_strlen_zero(c->dialedNumber)) {
				// we are dialing but without entering a number :D -FS
				sccp_dev_stoptone(d, lineInstance, (c && c->callid) ? c->callid : 0);
				// changing SOFTSWITCH_DIALING mode to SOFTSWITCH_GETFORWARDEXTEN
				c->softswitch_action = SCCP_SOFTSWITCH_GETBARGEEXTEN;				/* SoftSwitch will catch a number to be dialed */
				c->ss_data = 0;									/* this should be found in thread */
				// changing channelstate to GETDIGITS
				sccp_indicate(d, c, SCCP_CHANNELSTATE_GETDIGITS);
				iPbx.set_callstate(c, AST_STATE_OFFHOOK);
				return;
			} else if (!sccp_channel_hold(c)) {
				/* there is an active call, let's put it on hold first */
				sccp_dev_displayprompt(d, lineInstance, c->callid, SKINNY_DISP_TEMP_FAIL, SCCP_DISPLAYSTATUS_TIMEOUT);
				return;
			}
		}
	}

	AUTO_RELEASE sccp_channel_t *c = sccp_channel_allocate(l, d);

	if (!c) {
		pbx_log(LOG_ERROR, "%s: (handle_barge) Can't allocate SCCP channel for line %s\n", d->id, l->name);
		return;
	}

	c->softswitch_action = SCCP_SOFTSWITCH_GETBARGEEXTEN;							/* SoftSwitch will catch a number to be dialed */
	c->ss_data = 0;												/* not needed here */

	c->calltype = SKINNY_CALLTYPE_OUTBOUND;
	sccp_indicate(d, c, SCCP_CHANNELSTATE_GETDIGITS);
	iPbx.set_callstate(c, AST_STATE_OFFHOOK);

	/* ok the number exist. allocate the asterisk channel */
	if (!sccp_pbx_channel_allocate(c, NULL, NULL)) {
		pbx_log(LOG_WARNING, "%s: (handle_barge) Unable to allocate a new channel for line %s\n", d->id, l->name);
		sccp_indicate(d, c, SCCP_CHANNELSTATE_CONGESTION);
		return;
	}

	iPbx.set_callstate(c, AST_STATE_OFFHOOK);

	if (d->earlyrtp <= SCCP_EARLYRTP_OFFHOOK && !c->rtp.audio.instance) {
		sccp_channel_openReceiveChannel(c);
	}
}

/*!
 * \brief Barging into a Call Feature
 * \param c SCCP Channel
 * \param exten Extention as char
 * \return Success as int
 */
int sccp_feat_barge(constChannelPtr c, const char * const exten)
{
	/* sorry but this is private code -FS */
	if (!c) {
		return -1;
	}
	AUTO_RELEASE sccp_device_t *d = sccp_channel_getDevice_retained(c);

	if (!d) {
		return -1;
	}
	uint8_t instance = sccp_device_find_index_for_line(d, c->line->name);

	sccp_dev_displayprompt(d, instance, c->callid, SKINNY_DISP_KEY_IS_NOT_ACTIVE, SCCP_DISPLAYSTATUS_TIMEOUT);
	return 1;
}

/*!
 * \brief Handle Barging into a Conference
 * \param l SCCP Line
 * \param lineInstance lineInstance as uint8_t
 * \param d SCCP Device
 * \return SCCP Channel
 * \todo Conferencing option needs to be build and implemented
 *       Using and External Conference Application Instead of Meetme makes it possible to use app_Conference, app_MeetMe, app_Konference and/or others
 *
 */
void sccp_feat_handle_cbarge(constLinePtr l, uint8_t lineInstance, constDevicePtr d)
{

	if (!l || !d || sccp_strlen(d->id) < 3) {
		pbx_log(LOG_ERROR, "SCCP: Can't allocate SCCP channel if line or device are not defined!\n");
		return;
	}

	/* look if we have a call */
	{
		AUTO_RELEASE sccp_channel_t *c = sccp_device_getActiveChannel(d);

		if (c) {
			// we have a channel, checking if
			if (c->state == SCCP_CHANNELSTATE_OFFHOOK && sccp_strlen_zero(c->dialedNumber)) {
				// we are dialing but without entering a number :D -FS
				sccp_dev_stoptone(d, lineInstance, (c && c->callid) ? c->callid : 0);
				// changing SOFTSWITCH_DIALING mode to SOFTSWITCH_GETFORWARDEXTEN
				c->softswitch_action = SCCP_SOFTSWITCH_GETBARGEEXTEN;				/* SoftSwitch will catch a number to be dialed */
				c->ss_data = 0;									/* this should be found in thread */
				// changing channelstate to GETDIGITS
				sccp_indicate(d, c, SCCP_CHANNELSTATE_GETDIGITS);
				iPbx.set_callstate(c, AST_STATE_OFFHOOK);
				return;
			} else if (!sccp_channel_hold(c)) {
				/* there is an active call, let's put it on hold first */
				sccp_dev_displayprompt(d, lineInstance, c->callid, SKINNY_DISP_TEMP_FAIL, SCCP_DISPLAYSTATUS_TIMEOUT);
				return;
			}
		}
	}

	AUTO_RELEASE sccp_channel_t *c = sccp_channel_allocate(l, d);

	if (!c) {
		pbx_log(LOG_ERROR, "%s: (handle_cbarge) Can't allocate SCCP channel for line %s\n", d->id, l->name);
		return;
	}

	c->softswitch_action = SCCP_SOFTSWITCH_GETCBARGEROOM;							/* SoftSwitch will catch a number to be dialed */
	c->ss_data = 0;												/* not needed here */

	c->calltype = SKINNY_CALLTYPE_OUTBOUND;

	//sccp_device_setActiveChannel(d, c);
	sccp_indicate(d, c, SCCP_CHANNELSTATE_GETDIGITS);
	iPbx.set_callstate(c, AST_STATE_OFFHOOK);

	/* ok the number exist. allocate the asterisk channel */
	if (!sccp_pbx_channel_allocate(c, NULL, NULL)) {
		pbx_log(LOG_WARNING, "%s: (handle_cbarge) Unable to allocate a new channel for line %s\n", d->id, l->name);
		sccp_indicate(d, c, SCCP_CHANNELSTATE_CONGESTION);
		return;
	}

	iPbx.set_callstate(c, AST_STATE_OFFHOOK);

	if (d->earlyrtp <= SCCP_EARLYRTP_OFFHOOK && !c->rtp.audio.instance) {
		sccp_channel_openReceiveChannel(c);
	}
}

/*!
 * \brief Barging into a Conference Feature
 * \param c SCCP Channel
 * \param conferencenum Conference Number as char
 * \return Success as int
 */
int sccp_feat_cbarge(constChannelPtr c, const char * const conferencenum)
{
	/* sorry but this is private code -FS */
	if (!c) {
		return -1;
	}
	AUTO_RELEASE sccp_device_t *d = sccp_channel_getDevice_retained(c);

	if (!d) {
		return -1;
	}
	uint8_t instance = sccp_device_find_index_for_line(d, c->line->name);

	sccp_dev_displayprompt(d, instance, c->callid, SKINNY_DISP_KEY_IS_NOT_ACTIVE, SCCP_DISPLAYSTATUS_TIMEOUT);
	return 1;
}

/*!
 * \brief Hotline Feature
 *
 * Setting the hotline Feature on a device, will make it connect to a predefined extension as soon as the Receiver
 * is picked up or the "New Call" Button is pressed. No number has to be given.
 *
 * \param d SCCP Device
 * \param line SCCP Line
 */
void sccp_feat_adhocDial(constDevicePtr d, constLinePtr line)
{
	if (!d || !d->session || !line) {
		return;
	}
	sccp_log((DEBUGCAT_FEATURE + DEBUGCAT_LINE)) (VERBOSE_PREFIX_3 "%s: handling hotline\n", d->id);

	AUTO_RELEASE sccp_channel_t *c = sccp_device_getActiveChannel(d);

	if (c) {
		if ((c->state == SCCP_CHANNELSTATE_DIALING) || (c->state == SCCP_CHANNELSTATE_OFFHOOK)) {
			sccp_copy_string(c->dialedNumber, line->adhocNumber, sizeof(c->dialedNumber));
			sccp_channel_stop_schedule_digittimout(c);

			sccp_pbx_softswitch(c);
			return;
		}
		//sccp_pbx_senddigits(c, line->adhocNumber);
		if (iPbx.send_digits) {
			iPbx.send_digits(c, line->adhocNumber);
		}
	} else {
		// Pull up a channel
		if (GLOB(hotline)->line) {
			AUTO_RELEASE sccp_channel_t *new_channel = NULL;

			new_channel = sccp_channel_newcall(line, d, line->adhocNumber, SKINNY_CALLTYPE_OUTBOUND, NULL, NULL);
		}
	}
}

/*!
 * \brief Handler to Notify Features have Changed
 * \param device SCCP Device
 * \param linedevice SCCP LineDevice
 * \param featureType SCCP Feature Type
 * 
 */
void sccp_feat_changed(constDevicePtr device, const sccp_linedevices_t * const linedevice, sccp_feature_type_t featureType)
{
	if (device) {
		sccp_featButton_changed(device, featureType);

		sccp_event_t event = {{{0}}};
		event.type = SCCP_EVENT_FEATURE_CHANGED;
		event.event.featureChanged.device = sccp_device_retain(device);
		event.event.featureChanged.optional_linedevice = linedevice ? sccp_linedevice_retain(linedevice) : NULL;
		event.event.featureChanged.featureType = featureType;
		sccp_event_fire(&event);
		sccp_log(DEBUGCAT_FEATURE) (VERBOSE_PREFIX_3 "%s: Feature %s Change Event Scheduled\n", device->id, sccp_feature_type2str(featureType));
	}
}

/*!
 * \brief Switch Monitor Feature on/off
 *
 * \note: iPbx.feature_monitor will ask asterisk to start/stop automon
 * \note: asterisk ami events are evaluated and callback via sccp_asterisk_managerHookHelper upon change, which
 *        will in turn call sccp_feat_changed to update the monitor state (if such a state change happens)
 * \see: sccp_management.c for more information
 */
void sccp_feat_monitor(constDevicePtr device, constLinePtr no_line, uint32_t no_lineInstance, constChannelPtr maybe_channel)
{
	sccp_featureConfiguration_t *monitorFeature = (sccp_featureConfiguration_t *)&device->monitorFeature;		/* discard const */
	if (!maybe_channel) {
		if (monitorFeature->status & SCCP_FEATURE_MONITOR_STATE_REQUESTED) {
			monitorFeature->status &= ~SCCP_FEATURE_MONITOR_STATE_REQUESTED;
		} else {
			monitorFeature->status |= SCCP_FEATURE_MONITOR_STATE_REQUESTED;
		}
<<<<<<< HEAD
		sccp_log((DEBUGCAT_FEATURE)) (VERBOSE_PREFIX_3 "%s: (sccp_feat_monitor) No active channel to monitor, setting monitor state to requested (%d)\n", device->id, monitorFeature->status);
	} else {
		if (iPbx.feature_monitor(maybe_channel)) {
			if (monitorFeature->status & SCCP_FEATURE_MONITOR_STATE_ACTIVE) {		// Just toggle the state, we don't get information back about the asterisk monitor status (async call)
				monitorFeature->status &= ~SCCP_FEATURE_MONITOR_STATE_ACTIVE;
			} else {
				monitorFeature->status |= SCCP_FEATURE_MONITOR_STATE_ACTIVE;
			}
		} else {											// monitor feature missing
			monitorFeature->status = SCCP_FEATURE_MONITOR_STATE_DISABLED;
		}
	}
	sccp_log((DEBUGCAT_FEATURE)) (VERBOSE_PREFIX_3 "%s: (sccp_feat_monitor) monitor status: %d\n", device->id, monitorFeature->status);
=======
	} else {
		constChannelPtr channel = maybe_channel;
		struct ast_str *amiCommandStr = ast_str_alloca(DEFAULT_PBX_STR_BUFFERSIZE);
		char *outStr;
		if (!(monitorFeature->status & SCCP_FEATURE_MONITOR_STATE_ACTIVE)) {
			pbx_str_append(&amiCommandStr,0 ,"Action: Monitor\r\n");
			pbx_str_append(&amiCommandStr,0 ,"Channel: %s\r\n", pbx_channel_name(channel->owner));
			pbx_str_append(&amiCommandStr,0 ,"File: mixmonitor-%s-%d_%s.wav\r\n", channel->line->name, channel->callid, iPbx.getChannelUniqueID(channel));
			pbx_str_append(&amiCommandStr,0 ,"Format: wav\r\n");
			pbx_str_append(&amiCommandStr,0 ,"Mix: true\r\n");
			pbx_str_append(&amiCommandStr,0 ,"\r\n");
			//monitorFeature->status &= ~SCCP_FEATURE_MONITOR_STATE_ACTIVE;					/* no need to change status, will be done by sccp_asterisk_managerHookHelper */
		} else {
			pbx_str_append(&amiCommandStr,0 ,"Action: StopMonitor\r\n");
			pbx_str_append(&amiCommandStr,0 ,"Channel: %s\r\n", pbx_channel_name(channel->owner));
			pbx_str_append(&amiCommandStr,0 ,"\r\n");
			//monitorFeature->status |= SCCP_FEATURE_MONITOR_STATE_ACTIVE;
		}
		if (sccp_manager_action2str(pbx_str_buffer(amiCommandStr), &outStr) >= 0 && outStr) {
			if (	
				sccp_strequals(outStr, "Response: Success\r\nMessage: Started monitoring channel\r\n\r\n") ||
				sccp_strequals(outStr, "Response: Success\r\nMessage: Stopped monitoring channel\r\n\r\n")
			) {
				sccp_log((DEBUGCAT_FEATURE)) (VERBOSE_PREFIX_3 "%s: (sccp_feat_monitor) AMI monitor request sent successfully.\n", DEV_ID_LOG(device));
				// sccp_asterisk_managerHookHelper will catch the result and update the softkey / featureButton accordingly.
			} else {
				sccp_dev_displayprinotify(device, SKINNY_DISP_RECORDING_FAILED, SCCP_MESSAGE_PRIORITY_MONITOR, SCCP_DISPLAYSTATUS_TIMEOUT*3);
				pbx_log(LOG_ERROR, "%s: (sccp_feat_monitor) AMI monitor request failed.\n", DEV_ID_LOG(device));
				monitorFeature->status = SCCP_FEATURE_MONITOR_STATE_DISABLED;
			}
			sccp_free(outStr);
		} else {
			pbx_log(LOG_ERROR, "%s: (sccp_feat_monitor) AMI monitor request failed.\n", DEV_ID_LOG(device));
			monitorFeature->status = SCCP_FEATURE_MONITOR_STATE_DISABLED;
		}
	}
	sccp_log((DEBUGCAT_FEATURE)) (VERBOSE_PREFIX_3 "%s: (sccp_feat_monitor) new monitor status:%s (%d)\n", device->id, sccp_feature_monitor_state2str(monitorFeature->status), monitorFeature->status);
>>>>>>> 26e52439
}

// kate: indent-width 8; replace-tabs off; indent-mode cstyle; auto-insert-doxygen on; line-numbers on; tab-indents on; keep-extra-spaces off; auto-brackets off;<|MERGE_RESOLUTION|>--- conflicted
+++ resolved
@@ -33,11 +33,7 @@
 #include "sccp_utils.h"
 #include "sccp_conference.h"
 #include "sccp_indicate.h"
-<<<<<<< HEAD
-//#include "sccp_rtp.h"
-=======
 #include "sccp_management.h"
->>>>>>> 26e52439
 
 SCCP_FILE_VERSION(__FILE__, "$Revision$");
 
@@ -425,19 +421,11 @@
 int sccp_feat_grouppickup(constDevicePtr d, constLinePtr l, uint32_t lineInstance, channelPtr maybe_c)
 {
 	int res = -1;
-<<<<<<< HEAD
 
 	/* assertions */
 	pbx_assert(d != NULL && l != NULL);
 #if CS_AST_DO_PICKUP
 
-=======
-
-	/* assertions */
-	pbx_assert(d != NULL && l != NULL);
-#if CS_AST_DO_PICKUP
-
->>>>>>> 26e52439
 	if (!iPbx.findPickupChannelByGroupLocked) {
 		pbx_log(LOG_WARNING, "SCCP: (directed_pickup) findPickupChannelByExtenLocked not implemented for this asterisk version. Giving up.\n");
 		return -1;
@@ -1305,21 +1293,6 @@
 		} else {
 			monitorFeature->status |= SCCP_FEATURE_MONITOR_STATE_REQUESTED;
 		}
-<<<<<<< HEAD
-		sccp_log((DEBUGCAT_FEATURE)) (VERBOSE_PREFIX_3 "%s: (sccp_feat_monitor) No active channel to monitor, setting monitor state to requested (%d)\n", device->id, monitorFeature->status);
-	} else {
-		if (iPbx.feature_monitor(maybe_channel)) {
-			if (monitorFeature->status & SCCP_FEATURE_MONITOR_STATE_ACTIVE) {		// Just toggle the state, we don't get information back about the asterisk monitor status (async call)
-				monitorFeature->status &= ~SCCP_FEATURE_MONITOR_STATE_ACTIVE;
-			} else {
-				monitorFeature->status |= SCCP_FEATURE_MONITOR_STATE_ACTIVE;
-			}
-		} else {											// monitor feature missing
-			monitorFeature->status = SCCP_FEATURE_MONITOR_STATE_DISABLED;
-		}
-	}
-	sccp_log((DEBUGCAT_FEATURE)) (VERBOSE_PREFIX_3 "%s: (sccp_feat_monitor) monitor status: %d\n", device->id, monitorFeature->status);
-=======
 	} else {
 		constChannelPtr channel = maybe_channel;
 		struct ast_str *amiCommandStr = ast_str_alloca(DEFAULT_PBX_STR_BUFFERSIZE);
@@ -1357,7 +1330,6 @@
 		}
 	}
 	sccp_log((DEBUGCAT_FEATURE)) (VERBOSE_PREFIX_3 "%s: (sccp_feat_monitor) new monitor status:%s (%d)\n", device->id, sccp_feature_monitor_state2str(monitorFeature->status), monitorFeature->status);
->>>>>>> 26e52439
 }
 
 // kate: indent-width 8; replace-tabs off; indent-mode cstyle; auto-insert-doxygen on; line-numbers on; tab-indents on; keep-extra-spaces off; auto-brackets off;