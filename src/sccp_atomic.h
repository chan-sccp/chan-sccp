--- conflicted
+++ resolved
@@ -41,10 +41,7 @@
 #endif
 
 #else														/* SCCP_ATOMIC */
-<<<<<<< HEAD
-=======
 //#define CAS32_TYPE			int
->>>>>>> 8ad9ee11
 #if defined (__i386__) || defined(__x86_64__)
 #define ATOMIC_INCR(_a,_b,_c)	 	ast_atomic_fetchadd_int(_a, _b)
 #define ATOMIC_DECR(_a,_b,_c)	 	ast_atomic_fetchadd_int(_a, -_b)
