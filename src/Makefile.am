# FILE:			AutoMake Makefile for chan-sccp
# COPYRIGHT:		chan-sccp-b.sourceforge.net group 2011
# CREATED BY:		Diederik de Groot <ddegroot@sourceforge.net>
# LICENSE: 		This program is free software and may be modified and distributed under the terms of the GNU Public License version 3.
# 			See the LICENSE file at the top of the source tree.
# NOTE:			Process this file with automake to produce a makefile.in script.

include 		$(top_srcdir)/src/Makefile.inc.am

SUBDIRS			= pbx_impl $(PBX_COND_SUBDIR) $(PBXVER_COND_SUBDIR) $(PBXVER_COND_ANNOUNCE_SUBDIR) .
DIST_SUBDIRS		= pbx_impl pbx_impl/ast pbx_impl/ast106 pbx_impl/ast108 pbx_impl/ast110 pbx_impl/ast111 pbx_impl/ast112 pbx_impl/ast113 pbx_impl/ast114 pbx_impl/ast115 pbx_impl/ast_announce .
EXTRA_DIST 		= sccp_enum.in sccp_config_entries.hh
BUILT_SOURCES           = revision.h sccp_enum.h sccp_enum.c
CLEANFILES              = revision.h sccp_enum.h sccp_enum.c
.PHONY: 		.revision

# generated files
revision.h: 		.revision

.revision:
			@if [ ! -f @abs_top_builddir@/src/revision.h ] || [ ! -z "`find @abs_top_builddir@/src/revision.h -mmin +60`" ] ; then			\
				echo "  REV      revision.h";													\
				@abs_top_srcdir@/tools/autorevision -t h -f -o @abs_top_srcdir@/.revision  >"@abs_top_builddir@/src/revision.h" 2>/dev/null;	\
			fi

sccp_enum.h sccp_enum.c:sccp_enum.in @abs_top_srcdir@/tools/gen_sccp_enum.awk
			@if [ sccp_enum.in -nt $@ ] || [ @abs_top_srcdir@/tools/gen_sccp_enum.awk -nt $@ ]; then						\
				$(MAKE) gen_enum;														\
			fi

gen_enum:		sccp_enum.in @abs_top_srcdir@/tools/gen_sccp_enum.awk
			@echo "  GEN      sccp_enum.h";
			@echo "  GEN      sccp_enum.c";
			@$(AWK) -f "@abs_top_srcdir@/tools/gen_sccp_enum.awk" < @abs_top_srcdir@/src/sccp_enum.in >/dev/null;

#@$(AWK) -O -v out_header_file=sccp_enum.h -v out_source_file=sccp_enum.c -f "@abs_top_srcdir@/tools/gen_sccp_enum.awk" < @abs_top_srcdir@/src/sccp_enum.in >/dev/null;

# libsccp.la and chan_sccp.so
noinst_LTLIBRARIES	= libsccp.la
csmod_LTLIBRARIES	= chan_sccp.la

noinst_HEADERS		= chan_sccp.h		sccp_actions.h		sccp_cli.h		sccp_devstate.h		\
			  sccp_featureButton.h	sccp_line.h		sccp_refcount.h		sccp_utils.h		\
			  common.h		sccp_appfunctions.h	sccp_cli_table.h	sccp_dllists.h		\
			  sccp_feature.h	sccp_management.h	sccp_rtp.h		sccp_vector.h		\
			  sccp_atomic.h		sccp_conference.h	sccp_threadpool.h	sccp_debug.h		\
			  sccp_hint.h		sccp_mwi.h		sccp_session.h	 	sccp_callinfo.h		\
			  sccp_config.h		sccp_indicate.h		sccp_pbx.h		sccp_softkeys.h 	\
			  revision.h		sccp_channel.h		sccp_device.h		sccp_event.h		\
			  sccp_labels.h		sccp_protocol.h		sccp_enum.h		sccp_codec.h		\
<<<<<<< HEAD
			  define.h		sccp_netsock.h		sccp_user.h		sccp_featureParkingLot.h
=======
			  define.h		sccp_netsock.h		sccp_xml.h		sccp_webservice.h	\
			  sccp_featureParkingLot.h sccp_visualvoicemail.h
>>>>>>> da189780

libsccp_la_SOURCES	= sccp_callinfo.c 	sccp_channel.c		sccp_device.c		sccp_debug.c		\
			  sccp_indicate.c 	sccp_pbx.c 		sccp_session.c		sccp_threadpool.c	\
			  sccp_softkeys.c	sccp_featureButton.c	sccp_line.c		sccp_utils.c		\
			  sccp_actions.c	sccp_cli.c		sccp_feature.c 	sccp_config.c			\
			  sccp_hint.c 		sccp_refcount.c		sccp_management.c	sccp_mwi.c		\
			  sccp_conference.c	sccp_rtp.c		sccp_appfunctions.c	sccp_protocol.c		\
			  sccp_devstate.c	sccp_event.c		sccp_enum.c		sccp_globals.c		\
<<<<<<< HEAD
			  sccp_netsock.c	sccp_codec.c		sccp_user.c		sccp_labels.c		\
			  sccp_featureParkingLot.c
=======
			  sccp_netsock.c	sccp_codec.c		sccp_labels.c		sccp_xml.c		\
			  sccp_webservice.c 	sccp_featureParkingLot.c sccp_visualvoicemail.c
>>>>>>> da189780
			  
chan_sccp_la_SOURCES	= chan_sccp.c

libsccp_la_DEPENDENCIES = revision.h sccp_enum.h sccp_enum.c
libsccp_la_CFLAGS       = $(AM_CFLAGS)
libsccp_la_LDFLAGS	= $(AM_LDFLAGS)
libsccp_la_CXXFLAGS	= $(AM_CXXFLAGS)

chan_sccp_la_LIBADD	=  libsccp.la pbx_impl/libpbximpl.la $(PBX_COND_LIBADD) $(PBXVER_COND_LIBADD) $(PBXVER_COND_ANNOUNCE_LIBADD)
chan_sccp_la_DEPENDENCIES = $(chan_sccp_la_LIBADD)
chan_sccp_la_CFLAGS     = $(AM_CFLAGS)
chan_sccp_la_LDFLAGS	= $(AM_LDFLAGS) $(PBX_LDFLAGS) $(PTHREAD_LIBS) $(EVENT_LIBS) $(LIBEXSLT_LIBS) $(LIBCURL_LIBS) $(EVENT_LIBS) $(LIBBFD) $(LIBEXECINFO) $(LTLIBICONV)
chan_sccp_la_LDFLAGS	+= -avoid-version -module -lm -s -rdynamic
chan_sccp_la_CXXFLAGS	= $(AM_CXXFLAGS)
install-csmodLTLIBRARIES:
	@$(NORMAL_INSTALL)
	@test -d "$(DESTDIR)$(csmoddir)" || $(MKDIR_P) "$(DESTDIR)$(csmoddir)"
	@if test "x$(strip_binaries)" == "xyes" ; then 											\
		test -d "$(DESTDIR)$(PBX_DEBUGMODDIR)" || $(MKDIR_P) "$(DESTDIR)$(PBX_DEBUGMODDIR)";					\
		$(OBJCOPY) --only-keep-debug ".libs/chan_sccp.so" "$(DESTDIR)$(PBX_DEBUGMODDIR)/chan_sccp.so";				\
		$(LIBTOOL) $(AM_LIBTOOLFLAGS) $(LIBTOOLFLAGS) --mode=install $(INSTALL) -s ".libs/chan_sccp.so" "$(DESTDIR)$(csmoddir)";\
		$(OBJCOPY) --add-gnu-debuglink="$(DESTDIR)$(PBX_DEBUGMODDIR)/chan_sccp.so" "$(DESTDIR)$(csmoddir)/chan_sccp.so";	\
		echo    "==============================================================================================="; 		\
		echo    "Installed Stripped chan_sccp.so to '$(DESTDIR)$(csmoddir)'...";           					\
		echo    "===============================================================================================";		\
	else 																\
		$(LIBTOOL) $(AM_LIBTOOLFLAGS) $(LIBTOOLFLAGS) --mode=install $(INSTALL) $(INSTALL_STRIP_FLAG) ".libs/chan_sccp.so" "$(DESTDIR)$(csmoddir)"; \
 		echo    "==============================================================================================="; 		\
		echo    "Installed chan_sccp.so to '$(DESTDIR)$(csmoddir)'...";           						\
		echo    "===============================================================================================";		\
	fi
	@if test -d "$(DESTDIR)$(csmoddir)"; then                                          						\
		echo    "Please restart asterisk or reload the module to use the new version of chan_sccp.so"; 				\
		echo    "==============================================================================================="; 		\
	fi

install-data-local:
	@test -d $(DESTDIR)$(PBX_ETC) || $(mkinstalldirs) $(DESTDIR)$(PBX_ETC);								\
	if [ ! -f $(DESTDIR)$(PBX_ETC)/sccp.conf ]; then										\
		echo "Installing $(DESTDIR)$(PBX_ETC)/sccp.conf...";									\
		$(INSTALL) -m 644 $(top_srcdir)/conf/sccp.conf $(DESTDIR)$(PBX_ETC);							\
	fi

unload:	
	@if [ -f $(PBX_SBINDIR)/asterisk ]; then 											\
		echo "Unloading asterisk module";											\
		$(PBX_SBINDIR)/asterisk -rx "module unload chan_sccp.so";								\
	fi
	
load:	
	@if [ -f $(PBX_SBINDIR)/asterisk ]; then 											\
		echo "Loading asterisk module";												\
		$(PBX_SBINDIR)/asterisk -rx "module load chan_sccp.so";									\
	fi

_reload: all unload install load	

reload: 
	@if [ -f $(PBX_SBINDIR)/asterisk ]; then $(MAKE) _reload;fi

full-en_US.xml:
	@if [ -z "$(PYTHON)" ]; then													\
		echo "--------------------------------------------------------------------------";					\
		echo "---        Please install python to build full documentation           ---";					\
		echo "--------------------------------------------------------------------------";					\
		exit 1;															\
	fi
	@printf "Building Documentation..."
	@echo "<?xml version=\"1.0\" encoding=\"UTF-8\"?>" > $@
	@echo "<!DOCTYPE docs SYSTEM \"appdocsxml.dtd\">" >> $@
	@echo "<?xml-stylesheet type=\"text/xsl\" href=\"appdocsxml.xslt\"?>" >> $@
	@echo "<docs xmlns:xi=\"http://www.w3.org/2001/XInclude\">" >> $@
	@for x in `find -name '*.c'`;do													\
		$(PYTHON) ../tools/get_documentation.py < $$x >> $@ ;									\
	done
	@echo
	@echo "</docs>" >> $@
#	#@$(PYTHON) build_tools/post_process_documentation.py -i $@ -o "doc/core-en_US.xml"<|MERGE_RESOLUTION|>--- conflicted
+++ resolved
@@ -48,12 +48,8 @@
 			  sccp_config.h		sccp_indicate.h		sccp_pbx.h		sccp_softkeys.h 	\
 			  revision.h		sccp_channel.h		sccp_device.h		sccp_event.h		\
 			  sccp_labels.h		sccp_protocol.h		sccp_enum.h		sccp_codec.h		\
-<<<<<<< HEAD
-			  define.h		sccp_netsock.h		sccp_user.h		sccp_featureParkingLot.h
-=======
-			  define.h		sccp_netsock.h		sccp_xml.h		sccp_webservice.h	\
-			  sccp_featureParkingLot.h sccp_visualvoicemail.h
->>>>>>> da189780
+			  define.h		sccp_netsock.h		sccp_user.h		sccp_xml.h              \
+			  sccp_webservice.h	sccp_featureParkingLot.h
 
 libsccp_la_SOURCES	= sccp_callinfo.c 	sccp_channel.c		sccp_device.c		sccp_debug.c		\
 			  sccp_indicate.c 	sccp_pbx.c 		sccp_session.c		sccp_threadpool.c	\
@@ -62,13 +58,8 @@
 			  sccp_hint.c 		sccp_refcount.c		sccp_management.c	sccp_mwi.c		\
 			  sccp_conference.c	sccp_rtp.c		sccp_appfunctions.c	sccp_protocol.c		\
 			  sccp_devstate.c	sccp_event.c		sccp_enum.c		sccp_globals.c		\
-<<<<<<< HEAD
 			  sccp_netsock.c	sccp_codec.c		sccp_user.c		sccp_labels.c		\
-			  sccp_featureParkingLot.c
-=======
-			  sccp_netsock.c	sccp_codec.c		sccp_labels.c		sccp_xml.c		\
-			  sccp_webservice.c 	sccp_featureParkingLot.c sccp_visualvoicemail.c
->>>>>>> da189780
+			  sccp_xml.c		sccp_webservice.c	sccp_featureParkingLot.c
 			  
 chan_sccp_la_SOURCES	= chan_sccp.c
 
