/*! * \file        sccp_channel.c
 * \brief       SCCP Channel Class
 * \author      Sergio Chersovani <mlists [at] c-net.it>
 * \date
 * \note        Reworked, but based on chan_sccp code.
 *              The original chan_sccp driver that was made by Zozo which itself was derived from the chan_skinny driver.
 *              Modified by Jan Czmok and Julien Goodwin
 * \note        This program is free software and may be modified and distributed under the terms of the GNU Public License.
 *              See the LICENSE file at the top of the source tree.
 *
 */
#include "config.h"
#include "common.h"
#include "sccp_channel.h"

SCCP_FILE_VERSION(__FILE__, "");

/*!
 * \remarks
 * Purpose:     SCCP Channels
 * When to use: Only methods directly related to sccp channels should be stored in this source file.
 * Relations:   SCCP Channels connect Asterisk Channels to SCCP Lines
 */
#include "sccp_device.h"
#include "sccp_pbx.h"
#include "sccp_conference.h"
#include "sccp_atomic.h"
#include "sccp_feature.h"
#include "sccp_indicate.h"
#include "sccp_line.h"
#include "sccp_linedevice.h"
#include "sccp_rtp.h"
#include "sccp_netsock.h"
#include "sccp_utils.h"
#include "sccp_labels.h"
#include "sccp_threadpool.h"
#include <asterisk/callerid.h>			// sccp_channel, sccp_callinfo
#include <asterisk/pbx.h>			// AST_EXTENSION_NOT_INUSE

static uint32_t callCount = 1;
int __sccp_channel_destroy(const void * data);
<<<<<<< HEAD
int complete_resume(constDevicePtr device, channelPtr channel);
=======
>>>>>>> 406eeefb

AST_MUTEX_DEFINE_STATIC(callCountLock);

/*!
 * \brief Private Channel Data Structure
 */
struct sccp_private_channel_data {
	devicePtr device;                                        //! \todo use lineDevicePtr instead;
	lineDevicePtr ld;
	sccp_callinfo_t * callInfo;
	SCCP_LIST_HEAD (, sccp_threadpool_job_t) cleanup_jobs;
	boolean_t microphone; /*!< Flag to mute the microphone when calling a baby phone */
};

/*!
 * \brief Set Microphone State
 * \param channel SCCP Channel
 * \param enabled Enabled as Boolean
 */
static void setMicrophoneState(channelPtr c, boolean_t enabled)
{
	AUTO_RELEASE(sccp_device_t, d, sccp_channel_getDevice(c));
	if (!d) {
		return;
	}

	c->privateData->microphone = enabled;

	if (enabled) {
		c->isMicrophoneEnabled = sccp_always_true;
		if ((c->rtp.audio.transmission.state & SCCP_RTP_STATUS_ACTIVE)) {
			sccp_dev_set_microphone(d, SKINNY_STATIONMIC_ON);
		}
	} else {
		c->isMicrophoneEnabled = sccp_always_false;
		if ((c->rtp.audio.transmission.state & SCCP_RTP_STATUS_ACTIVE)) {
			sccp_dev_set_microphone(d, SKINNY_STATIONMIC_OFF);
		}
	}
}

/*!
 * \brief Allocate SCCP Channel on Device
 * \param l SCCP Line
 * \param device SCCP Device (optional)
 * \return a *retained* SCCP Channel
 *
 * \callgraph
 * \callergraph
 *
 * \lock
 *  - callCountLock
 */
channelPtr sccp_channel_allocate(constLinePtr l, constDevicePtr device)
{
	/* this just allocate a sccp channel (not the asterisk channel, for that look at sccp_pbx_channel_allocate) */
	sccp_channel_t *channel = NULL;
	struct sccp_private_channel_data *private_data = NULL;
	sccp_line_t *refLine = sccp_line_retain(l);

	if (!refLine) {
		pbx_log(LOG_ERROR, "SCCP: Could not retain line to create a channel on it, giving up!\n");
		return NULL;
	}
	if (sccp_strlen_zero(refLine->name) || sccp_strlen_zero(refLine->context) || !pbx_context_find(refLine->context)) {
		pbx_log(LOG_ERROR, "SCCP: line with empty name, empty context or non-existent context provided, aborting creation of new channel\n");
		return NULL;
	}
	if (device && !device->session) {
		pbx_log(LOG_ERROR, "SCCP: Tried to open channel on device %s without a session\n", device->id);
		return NULL;
	}

	int32_t callid = 0;
	char designator[32];
	sccp_mutex_lock(&callCountLock);
	if (callCount < 0xFFFFFFFF) {						/* callcount limit should be reset at his upper limit :) */
		callid = callCount++;
	} else {
		pbx_log(LOG_NOTICE, "%s: CallId re-starting at 00000001\n", device->id);
		callCount = 1;
		callid = callCount;
	}
	snprintf(designator, 32, "SCCP/%s-%08X", refLine->name, callid);
	uint8_t callInstance = refLine->statistic.numberOfActiveChannels + refLine->statistic.numberOfHeldChannels + 1;
	sccp_mutex_unlock(&callCountLock);
	do {
		/* allocate new channel */
		channel = (sccp_channel_t *) sccp_refcount_object_alloc(sizeof(sccp_channel_t), SCCP_REF_CHANNEL, designator, __sccp_channel_destroy);
		if (!channel) {
			pbx_log(LOG_ERROR, "%s: No memory to allocate channel on line %s\n", l->id, l->name);
			break;
		}
#if CS_REFCOUNT_DEBUG
		sccp_refcount_addRelationship(refLine, channel);
#endif
		/* allocate resources */
		private_data = (struct sccp_private_channel_data *)sccp_calloc(sizeof *private_data, 1);
		if (!private_data) {
			pbx_log(LOG_ERROR, "%s: No memory to allocate channel private data on line %s\n", l->id, l->name);
			break;
		}
		
		/* assign private_data default values */
		private_data->microphone = TRUE;
		private_data->callInfo = iCallInfo.Constructor(callInstance, designator);
		SCCP_LIST_HEAD_INIT(&private_data->cleanup_jobs);
		if (!private_data->callInfo) {
			break;
		}
		
		/* assigning immutable values */
		*(struct sccp_private_channel_data **)&channel->privateData = private_data;
		*(uint32_t *)&channel->callid = callid;
		*(uint32_t *)&channel->passthrupartyid = callid ^ 0xFFFFFFFF;
		*(sccp_line_t **)&channel->line = refLine;
		*(char **)&channel->musicclass = pbx_strdup(
							!sccp_strlen_zero(refLine->musicclass) ? refLine->musicclass : 
							!sccp_strlen_zero(GLOB(musicclass)) ? GLOB(musicclass) : 
							"default"
						);
		*(char **)&channel->designator = pbx_strdup(designator);

		/* assign default values */
		channel->ringermode = GLOB(ringtype);
		channel->calltype = SKINNY_CALLTYPE_INBOUND;
		channel->answered_elsewhere = FALSE;
		channel->peerIsSCCP = 0;
		channel->maxBitRate = 15000;
		iPbx.set_owner(channel, NULL);

		/* this is for dialing scheduler */
		channel->scheduler.digittimeout_id = -1;
		channel->scheduler.hangup_id = -1;
		channel->scheduler.cfwd_noanswer_id = -1;
		channel->enbloc.digittimeout = GLOB(digittimeout);
#ifndef SCCP_ATOMIC
		pbx_mutex_init(&channel->scheduler.lock);
#endif

		/* assign virtual functions */
		channel->getDevice = sccp_channel_getDevice;
		channel->getLineDevice = sccp_channel_getLineDevice;
		channel->setDevice = sccp_channel_setDevice;
		channel->isMicrophoneEnabled = sccp_always_true;
		channel->isHangingUp = FALSE;
		channel->isRunningPbxThread = FALSE;
		channel->setMicrophone = setMicrophoneState;
		channel->hangupRequest = sccp_astgenwrap_requestQueueHangup;
		//channel->privacy = (device && (device->privacyFeature.status & SCCP_PRIVACYFEATURE_CALLPRESENT)) ? TRUE : FALSE;
		if (device) {
			channel->dtmfmode = device->getDtmfMode(device);
		} else {
			channel->dtmfmode = SCCP_DTMFMODE_RFC2833;
		}

		if (l->preferences_set_on_line_level) {
			memcpy(&channel->preferences.audio, &l->preferences.audio, sizeof channel->preferences.audio);
			memcpy(&channel->preferences.video, &l->preferences.video, sizeof channel->preferences.video);
			if (device) {
				memcpy(&channel->capabilities.audio, &device->capabilities.audio, sizeof channel->capabilities.audio);
				memcpy(&channel->capabilities.video, &device->capabilities.video, sizeof channel->capabilities.video);
			}
		}
		channel->videomode = l->videomode;

		/* run setters */
		sccp_line_addChannel(l, channel);
		if (refLine->capabilities.audio[0] == SKINNY_CODEC_NONE) {
			sccp_line_updateCapabilitiesFromDevicesToLine(refLine);			// bit of a hack, UpdateCapabilties is done (long) after device registration
		}
		channel->setDevice(channel, device);

		/* return new channel */
		sccp_log((DEBUGCAT_CHANNEL)) (VERBOSE_PREFIX_3 "%s: New channel number: %d on line %s\n", l->id, channel->callid, l->name);
		return channel;
	} while (0);

	/* something went wrong, cleaning up */
	if (private_data) {
		if (private_data->callInfo) {
			iCallInfo.Destructor(&private_data->callInfo);
		}
		SCCP_LIST_HEAD_DESTROY(&(private_data->cleanup_jobs));
		sccp_free(private_data);
	}
	if (channel) {
		sccp_channel_release(&channel);							// explicit release
	}
	if (refLine) {
		sccp_line_release(&refLine);							// explicit release
	}
	return NULL;
}

/*!
 * \brief Retrieve Device from Channels->Private Channel Data
 * \param channel SCCP Channel
 * \return SCCP Device
 */
devicePtr sccp_channel_getDevice(constChannelPtr channel)
{
	pbx_assert(channel != NULL);
	if (channel->privateData && channel->privateData->device) {
		return sccp_device_retain(channel->privateData->device);
	} 
	return NULL;
}

/*!
 * \brief Retrieve LineDevice from Channels->Private Channel Data
 * \param channel SCCP Channel
 * \return SCCP LineDevice
 */
lineDevicePtr sccp_channel_getLineDevice(constChannelPtr channel)
{
	pbx_assert(channel != NULL);
	if(channel->privateData && channel->privateData->ld) {
		return sccp_linedevice_retain(channel->privateData->ld);
	}
	return NULL;
}
/*!
 * \brief Set Device in Channels->Private Channel Data
 * \param channel SCCP Channel
 * \param device SCCP Device
 */
void sccp_channel_setDevice(channelPtr channel, constDevicePtr device)
{
	if (!channel || !channel->privateData) {
		return;
	}

	/** for previous device,set active channel to null */
	if (!device) {
		sccp_linedevice_refreplace(&channel->privateData->ld, NULL);
		if (!channel->privateData->device) {
			/* channel->privateData->device was already set to NULL */
			goto EXIT;
		}
		sccp_device_setActiveChannel(channel->privateData->device, NULL);
	}
#if CS_REFCOUNT_DEBUG
	if (device || channel->privateData->device) {
		sccp_refcount_removeRelationship(channel->privateData->device ? channel->privateData->device : device, channel);
	}
#endif
	sccp_device_refreplace(&channel->privateData->device, (sccp_device_t *) device);

	if (device) {
		sccp_device_setActiveChannel(device, channel);
#if CS_REFCOUNT_DEBUG
		sccp_refcount_addRelationship(device, channel);
#endif
	}

	if (channel->privateData && channel->privateData->device) {
		{
			AUTO_RELEASE(sccp_linedevice_t, ld, sccp_linedevice_find(channel->privateData->device, channel->line));
			sccp_linedevice_refreplace(&channel->privateData->ld, ld);
		}
		/*! \todo: Check/Fix codec selection on hold/resume */
		if(channel->preferences.audio[0] == SKINNY_CODEC_NONE || channel->capabilities.audio[0] == SKINNY_CODEC_NONE) {
			sccp_line_copyCodecSetsFromLineToChannel(channel->line, channel->privateData->device, channel);
		}
#if CS_SCCP_VIDEO
		if (!channel->line->preferences_set_on_line_level && channel->preferences.video[0] == SKINNY_CODEC_NONE) {
			memcpy(&channel->preferences.video, &channel->privateData->device->preferences.video, sizeof(channel->preferences.video));
		}
		if (channel->capabilities.video[0] == SKINNY_CODEC_NONE) {
			memcpy(&channel->capabilities.video, &channel->privateData->device->capabilities.video, sizeof(channel->capabilities.video));
		}
#endif
		sccp_copy_string(channel->currentDeviceId, channel->privateData->device->id, sizeof(char[StationMaxDeviceNameSize]));
		channel->dtmfmode = channel->privateData->device->getDtmfMode(channel->privateData->device);
		return;
	}
EXIT:
	/*! \todo: Check/Fix codec selection on hold/resume */
	if (channel->preferences.audio[0] == SKINNY_CODEC_NONE || channel->capabilities.audio[0] == SKINNY_CODEC_NONE) {
		sccp_line_copyCodecSetsFromLineToChannel(channel->line, NULL, channel);
	}

	sccp_linedevice_refreplace(&channel->privateData->ld, NULL);
	/* \todo we should use */
	// sccp_line_copyMinimumCodecSetFromLineToChannel(l, c); 
	sccp_copy_string(channel->currentDeviceId, "SCCP", sizeof(char[StationMaxDeviceNameSize]));
	channel->dtmfmode = SCCP_DTMFMODE_RFC2833;
}

static void sccp_channel_recalculateAudioCodecFormat(channelPtr channel)
{
	char s1[512];

	char s2[512];

	char s3[512];

	char s4[512];
	skinny_codec_t joint = channel->rtp.audio.reception.format;
	skinny_capabilities_t *preferences = &(channel->preferences);

	if (channel->rtp.audio.reception.state == SCCP_RTP_STATUS_INACTIVE && channel->rtp.audio.transmission.state == SCCP_RTP_STATUS_INACTIVE) {
		if(channel->privateData->device && !channel->line->preferences_set_on_line_level) {
			preferences = &(channel->privateData->device->preferences);
			sccp_codec_reduceSet(preferences->audio, channel->privateData->device->capabilities.audio);
		}
		sccp_codec_reduceSet(preferences->audio, channel->capabilities.audio);
		joint = sccp_codec_findBestJoint(channel, preferences->audio, channel->remoteCapabilities.audio, TRUE);
		if (SKINNY_CODEC_NONE == joint) {
			joint = preferences->audio[0] ? preferences->audio[0] : SKINNY_CODEC_WIDEBAND_256K;
		}
		if (channel->rtp.audio.instance) {                      // Fix nativeAudioFormats
			skinny_codec_t codecs[SKINNY_MAX_CAPABILITIES] = { joint, SKINNY_CODEC_NONE};
			iPbx.set_nativeAudioFormats(channel, codecs);
		}
	}
	if (SKINNY_CODEC_NONE != joint) {
		if (channel->rtp.audio.reception.state == SCCP_RTP_STATUS_INACTIVE) {
			channel->rtp.audio.reception.format = joint;
			iPbx.rtp_setWriteFormat(channel, joint);
			channel->rtp.audio.transmission.format = joint;
			iPbx.rtp_setReadFormat(channel, joint);
		}
	}
	sccp_log((DEBUGCAT_CODEC + DEBUGCAT_CHANNEL)) (VERBOSE_PREFIX_3
		"%s - %s: (recalculateAudioCodecformat) \n\t"
		"channel capabilities: %s\n\t"
		"%s preferences %s\n\t"
		"%s preferences: %s\n\t"
		"remote caps: %s\n\t"
		"Format:%s\n",
		channel->currentDeviceId, channel->designator,
		sccp_codec_multiple2str(s1, sizeof(s1) - 1, channel->capabilities.audio, ARRAY_LEN(channel->capabilities.audio)),
		(SCCP_LIST_GETSIZE(&channel->line->devices) > 1) ? "shared" : "channel",
		sccp_codec_multiple2str(s2, sizeof(s2) - 1, channel->preferences.audio, ARRAY_LEN(channel->preferences.audio)),
		channel->line->preferences_set_on_line_level ? "line" : "device",
		channel->line->preferences_set_on_line_level ? sccp_codec_multiple2str(s3, sizeof(s3) - 1, channel->line->preferences.audio, ARRAY_LEN(channel->line->preferences.audio)) : ((channel->privateData->device) ? sccp_codec_multiple2str(s3, sizeof(s3) - 1, channel->privateData->device->preferences.audio, ARRAY_LEN(channel->privateData->device->preferences.audio)) : ""),
		sccp_codec_multiple2str(s4, sizeof(s4) - 1, channel->remoteCapabilities.audio, ARRAY_LEN(channel->remoteCapabilities.audio)),
		codec2name(joint)
	);
}

static boolean_t sccp_channel_recalculateVideoCodecFormat(channelPtr channel)
{
	char s1[512];

	char s2[512];

	char s3[512];

	char s4[512];
	skinny_codec_t joint = channel->rtp.video.reception.format;
	skinny_capabilities_t *preferences = &(channel->preferences);

	if (channel->rtp.video.reception.state == SCCP_RTP_STATUS_INACTIVE && channel->rtp.video.transmission.state == SCCP_RTP_STATUS_INACTIVE) {
		if(channel->privateData->device && !channel->line->preferences_set_on_line_level) {
			preferences = &(channel->privateData->device->preferences);
			sccp_codec_reduceSet(preferences->video, channel->privateData->device->capabilities.video);
		}
		sccp_codec_reduceSet(preferences->video, channel->capabilities.video);
		joint = sccp_codec_findBestJoint(channel, preferences->video, channel->remoteCapabilities.video, FALSE);
		if (joint == SKINNY_CODEC_NONE) {
			sccp_channel_setVideoMode(channel, "off");
			return FALSE;
		}
		//if (channel->rtp.video.instance) {
		skinny_codec_t codecs[SKINNY_MAX_CAPABILITIES] = { joint, SKINNY_CODEC_NONE};
		iPbx.set_nativeVideoFormats(channel, codecs);
		//}
		channel->rtp.video.reception.format = joint;
		channel->rtp.video.transmission.format = joint;
		iPbx.rtp_setWriteFormat(channel, joint);
		iPbx.rtp_setReadFormat(channel, joint);
	}
	sccp_log((DEBUGCAT_CODEC + DEBUGCAT_CHANNEL)) (VERBOSE_PREFIX_3
		"%s - %s: (recalculateVideoCodecformat) \n\t"
		"channel capabilities: %s\n\t"
		"%s preferences %s\n\t"
		"%s preferences: %s\n\t"
		"remote caps: %s\n\t"
		"Format:%s\n",
		channel->currentDeviceId, channel->designator,
		sccp_codec_multiple2str(s1, sizeof(s1) - 1, channel->capabilities.video, ARRAY_LEN(channel->capabilities.video)),
		(SCCP_LIST_GETSIZE(&channel->line->devices) > 1) ? "shared" : "channel",
		sccp_codec_multiple2str(s2, sizeof(s2) - 1, channel->preferences.video, ARRAY_LEN(channel->preferences.video)),
		channel->line->preferences_set_on_line_level ? "line" : "device",
		channel->line->preferences_set_on_line_level ? sccp_codec_multiple2str(s3, sizeof(s3) - 1, channel->line->preferences.video, ARRAY_LEN(channel->line->preferences.video)) : ((channel->privateData->device) ? sccp_codec_multiple2str(s3, sizeof(s3) - 1, channel->privateData->device->preferences.video, ARRAY_LEN(channel->privateData->device->preferences.video)) : ""),
		sccp_codec_multiple2str(s4, sizeof(s4) - 1, channel->remoteCapabilities.video, ARRAY_LEN(channel->remoteCapabilities.video)),
		codec2name(joint)
	);
	return TRUE;
}

/*!
 * \brief Update Channel Capability
 * \param channel a *retained* SCCP Channel
 */
void sccp_channel_updateChannelCapability(channelPtr channel)
{
	if (iPbx.retrieve_remote_capabilities && channel->remoteCapabilities.audio[0] == SKINNY_CODEC_NONE) {
		iPbx.retrieve_remote_capabilities(channel);
	}
	sccp_channel_recalculateAudioCodecFormat(channel);
#if CS_SCCP_VIDEO
	sccp_channel_recalculateVideoCodecFormat(channel);
#endif
}

/*!
 * \brief Get const pointer to channels private callinfo
 */
sccp_callinfo_t * const __PURE__ sccp_channel_getCallInfo(constChannelPtr channel)
{
	return channel->privateData->callInfo; /* discard const because callinfo has a private implementation anyway */
}

/*!
 * \brief Send Call Information to Device/Channel
 *
 * Wrapper function that calls sccp_channel_send_staticCallinfo or sccp_channel_send_dynamicCallinfo
 *
 * \param device SCCP Device
 * \param channel SCCP Channel
 *
 * \callgraph
 * \callergraph
 *
 * \todo find a difference solution for sccp_conference callinfo update
 */
void sccp_channel_send_callinfo(constDevicePtr device, constChannelPtr channel)
{
	uint8_t lineInstance = 0;

	if (device && channel && channel->callid) {
		lineInstance = sccp_device_find_index_for_line(device, channel->line->name);
		sccp_log((DEBUGCAT_CHANNEL)) (VERBOSE_PREFIX_3 "%s: send callInfo on %s with lineInstance: %d\n", device->id, channel->designator, lineInstance);
		iCallInfo.Send(channel->privateData->callInfo, channel->callid, channel->calltype, lineInstance, device, FALSE);
	}

}

/*!
 * \brief Send Dialed Number to SCCP Channel device
 * \param channel SCCP Channel
 *
 * \callgraph
 * \callergraph
 */
void sccp_channel_send_callinfo2(constChannelPtr channel)
{
	pbx_assert(channel != NULL);

	AUTO_RELEASE(sccp_device_t, d , sccp_channel_getDevice(channel));
	AUTO_RELEASE(sccp_line_t, line , sccp_line_retain(channel->line));

	if (d) {
		sccp_channel_send_callinfo(d, channel);
	} else if (line) {
		sccp_linedevice_t * ld = NULL;

		SCCP_LIST_LOCK(&line->devices);
		SCCP_LIST_TRAVERSE(&line->devices, ld, list) {
			AUTO_RELEASE(sccp_device_t, device, sccp_device_retain(ld->device));

			sccp_channel_send_callinfo(device, channel);
		}
		SCCP_LIST_UNLOCK(&line->devices);
	}
}

/*!
 * \brief Set Call State for SCCP Channel sccp_channel, and Send this State to SCCP Device d.
 * \param channel SCCP Channel
 * \param state channel state
 *
 * \callgraph
 * \callergraph
 */
void sccp_channel_setChannelstate(channelPtr channel, sccp_channelstate_t state)
{
	channel->previousChannelState = channel->state;
	channel->state = state;
}

/*!
 * \brief Set CallingParty on SCCP Channel c
 * \param channel SCCP Channel
 *
 * \callgraph
 * \callergraph
 */
void sccp_channel_display_callInfo(constChannelPtr channel)
{
	if ((GLOB(debug) & (DEBUGCAT_CHANNEL)) != 0) {
		iCallInfo.Print2log(channel->privateData->callInfo, channel->designator);
	}
}

/*!
 * \brief Set CallingParty on SCCP Channel c
 * \param channel SCCP Channel
 * \param name Name as char
 * \param number Number as char
 *
 * \callgraph
 * \callergraph
 */
void sccp_channel_set_callingparty(constChannelPtr channel, const char *name, const char *number)
{
	if (!channel) {
		return;
	}
	iCallInfo.SetCallingParty(channel->privateData->callInfo, name, number, NULL);
	sccp_log((DEBUGCAT_CHANNEL)) (VERBOSE_PREFIX_3 "%s: (sccp_channel_set_callingparty) Set callingParty Name '%s', Number '%s' on channel %s\n", channel->currentDeviceId, name, number, channel->designator);
}

/*!
 * \brief Set Original Calling Party on SCCP Channel c (Used during Forward)
 * \param channel SCCP Channel * \param name Name as char
 * \param number Number as char
 * \return TRUE/FALSE - TRUE if info changed
 *
 * \callgraph
 * \callergraph
 */
boolean_t sccp_channel_set_originalCallingparty(constChannelPtr channel, char * name, char * number)
{
	boolean_t changed = FALSE;

	if (!channel) {
		return FALSE;
	}

	changed = iCallInfo.SetOrigCallingParty(channel->privateData->callInfo, name, number);
	sccp_log((DEBUGCAT_CHANNEL)) (VERBOSE_PREFIX_3 "%s: (sccp_channel_set_originalCallingparty) Set originalCallingparty Name '%s', Number '%s' on channel %s\n", channel->currentDeviceId, name, number, channel->designator);
	return changed;
}

/*!
 * \brief Set CalledParty on SCCP Channel c
 * \param channel SCCP Channel
 * \param name Called Party Name
 * \param number Called Party Number
 *
 * \callgraph
 * \callergraph
 */
void sccp_channel_set_calledparty(constChannelPtr channel, const char * name, const char * number)
{
	if (!channel || sccp_strequals(number, "s") /* skip update for immediate earlyrtp + s-extension */ ) {
		return;
	}
	iCallInfo.SetCalledParty(channel->privateData->callInfo, name, number, NULL);
}

/*!
 * \brief Set Original CalledParty on SCCP Channel c (Used during Forward)
 * \param channel SCCP Channel
 * \param name Name as char
 * \param number Number as char
 *
 * \callgraph
 * \callergraph
 */
boolean_t sccp_channel_set_originalCalledparty(constChannelPtr channel, char * name, char * number)
{
	boolean_t changed = FALSE;

	if (!channel) {
		return FALSE;
	}
	changed = iCallInfo.SetOrigCalledParty(channel->privateData->callInfo, name, number, NULL, 4);
	sccp_log((DEBUGCAT_CHANNEL)) (VERBOSE_PREFIX_3 "%s: (sccp_channel_set_originalCalledparty) Set originalCalledparty Name '%s', Number '%s' on channel %s\n", channel->currentDeviceId, name, number, channel->designator);
	return changed;

}

/*!
 * \brief Request Call Statistics for SCCP Channel
 * \param channel SCCP Channel
 */
void sccp_channel_StatisticsRequest(constChannelPtr channel)
{
	pbx_assert(channel != NULL);
	AUTO_RELEASE(sccp_device_t, d , sccp_channel_getDevice(channel));

	if (!d) {
		return;
	}
	d->protocol->sendConnectionStatisticsReq(d, channel, SKINNY_STATSPROCESSING_CLEAR);
	sccp_log((DEBUGCAT_CHANNEL + DEBUGCAT_DEVICE)) (VERBOSE_PREFIX_3 "%s: Device is Requesting CallStatisticsAndClear\n", d->id);
}

/*!
 * \brief Tell Device to Open a RTP Receive Channel
 *
 * At this point we choose the codec for receive channel and tell them to device.
 * We will get a OpenReceiveChannelAck message that includes all information.
 *
 */
void sccp_channel_openReceiveChannel(constChannelPtr channel)
{
	pbx_assert(channel != NULL);
	if (channel->isHangingUp) {
		pbx_log(LOG_ERROR, "%s: (openReceiveChannel) Channel already hanging up\n", channel->designator);
		return;
	}

	AUTO_RELEASE(sccp_device_t, d , sccp_channel_getDevice(channel));
	if (!d) {
		pbx_log(LOG_ERROR, "%s: (openReceiveChannel) Could not retrieve device from channel\n", channel->designator);
		return;
	}
	pbx_assert(channel->line != NULL);									/* should not be possible, but received a backtrace / report */

	/* Mute mic feature: If previously set, mute the microphone prior receiving media is already open. */
	/* This must be done in this exact order to work on popular phones like the 7975. It must also be done in other places for other phones. */
	if (!channel->isMicrophoneEnabled()) {
		sccp_dev_set_microphone(d, SKINNY_STATIONMIC_OFF);
	}

	/* create the rtp stuff. It must be create before setting the channel AST_STATE_UP. otherwise no audio will be played */
	if (!channel->rtp.audio.instance && !sccp_rtp_createServer(d, (channelPtr)channel, SCCP_RTP_AUDIO)) {			// discard const
		pbx_log(LOG_WARNING, "%s: Error opening RTP for channel %s\n", d->id, channel->designator);

		uint16_t instance = sccp_device_find_index_for_line(d, channel->line->name);
		sccp_dev_starttone(d, SKINNY_TONE_REORDERTONE, instance, channel->callid, SKINNY_TONEDIRECTION_USER);
		return;
	}
	if (channel->owner && channel->rtp.audio.reception.format == SKINNY_CODEC_NONE) {
		sccp_channel_updateChannelCapability((channelPtr)channel);							// discard const
	}
	sccp_rtp_t *audio = (sccp_rtp_t *) &(channel->rtp.audio);
	sccp_log((DEBUGCAT_RTP + DEBUGCAT_CHANNEL)) (VERBOSE_PREFIX_3 "%s, OpenReceiveChannel with format %s, payload %d, echocancel: %s, passthrupartyid: %u, pbx_channel_name: %s\n",
			channel->designator, codec2str(audio->reception.format), audio->reception.format,
			channel->line ? (channel->line->echocancel ? "YES" : "NO") : "(nil)>",
			channel->passthrupartyid, iPbx.getChannelName(channel)
		);

	audio->reception.state = SCCP_RTP_STATUS_PROGRESS;
	if (d->nat >= SCCP_NAT_ON) {												// device is natted
		sccp_rtp_updateNatRemotePhone(channel, audio);
	}
		
	audio->reception.c = sccp_channel_retain(channel);
	d->protocol->sendOpenReceiveChannel(d, audio->reception.c);								// extra channel retain, released when receive channel is closed
#ifdef CS_SCCP_VIDEO
	if (sccp_channel_getVideoMode(channel) != SCCP_VIDEO_MODE_OFF && sccp_device_isVideoSupported(d)) {
		sccp_log((DEBUGCAT_RTP)) (VERBOSE_PREFIX_3 "%s: We can have video, try to start vrtp\n", d->id);
		sccp_channel_openMultiMediaReceiveChannel(channel);
		//sccp_channel_startMultiMediaTransmission(channel);
	}
#endif
}

int sccp_channel_receiveChannelOpen(sccp_device_t *d, sccp_channel_t *c)
{
	pbx_assert(d != NULL && c != NULL);
	sccp_rtp_t * audio = &(c->rtp.audio);

	// check channel state
	if (!audio->instance) {
		pbx_log(LOG_ERROR, "%s: Channel has no rtp instance!\n", d->id);
		sccp_channel_endcall(c);											// FS - 350
		sccp_channel_release(&audio->reception.c);									// release extra receive channel retension
		return SCCP_RTP_STATUS_INACTIVE;
	}
	sccp_log((DEBUGCAT_RTP)) (VERBOSE_PREFIX_3 "%s: Opened Receive Channel (State: %s[%d])\n", d->id, sccp_channelstate2str(c->state), c->state);
	sccp_channel_setDevice(c, d);

	sccp_dev_stoptone(d, sccp_device_find_index_for_line(d, c->line->name), c->callid);
	if (SCCP_CHANNELSTATE_Idling(c->state) || SCCP_CHANNELSTATE_IsTerminating(c->state)) {
		if (c->state == SCCP_CHANNELSTATE_INVALIDNUMBER || c->state == SCCP_CHANNELSTATE_CONGESTION) {
			sccp_channel_release(&audio->reception.c);								// release extra receive channel retension
			return SCCP_RTP_STATUS_ACTIVE;
		}
		sccp_log((DEBUGCAT_CHANNEL + DEBUGCAT_RTP))(VERBOSE_PREFIX_3 "%s: (receiveChannelOpen) Channel is already terminating. Giving up... (%s)\n", DEV_ID_LOG(d), sccp_channelstate2str(c->state));
		return sccp_channel_closeAllMediaTransmitAndReceive(d, c);
	}
	//sccp_rtp_set_phone(c, &c->rtp.audio, &sas);
	if (SCCP_RTP_STATUS_INACTIVE == audio->transmission.state) {
		// this will start rtp flowing in both directions, to punch open any intermediate firewall ports.
		// for early rtp (progress/proceed) the transmission will be stopped immediatly on receiving the first packet
		// Note: See wrapper_rtp_read
		sccp_channel_startMediaTransmission(c);
	}

	sccp_channel_send_callinfo(d, c);
	audio->reception.state |= SCCP_RTP_STATUS_ACTIVE;

	sccp_dev_stoptone(d, sccp_device_find_index_for_line(d, c->line->name), c->callid);
	if (c->owner && pbx_channel_state(c->owner) != AST_STATE_UP) {
		if (c->calltype == SKINNY_CALLTYPE_INBOUND) {
			iPbx.queue_control(c->owner, AST_CONTROL_ANSWER);
			if (SCCP_RTP_STATUS_INACTIVE == audio->transmission.state && !d->directrtp) {
				sccp_channel_startMediaTransmission(c);
			}
		} else {
			iPbx.queue_control(c->owner, (enum ast_control_frame_type)-1);						// 'PROD' the remote side to let them know
																// we can receive inband signalling from this
																// moment onwards -> inband signalling required
		}
		// indicate up state only if both transmit and receive is done - this should fix the 1sek delay -MC

		// handle out of order arrival when startMediaAck returns before openReceiveChannelAck
		if (    SCCP_CHANNELSTATE_IsConnected(c->state) &&
			(audio->reception.state & SCCP_RTP_STATUS_ACTIVE) &&
			(audio->transmission.state & SCCP_RTP_STATUS_ACTIVE)
		) {
			iPbx.set_callstate(c, AST_STATE_UP);
		}
	} else if (c->state == SCCP_CHANNELSTATE_HOLD) {
		iPbx.queue_control(c->owner, AST_CONTROL_UNHOLD);
		sccp_channel_startMediaTransmission(c);
		complete_resume(d, c);
	}
	return SCCP_RTP_STATUS_ACTIVE;
}

/*!
 * \brief Tell Device to Close an RTP Receive Channel and Stop Media Transmission
 * \param channel SCCP Channel
 * \param KeepPortOpen Boolean
 * \note sccp_channel_stopMediaTransmission is explicit call within this function!
 * 
 */
void sccp_channel_closeReceiveChannel(constChannelPtr channel, boolean_t KeepPortOpen)
{
	sccp_msg_t *msg = NULL;

	pbx_assert(channel != NULL);
	sccp_rtp_t *audio = (sccp_rtp_t *) &(channel->rtp.audio);
	AUTO_RELEASE(sccp_device_t, d , sccp_channel_getDevice(channel));

	if (!d) {
		pbx_log(LOG_ERROR, "%s: (closeReceiveChannel) Could not retrieve device from channel\n", channel->designator);
		return;
	}
	// stop transmitting before closing receivechannel (\note maybe we should not be doing this here)
	//sccp_channel_stopMediaTransmission(channel, KeepPortOpen);
	//sccp_rtp_stop(channel);

	if (audio->reception.state) {
		sccp_log((DEBUGCAT_RTP)) (VERBOSE_PREFIX_3 "%s: Close receivechannel on device %s (KeepPortOpen: %s)\n", channel->designator, d->id, KeepPortOpen ? "YES" : "NO");
		REQ(msg, CloseReceiveChannel);
		msg->data.CloseReceiveChannel.lel_conferenceId = htolel(channel->callid);
		msg->data.CloseReceiveChannel.lel_passThruPartyId = htolel(channel->passthrupartyid);
		msg->data.CloseReceiveChannel.lel_callReference = htolel(channel->callid);
		msg->data.CloseReceiveChannel.lel_portHandlingFlag = htolel(KeepPortOpen);
		sccp_dev_send(d, msg);
		audio->reception.state = SCCP_RTP_STATUS_INACTIVE;
	}
	sccp_channel_release(&audio->reception.c);										// release extra receive channel retension
}

#if UNUSEDCODE // 2015-11-01
void sccp_channel_updateReceiveChannel(constChannelPtr channel)
{
	/* \todo possible to skip the closing of the receive channel (needs testing) */
	/* \todo if this works without closing, this would make changing codecs on the fly possible */
	if (SCCP_RTP_STATUS_INACTIVE != channel->rtp.audio.reception.state) {
		sccp_log((DEBUGCAT_RTP)) (VERBOSE_PREFIX_2 "%s: (sccp_channel_updateReceiveChannel) Close Receive Channel on channel %d\n", channel->currentDeviceId, channel->callid);
		sccp_channel_closeReceiveChannel(channel, TRUE);
	}
	if (SCCP_RTP_STATUS_INACTIVE == channel->rtp.audio.reception.state) {
		sccp_log((DEBUGCAT_RTP)) (VERBOSE_PREFIX_2 "%s: (sccp_channel_updateReceiveChannel) Open Receive Channel on channel %d\n", channel->currentDeviceId, channel->callid);
		sccp_channel_openReceiveChannel(channel);
	}
}
#endif

/*!
 * \brief Tell a Device to Start Media Transmission.
 *
 * We choose codec according to sccp_channel->format.
 *
 * \param channel SCCP Channel
 * \note rtp should be started before, otherwise we do not start transmission
 */
void sccp_channel_startMediaTransmission(constChannelPtr channel)
{
	pbx_assert(channel != NULL);
	sccp_rtp_t *audio = (sccp_rtp_t *) &(channel->rtp.audio);
	if (channel->isHangingUp) {
		pbx_log(LOG_ERROR, "%s: (startMediaTransmission) Channel already hanging up\n", channel->designator);
		return;
	}

	AUTO_RELEASE(sccp_device_t, d , sccp_channel_getDevice(channel));
	if (!d) {
		pbx_log(LOG_ERROR, "%s: (startMediaTransmission) Could not retrieve device from channel\n", channel->designator);
		sccp_channel_closeReceiveChannel(channel, FALSE);
		return;
	}

	if (!audio->instance || SCCP_RTP_STATUS_INACTIVE == audio->reception.state) {
		sccp_log((DEBUGCAT_RTP)) (VERBOSE_PREFIX_3 "%s: can't start rtp media transmission, maybe channel is down %s\n", channel->currentDeviceId, channel->designator);
		sccp_channel_closeReceiveChannel(channel, FALSE);
		return;
	}

	if (d->directrtp && sccp_netsock_getPort(&channel->rtp.audio.phone_remote) == 0) {
		sccp_log((DEBUGCAT_RTP)) (VERBOSE_PREFIX_3 "%s: directrtp was requested by we don't have a phone remote port yet for channel %s\n", channel->currentDeviceId, channel->designator);
		return;
	}

	sccp_log((DEBUGCAT_RTP)) (VERBOSE_PREFIX_3 "%s: Starting Phone RTP/UDP Transmission (State: %s[%d])\n", d->id, sccp_channelstate2str(channel->state), channel->state);
	/* Mute mic feature: If previously set, mute the microphone after receiving of media is already open, but before starting to send to rtp. */
	/* This must be done in this exact order to work also on newer phones like the 8945. It must also be done in other places for other phones. */
	if (!channel->isMicrophoneEnabled()) {
		sccp_dev_set_microphone(d, SKINNY_STATIONMIC_OFF);
	}

	if (d->nat >= SCCP_NAT_ON) {
		sccp_rtp_updateNatRemotePhone(channel, audio);
	}

	if (audio->transmission.format == SKINNY_CODEC_NONE) {
		if (audio->reception.format == SKINNY_CODEC_NONE) {
			sccp_channel_updateChannelCapability((sccp_channel_t *)channel);
		} else {
			audio->transmission.format = audio->reception.format;
		}
	}
	audio->transmission.state |= SCCP_RTP_STATUS_PROGRESS;
	audio->transmission.c = sccp_channel_retain(channel);
	d->protocol->sendStartMediaTransmission(d, audio->transmission.c);							// extra channel retain, released when media transmission is closed

	char buf1[NI_MAXHOST + NI_MAXSERV];
	char buf2[NI_MAXHOST + NI_MAXSERV];
	sccp_copy_string(buf1, sccp_netsock_stringify(&audio->phone), sizeof(buf1));
	sccp_copy_string(buf2, sccp_netsock_stringify(&audio->phone_remote), sizeof(buf2));
	sccp_log(DEBUGCAT_RTP) (VERBOSE_PREFIX_3 "%s: Tell Phone to send RTP/UDP media from %s to %s (NAT: %s)\n", d->id, buf1, buf2, sccp_nat2str(d->nat));
	sccp_log(DEBUGCAT_RTP) (VERBOSE_PREFIX_3 "%s: Using codec:%s(%d), TOS:%d, Silence Suppression:%s for call with PassThruId:%u and CallID:%u\n", d->id, codec2str(audio->transmission.format), audio->transmission.format, d->audio_tos, channel->line->silencesuppression ? "ON" : "OFF", channel->passthrupartyid, channel->callid);
}

int sccp_channel_mediaTransmissionStarted(devicePtr d, channelPtr c)
{
	pbx_assert(d != NULL && c != NULL);
	sccp_rtp_t * audio = &(c->rtp.audio);
	// check channel state
	if (!audio->instance) {
		pbx_log(LOG_ERROR, "%s: Channel has no rtp instance!\n", d->id);
		sccp_channel_endcall(c);											// FS - 350
		sccp_channel_release(&audio->transmission.c);									// release extra media transmission channel retension
		return SCCP_RTP_STATUS_INACTIVE;
	}
	if (SCCP_CHANNELSTATE_Idling(c->state) || SCCP_CHANNELSTATE_IsTerminating(c->state)) {
		if (c->state == SCCP_CHANNELSTATE_INVALIDNUMBER || c->state == SCCP_CHANNELSTATE_CONGESTION) {
			sccp_log((DEBUGCAT_CHANNEL + DEBUGCAT_RTP)) (VERBOSE_PREFIX_3 "%s: Stop Tone %s\n", DEV_ID_LOG(d), sccp_channelstate2str(c->state));
			sccp_dev_stoptone(d, sccp_device_find_index_for_line(d, c->line->name), c->callid);
			sccp_channel_release(&audio->transmission.c);								// release extra media transmission channel retension
			return SCCP_RTP_STATUS_ACTIVE;
		}
		sccp_log((DEBUGCAT_CHANNEL + DEBUGCAT_RTP))(VERBOSE_PREFIX_3 "%s: (mediaTransmissionStarted) Channel is already terminating. Giving up... (%s)\n", DEV_ID_LOG(d), sccp_channelstate2str(c->state));
		return sccp_channel_closeAllMediaTransmitAndReceive(d, c);
	}

	sccp_log((DEBUGCAT_RTP)) (VERBOSE_PREFIX_3 "%s: Media Transmission Started (State: %s[%d])\n", d->id, sccp_channelstate2str(c->state), c->state);
	audio->transmission.state |= SCCP_RTP_STATUS_ACTIVE;
	if (c->owner) {
		if (c->calltype == SKINNY_CALLTYPE_INBOUND) {
			iPbx.queue_control(c->owner, AST_CONTROL_ANSWER);
		}
		// indicate up state only if both transmit and receive is done - this should fix the 1sek delay -MC
		if (
			(c->state == SCCP_CHANNELSTATE_CONNECTED || c->state == SCCP_CHANNELSTATE_CONNECTEDCONFERENCE) &&
			((audio->reception.state & SCCP_RTP_STATUS_ACTIVE) && (audio->transmission.state & SCCP_RTP_STATUS_ACTIVE))
		) {
			iPbx.set_callstate(c, AST_STATE_UP);
		}
	}
	return SCCP_RTP_STATUS_ACTIVE;
}

/*!
 * \brief Tell device to Stop Media Transmission.
 *
 * Also RTP will be Stopped/Destroyed and Call Statistic is requested.
 * \param channel SCCP Channel
 * \param KeepPortOpen Boolean
 * 
 */
void sccp_channel_stopMediaTransmission(constChannelPtr channel, boolean_t KeepPortOpen)
{
	sccp_msg_t *msg = NULL;
	pbx_assert(channel != NULL);
	sccp_rtp_t *audio = (sccp_rtp_t *) &(channel->rtp.audio);

	AUTO_RELEASE(sccp_device_t, d , sccp_channel_getDevice(channel));
	if (!d) {
		pbx_log(LOG_ERROR, "%s: (stopMediaTransmission) Could not retrieve device from channel\n", channel->designator);
		return;
	}
	// stopping phone rtp
	if (audio->transmission.state) {
		sccp_log((DEBUGCAT_RTP)) (VERBOSE_PREFIX_3 "%s: Stop mediatransmission on device %s (KeepPortOpen: %s)\n", channel->designator, d->id, KeepPortOpen ? "YES" : "NO");
		REQ(msg, StopMediaTransmission);
		msg->data.StopMediaTransmission.lel_conferenceId = htolel(channel->callid);
		msg->data.StopMediaTransmission.lel_passThruPartyId = htolel(channel->passthrupartyid);
		msg->data.StopMediaTransmission.lel_callReference = htolel(channel->callid);
		msg->data.StopMediaTransmission.lel_portHandlingFlag = htolel(KeepPortOpen);
		sccp_dev_send(d, msg);
		audio->transmission.state = SCCP_RTP_STATUS_INACTIVE;
#ifdef CS_EXPERIMENTAL
		if (!KeepPortOpen) {
			d->protocol->sendPortClose(d, channel, SKINNY_MEDIA_TYPE_AUDIO);
		}
#endif
	}
	sccp_channel_release(&audio->transmission.c);										// release extra media transmission channel retension
}

void sccp_channel_updateMediaTransmission(constChannelPtr channel)
{
	/* \note apparently startmediatransmission allows us to change the ip-information midflight without stopping mediatransmission beforehand */
	/* \note this would indicate that it should also be possible to change codecs midflight ! */
	/* \test should be able to do without this block to stopmediatransmission (Sometimes results in "OpenIngressChan: Potential buffer leak" (phone log) */
	if (SCCP_RTP_STATUS_INACTIVE != channel->rtp.audio.transmission.state) {
		sccp_log((DEBUGCAT_RTP)) (VERBOSE_PREFIX_2 "%s: (updateMediaTransmission) Stop media transmission on channel %d\n", channel->currentDeviceId, channel->callid);
		sccp_channel_stopMediaTransmission(channel, TRUE);
	}
	if (SCCP_RTP_STATUS_INACTIVE == channel->rtp.audio.transmission.state) {
		/*! \todo we should wait for the acknowledgement to get back. We don't have a function/procedure in place to do this at this moment in time (sccp_dev_send_wait) */
		sccp_log((DEBUGCAT_RTP)) (VERBOSE_PREFIX_2 "%s: (updateMediaTransmission) Start/Update media transmission on channel %s\n", channel->currentDeviceId, channel->designator);
		sccp_channel_startMediaTransmission(channel);
	}
}

/*!
 * \brief Open Multi Media Channel (Video) on Channel
 * \param channel SCCP Channel
 */
void sccp_channel_openMultiMediaReceiveChannel(constChannelPtr channel)
{
	int payloadType = 0;
	uint8_t lineInstance = 0;
	int bitRate = 1500;

	pbx_assert(channel != NULL);
	sccp_rtp_t *video = (sccp_rtp_t *) &(channel->rtp.video);

	if (channel->isHangingUp) {
		pbx_log(LOG_ERROR, "%s: (openMultiMediaReceiveChannel) Channel already hanging up\n", channel->designator);
		return;
	}

	AUTO_RELEASE(sccp_device_t, d , sccp_channel_getDevice(channel));
	if (!d) {
		pbx_log(LOG_ERROR, "%s: (openMultiMediaReceiveChannel) Could not retrieve device from channel\n", channel->designator);
		return;
	}

	if (SCCP_RTP_STATUS_INACTIVE != video->reception.state) {
		pbx_log(LOG_WARNING, "%s: (openMultiMediaReceiveChannel) Channel already active. returning.\n", channel->designator);
		return;
	}

	if (sccp_channel_getVideoMode(channel) == SCCP_VIDEO_MODE_OFF || !sccp_device_isVideoSupported(d)) {
		pbx_log(LOG_WARNING, "%s: (openMultiMediaReceiveChannel) No video supported on device:%s or turning off. returning.\n", channel->designator, d->id);
		return;
	}

	if (!video->instance && !sccp_rtp_createServer(d, (channelPtr)channel, SCCP_RTP_VIDEO)) {				// discard const
		pbx_log(LOG_WARNING, "%s: (openMultiMediaReceiveChannel) Could not start vrtp on device:%s. returning\n", channel->designator, d->id);
		sccp_channel_setVideoMode((channelPtr)channel, "off");								// discard const
		return;
	}

	if (channel->owner && SKINNY_CODEC_NONE == video->reception.format && !sccp_channel_recalculateVideoCodecFormat((channelPtr)channel)) {
		return;
	}
	
	//if (d->nat >= SCCP_NAT_ON) {
	//	sccp_rtp_updateNatRemotePhone(channel, video);
	//}
	video->reception.state |= SCCP_RTP_STATUS_PROGRESS;

	payloadType = sccp_rtp_get_payloadType(&channel->rtp.video, video->reception.format);
	lineInstance = sccp_device_find_index_for_line(d, channel->line->name);

	video->reception.c = sccp_channel_retain(channel);
	d->protocol->sendOpenMultiMediaChannel(d, video->reception.c, video->reception.format, payloadType, lineInstance, bitRate); 	// extra receive channel retension

	sccp_log((DEBUGCAT_RTP)) (VERBOSE_PREFIX_3 "%s: Open receive multimedia channel with format %s[%d], payload %d\n", d->id,
		codec2str(video->reception.format), video->reception.format, payloadType);
}

int sccp_channel_receiveMultiMediaChannelOpen(constDevicePtr d, channelPtr c)
{
	pbx_assert(d != NULL && c != NULL);
	sccp_rtp_t * video = &(c->rtp.video);
	// check channel state
	if (!video->instance) {
		pbx_log(LOG_ERROR, "%s: Channel has no rtp instance!\n", d->id);
		sccp_channel_endcall(c);											// FS - 350
		sccp_channel_release(&video->reception.c);									// release extra receive channel retension
		return SCCP_RTP_STATUS_INACTIVE;
	}
	if (SCCP_CHANNELSTATE_Idling(c->state) || SCCP_CHANNELSTATE_IsTerminating(c->state)) {
		if (c->state == SCCP_CHANNELSTATE_INVALIDNUMBER || c->state == SCCP_CHANNELSTATE_CONGESTION) {
			sccp_log((DEBUGCAT_CHANNEL + DEBUGCAT_RTP)) (VERBOSE_PREFIX_3 "%s: Stop Tone %s\n", DEV_ID_LOG(d), sccp_channelstate2str(c->state));
			sccp_dev_stoptone(d, sccp_device_find_index_for_line(d, c->line->name), c->callid);
			sccp_channel_release(&video->reception.c);								// release extra receive channel retension
			return SCCP_RTP_STATUS_ACTIVE;
		}
		sccp_log((DEBUGCAT_CHANNEL + DEBUGCAT_RTP))(VERBOSE_PREFIX_3 "%s: (receiveMultiMediaChannelOpen) Channel is already terminating. Giving up... (%s)\n", DEV_ID_LOG(d), sccp_channelstate2str(c->state));
		return sccp_channel_closeAllMediaTransmitAndReceive(d, c);
	}

	sccp_log((DEBUGCAT_RTP)) (VERBOSE_PREFIX_3 "%s: Opened MultiMedia Receive Channel (State: %s[%d])\n", d->id, sccp_channelstate2str(c->state), c->state);
	video->reception.state |= SCCP_RTP_STATUS_ACTIVE;

	if (c->owner && (c->state == SCCP_CHANNELSTATE_CONNECTED || c->state == SCCP_CHANNELSTATE_CONNECTEDCONFERENCE)) {
		if (SCCP_RTP_STATUS_ACTIVE == video->transmission.state) {
			d->protocol->sendMultiMediaCommand(d, c, SKINNY_MISCCOMMANDTYPE_VIDEOFASTUPDATEPICTURE);
			//msg_out = sccp_build_packet(FlowControlNotifyMessage, sizeof(msg_out->data.FlowControlNotifyMessage));
			//msg_out->data.FlowControlNotifyMessage.lel_conferenceID         = htolel(c->callid);
			//msg_out->data.FlowControlNotifyMessage.lel_passThruPartyId      = htolel(c->passthrupartyid);
			//msg_out->data.FlowControlNotifyMessage.lel_callReference        = htolel(c->callid);
			//msg_out->data.FlowControlNotifyMessage.lel_maxBitRate           = htolel(500000);
		} else if (sccp_channel_getVideoMode(c) == SCCP_VIDEO_MODE_AUTO) {
			sccp_channel_startMultiMediaTransmission(c);
		}
		iPbx.queue_control(c->owner, AST_CONTROL_VIDUPDATE);
	}
	return SCCP_RTP_STATUS_ACTIVE;
}

/*!
 * \brief Open Multi Media Channel (Video) on Channel
 * \param channel SCCP Channel
 * \param KeepPortOpen Boolean
 */
void sccp_channel_closeMultiMediaReceiveChannel(constChannelPtr channel, boolean_t KeepPortOpen)
{
	sccp_msg_t *msg = NULL;
	pbx_assert(channel != NULL);
	sccp_rtp_t *video = (sccp_rtp_t *) &(channel->rtp.video);

	AUTO_RELEASE(sccp_device_t, d , sccp_channel_getDevice(channel));
	if (!d) {
		pbx_log(LOG_ERROR, "%s: (closeMultiMediaReceiveChannel) Could not retrieve device from channel\n", channel->designator);
		return;
	}
	// stop transmitting before closing receivechannel (\note maybe we should not be doing this here)
	sccp_channel_stopMediaTransmission(channel, KeepPortOpen);

	if (video->reception.state) {
		sccp_log((DEBUGCAT_RTP)) (VERBOSE_PREFIX_3 "%s: Close multimedia receive channel on device %s (KeepPortOpen: %s)\n", channel->designator, d->id, KeepPortOpen ? "YES" : "NO");
		REQ(msg, CloseMultiMediaReceiveChannel);
		msg->data.CloseMultiMediaReceiveChannel.lel_conferenceId = htolel(channel->callid);
		msg->data.CloseMultiMediaReceiveChannel.lel_passThruPartyId = htolel(channel->passthrupartyid);
		msg->data.CloseMultiMediaReceiveChannel.lel_callReference = htolel(channel->callid);
		msg->data.CloseMultiMediaReceiveChannel.lel_portHandlingFlag = htolel(KeepPortOpen);
		sccp_dev_send(d, msg);
		video->reception.state = SCCP_RTP_STATUS_INACTIVE;
#ifdef CS_EXPERIMENTAL
		if (!KeepPortOpen) {
			d->protocol->sendPortClose(d, channel, SKINNY_MEDIA_TYPE_MAIN_VIDEO);
		}
#endif
	}
	((channelPtr)channel)->videomode = channel->line->videomode;								// discard const
	sccp_channel_release(&video->reception.c);										// release extra receive channel retension
}

#if UNUSEDCODE // 2015-11-01
void sccp_channel_updateMultiMediaReceiveChannel(constChannelPtr channel)
{
	if (SCCP_RTP_STATUS_INACTIVE != channel->rtp.video.reception.state) {
		sccp_log((DEBUGCAT_RTP)) (VERBOSE_PREFIX_2 "%s: (sccp_channel_updateMultiMediaReceiveChannel) Stop multimedia transmission on channel %d\n", channel->currentDeviceId, channel->callid);
		sccp_channel_closeMultiMediaReceiveChannel(channel, TRUE);
	}
	if (SCCP_RTP_STATUS_INACTIVE == channel->rtp.video.reception.state) {
		sccp_log((DEBUGCAT_RTP)) (VERBOSE_PREFIX_2 "%s: (sccp_channel_updateMultiMediaReceiveChannel) Start media transmission on channel %d\n", channel->currentDeviceId, channel->callid);
		sccp_channel_openMultiMediaReceiveChannel(channel);
	}
}
#endif

/*!
 * \brief Start Multi Media Transmission (Video) on Channel
 * \param channel SCCP Channel
 */
void sccp_channel_startMultiMediaTransmission(constChannelPtr channel)
{
	int payloadType = 0;
	int bitRate = channel->maxBitRate;

	pbx_assert(channel != NULL);
	sccp_rtp_t *video = (sccp_rtp_t *) &(channel->rtp.video);
	if (channel->isHangingUp) {
		pbx_log(LOG_ERROR, "%s: (startMultiMediaTransmission) Channel already hanging up\n", channel->designator);
		return;
	}

	AUTO_RELEASE(sccp_device_t, d , sccp_channel_getDevice(channel));
	if (!d) {
		pbx_log(LOG_ERROR, "%s: (startMultiMediaReceiveChannel) Could not retrieve device from channel\n", channel->designator);
		return;
	}
	if (SCCP_RTP_STATUS_INACTIVE != video->transmission.state) {
		pbx_log(LOG_ERROR, "%s: (startMultiMediaTransmission) Already Started\n", channel->designator);
		return;
	}

	if (sccp_channel_getVideoMode(channel) == SCCP_VIDEO_MODE_OFF || !sccp_device_isVideoSupported(d)) {
		pbx_log(LOG_WARNING, "%s: (openMultiMediaTransmission) No video supported on device:%s or turning off. returning.\n", channel->designator, d->id);
		return;
	}
	
	if (!video->instance) {
		sccp_log((DEBUGCAT_RTP)) (VERBOSE_PREFIX_3 "%s: can't start vrtp media transmission, maybe channel is down %s\n", channel->currentDeviceId, channel->designator);
		sccp_channel_setVideoMode((channelPtr)channel, "off");								// discard const
		return;
	}
	//if (d->nat >= SCCP_NAT_ON) {												/* device is natted */
	//	sccp_rtp_updateNatRemotePhone(channel, video);
	//}

	video->transmission.state = SCCP_RTP_STATUS_PROGRESS;

	/* lookup payloadType */
	payloadType = sccp_rtp_get_payloadType(&channel->rtp.video, video->transmission.format);

	video->transmission.c = sccp_channel_retain(channel);
	d->protocol->sendStartMultiMediaTransmission(d, video->transmission.c, payloadType, bitRate);				// extra mediatransmission channel retension

	char buf1[NI_MAXHOST + NI_MAXSERV];
	char buf2[NI_MAXHOST + NI_MAXSERV];
	sccp_copy_string(buf1, sccp_netsock_stringify(&video->phone), sizeof(buf1));
	sccp_copy_string(buf2, sccp_netsock_stringify(&video->phone_remote), sizeof(buf2));
	sccp_log(DEBUGCAT_RTP) (VERBOSE_PREFIX_3 "%s: (startMultiMediaTransmission) Tell Phone to send VRTP/UDP media from %s to %s (NAT: %s)\n", d->id, buf1, buf2, sccp_nat2str(d->nat));
	sccp_log(DEBUGCAT_RTP) (VERBOSE_PREFIX_3 "%s: (StartMultiMediaTransmission) Using format: %s(%d), payload:%d, TOS %d for call with PassThruId: %u and CallID: %u\n", d->id,
		codec2str(video->transmission.format), video->transmission.format, payloadType, d->video_tos, channel->passthrupartyid, channel->callid);

	iPbx.queue_control(channel->owner, AST_CONTROL_VIDUPDATE);
}

int sccp_channel_multiMediaTransmissionStarted(constDevicePtr d, channelPtr c)
{
	//pbx_builtin_setvar_helper(c->owner, "_SCCP_VIDEO_MODE", sccp_video_mode2str(sccp_channel_getVideoMode(c)));
	//iPbx.queue_control(c->owner, AST_CONTROL_VIDUPDATE);
	//return SCCP_RTP_STATUS_ACTIVE;
	pbx_assert(d != NULL && c != NULL);
	sccp_rtp_t * video = &(c->rtp.video);
	// check channel state
	if (!video->instance) {
		pbx_log(LOG_ERROR, "%s: Channel has no vrtp instance!\n", d->id);
		sccp_channel_endcall(c);											// FS - 350
		sccp_channel_release(&video->transmission.c);									// release extra media transmission channel retension
		return SCCP_RTP_STATUS_INACTIVE;
	}
	if (SCCP_CHANNELSTATE_Idling(c->state) || SCCP_CHANNELSTATE_IsTerminating(c->state)) {
		if (c->state == SCCP_CHANNELSTATE_INVALIDNUMBER || c->state == SCCP_CHANNELSTATE_CONGESTION) {
			sccp_log((DEBUGCAT_CHANNEL + DEBUGCAT_RTP)) (VERBOSE_PREFIX_3 "%s: Stop Tone %s\n", DEV_ID_LOG(d), sccp_channelstate2str(c->state));
			sccp_dev_stoptone(d, sccp_device_find_index_for_line(d, c->line->name), c->callid);
			sccp_channel_release(&video->transmission.c);								// release extra media transmission channel retension
			return SCCP_RTP_STATUS_ACTIVE;
		}
		sccp_log((DEBUGCAT_CHANNEL + DEBUGCAT_RTP))(VERBOSE_PREFIX_3 "%s: (multiMediaTransmissionStarted) Channel is already terminating. Giving up... (%s)\n", DEV_ID_LOG(d), sccp_channelstate2str(c->state));
		return sccp_channel_closeAllMediaTransmitAndReceive(d, c);
	}

	sccp_log((DEBUGCAT_RTP)) (VERBOSE_PREFIX_3 "%s: Multi Media Transmission Started (State: %s[%d])\n", d->id, sccp_channelstate2str(c->state), c->state);

	video->transmission.state |= SCCP_RTP_STATUS_ACTIVE;
	if (c->owner) {
		iPbx.queue_control(c->owner, AST_CONTROL_VIDUPDATE);
	}
	return SCCP_RTP_STATUS_ACTIVE;
}

/*!
 * \brief Stop Multi Media Transmission (Video) on Channel
 * \param channel SCCP Channel
 * \param KeepPortOpen Boolean
 */
void sccp_channel_stopMultiMediaTransmission(constChannelPtr channel, boolean_t KeepPortOpen)
{
	sccp_msg_t *msg = NULL;

	pbx_assert(channel != NULL);
	sccp_rtp_t *video = (sccp_rtp_t *) &(channel->rtp.video);

	AUTO_RELEASE(sccp_device_t, d , sccp_channel_getDevice(channel));
	if (!d) {
		pbx_log(LOG_ERROR, "%s: (stopMultiMediaReceiveChannel) Could not retrieve device from channel\n", channel->designator);
		sccp_channel_release(&video->transmission.c);									// release extra mediatransmission channel retension
		return;
	}
	// stopping phone vrtp
	if (video->transmission.state) {
		sccp_log((DEBUGCAT_RTP)) (VERBOSE_PREFIX_3 "%s: Stop multimediatransmission on device %s (KeepPortOpen: %s)\n", channel->designator, d->id, KeepPortOpen ? "YES" : "NO");
		REQ(msg, StopMultiMediaTransmission);
		msg->data.StopMultiMediaTransmission.lel_conferenceId = htolel(channel->callid);
		msg->data.StopMultiMediaTransmission.lel_passThruPartyId = htolel(channel->passthrupartyid);
		msg->data.StopMultiMediaTransmission.lel_callReference = htolel(channel->callid);
		msg->data.StopMultiMediaTransmission.lel_portHandlingFlag = htolel(KeepPortOpen);
		sccp_dev_send(d, msg);
		video->transmission.state = SCCP_RTP_STATUS_INACTIVE;
	}
	sccp_channel_release(&video->transmission.c);										// release extra mediatransmission channel retension
}

#if UNUSEDCODE // 2015-11-01
void sccp_channel_updateMultiMediaTransmission(constChannelPtr channel)
{
	if (SCCP_RTP_STATUS_INACTIVE != channel->rtp.video.transmission.state) {
		sccp_log((DEBUGCAT_RTP)) (VERBOSE_PREFIX_2 "%s: (updateMultiMediaTransmission) Stop multiemedia transmission on channel %d\n", channel->currentDeviceId, channel->callid);
		sccp_channel_stopMultiMediaTransmission(channel, TRUE);
	}
	if (SCCP_RTP_STATUS_INACTIVE == channel->rtp.video.transmission.state) {
		sccp_log((DEBUGCAT_RTP)) (VERBOSE_PREFIX_2 "%s: (updateMultiMediaTransmission) Start multimedia transmission on channel %d\n", channel->currentDeviceId, channel->callid);
		sccp_channel_startMultiMediaTransmission(channel);
	}
}
#endif

sccp_rtp_status_t sccp_channel_closeAllMediaTransmitAndReceive(constDevicePtr d, constChannelPtr channel)
{
	//! \todo This is what we should check, need to cover all calling paths though
	// pbx_assert(channel != NULL && d != NULL);
	// for now only check channel and skip otherwise (dangerous)
	pbx_assert(channel != NULL);
	if (!d) {
		pbx_log(LOG_NOTICE, "%s: (closeAllMediaTransmitAndReceive) called without a valid device\n", channel->designator);
	}
	sccp_rtp_status_t res = SCCP_RTP_STATUS_ACTIVE;

	sccp_log((DEBUGCAT_RTP)) (VERBOSE_PREFIX_2 "%s: (sccp_channel_closeAllMediaTransmitAndReceive) Stop All Media Reception and Transmission on device %s\n", channel->designator, channel->currentDeviceId);
	if (d) {
		if (SCCP_RTP_STATUS_INACTIVE != channel->rtp.audio.reception.state) {
			sccp_channel_closeReceiveChannel(channel, FALSE);
		}
		if (SCCP_RTP_STATUS_INACTIVE != channel->rtp.video.reception.state) {
			sccp_channel_closeMultiMediaReceiveChannel(channel, FALSE);
		}
		if (SCCP_RTP_STATUS_INACTIVE != channel->rtp.audio.transmission.state) {
			sccp_channel_stopMediaTransmission(channel, FALSE);
		}
		if (SCCP_RTP_STATUS_INACTIVE != channel->rtp.video.transmission.state) {
			sccp_channel_stopMultiMediaTransmission(channel, FALSE);
		}
		res = SCCP_RTP_STATUS_INACTIVE;
	}
	if (channel->rtp.audio.instance || channel->rtp.video.instance) {
		sccp_rtp_stop(channel);
	}
	return res;
}

/*
 * \brief Check if we are in the middle of a transfer and if transfer on hangup is wanted, function is only called by sccp_handle_onhook for now 
 */
boolean_t sccp_channel_transfer_on_hangup(constChannelPtr channel)
{
	boolean_t result = FALSE;
	if (!channel || !GLOB(transfer_on_hangup)) {
		return result;
	}
	AUTO_RELEASE(sccp_device_t, d , channel->privateData->device ? sccp_device_retain(channel->privateData->device) : NULL);

	if (d && (SCCP_CHANNELSTATE_IsSettingUp(channel->state) || SCCP_CHANNELSTATE_IsConnected(channel->state))) {	/* Complete transfer when one is in progress */
		sccp_channel_t *transferee = d->transferChannels.transferee;
		sccp_channel_t *transferer = d->transferChannels.transferer;

		if ((transferee && transferer) && (channel == transferer) && (pbx_channel_state(transferer->owner) == AST_STATE_UP || pbx_channel_state(transferer->owner) == AST_STATE_RING)
		    ) {
			sccp_log((DEBUGCAT_CHANNEL + DEBUGCAT_CORE)) (VERBOSE_PREFIX_3 "%s: In the middle of a Transfer. Going to transfer completion (channel_name: %s, transferee_name: %s, transferer_name: %s, transferer_state: %d)\n", channel->designator, pbx_channel_name(channel->owner), pbx_channel_name(transferee->owner), pbx_channel_name(transferer->owner), pbx_channel_state(transferer->owner));
			sccp_channel_transfer_complete(transferer);
			result = TRUE;
		}
	}
	return result;
}

/*
 * \brief End all forwarding parent channels
 */
void sccp_channel_end_forwarding_channel(channelPtr orig_channel)
{
	sccp_channel_t *c = NULL;

	if (!orig_channel || !orig_channel->line) {
		return;
	}

	SCCP_LIST_TRAVERSE_SAFE_BEGIN(&orig_channel->line->channels, c, list) {
		if (c->parentChannel == orig_channel) {
			sccp_log((DEBUGCAT_CHANNEL)) (VERBOSE_PREFIX_3 "%s: (sccp_channel_end_forwarding_channel) Send Hangup to CallForwarding Channel:%s\n", orig_channel->designator, c->designator);
			sccp_channel_release(&c->parentChannel);				/* explicit release refcounted parentChannel */
			/* make sure a ZOMBIE channel is hungup using requestHangup if it is still available after the masquerade */
			c->hangupRequest = sccp_astgenwrap_requestHangup;
			/* need to use scheduled hangup, so that we clear any outstanding locks (during masquerade) before calling hangup */
			c->isHangingUp = TRUE;
			if (ATOMIC_FETCH(&c->scheduler.deny, &c->scheduler.lock) == 0) {
				sccp_channel_stop_and_deny_scheduled_tasks(c);
			}
			c->hangupRequest(c);
			//sccp_channel_schedule_hangup(c, SCCP_HANGUP_TIMEOUT);
			
			orig_channel->answered_elsewhere = TRUE;
		}
	}
	SCCP_LIST_TRAVERSE_SAFE_END;
}

/*!
 * \brief Scheduled Hangup for a channel channel (Used by invalid number)
 */
static int _sccp_channel_sched_endcall(const void *data)
{
	AUTO_RELEASE(sccp_channel_t, channel, sccp_channel_retain(data));
	if(channel) {
		channel->scheduler.hangup_id = -3;
		sccp_log(DEBUGCAT_CHANNEL) ("%s: Scheduled Hangup\n", channel->designator);
		if (ATOMIC_FETCH(&channel->scheduler.deny, &channel->scheduler.lock) == 0) {			/* we cancelled all scheduled tasks, so we should not be hanging up this channel anymore */
			sccp_channel_stop_and_deny_scheduled_tasks(channel);
			sccp_channel_endcall(channel);
		}
		sccp_channel_release((sccp_channel_t **)&data);							// release channel retained in scheduled event
	}
	return 0;												// return 0 to release schedule !
}

/* 
 * Remove Schedule digittimeout
 */
gcc_inline void sccp_channel_stop_schedule_digittimout(constChannelPtr channel)
{
	AUTO_RELEASE(sccp_channel_t, c , sccp_channel_retain(channel));

	if (c && c->scheduler.digittimeout_id > -1 && iPbx.sched_wait(c->scheduler.digittimeout_id) > 0) {
		sccp_log((DEBUGCAT_CORE)) (VERBOSE_PREFIX_3 "%s: stop schedule digittimeout %d\n", c->designator, c->scheduler.digittimeout_id);
		iPbx.sched_del_ref(&c->scheduler.digittimeout_id, c);
	}
}

/* 
 * Schedule hangup if allowed and not already scheduled
 * \note needs to take retain on channel to pass it on the the scheduled hangup
 */
gcc_inline void sccp_channel_schedule_hangup(constChannelPtr channel, int timeout)
{
	AUTO_RELEASE(sccp_channel_t, c , sccp_channel_retain(channel));
	int res = 0;

	/* only schedule if allowed and not already scheduled */
	if (c && c->scheduler.hangup_id == -1 && !ATOMIC_FETCH(&c->scheduler.deny, &c->scheduler.lock)) {	
		res = iPbx.sched_add_ref(&c->scheduler.hangup_id, timeout, _sccp_channel_sched_endcall, c);
		if (res < 0) {
			pbx_log(LOG_NOTICE, "%s: Unable to schedule dialing in '%d' ms\n", c->designator, timeout);
		}
	}
}

/* 
 * Schedule digittimeout if allowed
 * Release any previously scheduled digittimeout
 */
gcc_inline void sccp_channel_schedule_digittimeout(constChannelPtr channel, int timeout)
{
	sccp_channel_t *c = sccp_channel_retain(channel);

	/* only schedule if allowed and not already scheduled */
	if (c && c->scheduler.hangup_id == -1 && !ATOMIC_FETCH(&c->scheduler.deny, &c->scheduler.lock)) {	
		sccp_log((DEBUGCAT_CORE)) (VERBOSE_PREFIX_3 "%s: schedule digittimeout %d\n", c->designator, timeout);
		if (c->scheduler.digittimeout_id == -1) {
			iPbx.sched_add_ref(&c->scheduler.digittimeout_id, timeout * 1000, sccp_pbx_sched_dial, c);
		} else {
			iPbx.sched_replace_ref(&c->scheduler.digittimeout_id, timeout * 1000, sccp_pbx_sched_dial, c);
		}
		sccp_channel_release(&c);
	}
}

void sccp_channel_stop_and_deny_scheduled_tasks(constChannelPtr channel)
{
	AUTO_RELEASE(sccp_channel_t, c , sccp_channel_retain(channel));
	if (c) {
		(void) ATOMIC_INCR(&c->scheduler.deny, TRUE, &c->scheduler.lock);
		sccp_log(DEBUGCAT_CHANNEL)(VERBOSE_PREFIX_3 "%s: Disabling scheduler / Removing Scheduled tasks (digittimeout_id:%d) (hangup_id:%d) (cfwd_noanswer_id:%d)\n", c->designator, c->scheduler.digittimeout_id,
					   c->scheduler.hangup_id, c->scheduler.cfwd_noanswer_id);
		if (c->scheduler.digittimeout_id > -1) {
			iPbx.sched_del_ref(&c->scheduler.digittimeout_id, c);
		}
		if (c->scheduler.hangup_id > -1) {
			iPbx.sched_del_ref(&c->scheduler.hangup_id, c);
		}
		if(c->scheduler.cfwd_noanswer_id > -1) {
			iPbx.sched_del_ref(&c->scheduler.cfwd_noanswer_id, c);
		}
	}
}

gcc_inline void sccp_channel_schedule_cfwd_noanswer(constChannelPtr channel, int timeout)
{
	sccp_channel_t * c = sccp_channel_retain(channel);
	/* only schedule if allowed and not already scheduled */
	if(c && c->scheduler.cfwd_noanswer_id == -1 && !ATOMIC_FETCH(&c->scheduler.deny, &c->scheduler.lock)) {
		sccp_log((DEBUGCAT_CORE))(VERBOSE_PREFIX_3 "%s: schedule cfwd_noanswer %d\n", c->designator, timeout);
		if(c->scheduler.cfwd_noanswer_id == -1) {
			iPbx.sched_add_ref(&c->scheduler.cfwd_noanswer_id, timeout * 1000, sccp_pbx_cfwdnoanswer_cb, c);
		}
		sccp_channel_release(&c);
	}
}

gcc_inline void sccp_channel_stop_schedule_cfwd_noanswer(constChannelPtr channel)
{
	AUTO_RELEASE(sccp_channel_t, c, sccp_channel_retain(channel));

	if(c && c->scheduler.cfwd_noanswer_id > -1 && iPbx.sched_wait(c->scheduler.cfwd_noanswer_id) > 0) {
		sccp_log((DEBUGCAT_CORE))(VERBOSE_PREFIX_3 "%s: stop schedule cfwd_noanswer_id %d\n", c->designator, c->scheduler.cfwd_noanswer_id);
		iPbx.sched_del_ref(&c->scheduler.cfwd_noanswer_id, c);
	}
}

/*!
 * \brief Hangup this channel.
 * \param channel *retained* SCCP Channel
 *
 * \callgraph
 * \callergraph
 */
void sccp_channel_endcall(channelPtr channel)
{
	if (!channel || !channel->line) {
		pbx_log(LOG_WARNING, "No channel or line or device to hangup\n");
		return;
	}
	channel->isHangingUp = TRUE;
	if (ATOMIC_FETCH(&channel->scheduler.deny, &channel->scheduler.lock) == 0) {
		sccp_channel_stop_and_deny_scheduled_tasks(channel);
	}
	/* end all call forwarded channels (our children) */
	sccp_channel_end_forwarding_channel(channel);

	/* this is a station active endcall or onhook */
	AUTO_RELEASE(sccp_device_t, d , sccp_channel_getDevice(channel));

	if (d) {
		sccp_log((DEBUGCAT_CORE + DEBUGCAT_CHANNEL)) (VERBOSE_PREFIX_2 "%s: Ending call %s (state:%s)\n", d->id, channel->designator, sccp_channelstate2str(channel->state));
		if (d->transferChannels.transferee != channel) {
			sccp_channel_transfer_cancel(d, channel);
		}
	}
	if (channel->owner) {
		sccp_log((DEBUGCAT_CORE + DEBUGCAT_CHANNEL)) (VERBOSE_PREFIX_3 "%s: Sending hangupRequest to Call %s (state: %s)\n", DEV_ID_LOG(d), channel->designator, sccp_channelstate2str(channel->state));
		channel->hangupRequest(channel);
	} else {
		sccp_log((DEBUGCAT_CHANNEL + DEBUGCAT_DEVICE)) (VERBOSE_PREFIX_3 "%s: No Asterisk channel to hangup for sccp channel %s\n", DEV_ID_LOG(d), channel->designator);
	}
}

/*!
 * \brief get an SCCP Channel
 * Retrieve unused or allocate a new channel
 */
channelPtr sccp_channel_getEmptyChannel(constLinePtr l, constDevicePtr d, channelPtr maybe_c, skinny_calltype_t calltype, PBX_CHANNEL_TYPE * parentChannel, const void *ids)
{
	pbx_assert(l != NULL && d != NULL);
	sccp_log(DEBUGCAT_CORE)("%s: (getEmptyChannel) on line:%s, maybe_c:%s\n", d->id, l->name, maybe_c ? maybe_c->designator : "");
	sccp_channel_t *channel = NULL;
	{
		AUTO_RELEASE(sccp_channel_t, c, maybe_c ? sccp_channel_retain(maybe_c) : sccp_device_getActiveChannel(d));
		if (c) {
			sccp_log(DEBUGCAT_CORE)("%s: (getEmptyChannel) got channel already.\n", d->id);
			AUTO_RELEASE(const sccp_device_t, call_associated_device, c->getDevice(c));
			if (c->state == SCCP_CHANNELSTATE_OFFHOOK && sccp_strlen_zero(c->dialedNumber)) {		// reuse unused channel
				sccp_log(DEBUGCAT_CORE)("%s: (getEmptyChannel) channel not in use -> reuse it.\n", d->id);
				int lineInstance = sccp_device_find_index_for_line(d, c->line->name);
				sccp_dev_stoptone(d, lineInstance, (c && c->callid) ? c->callid : 0);
				channel = sccp_channel_retain(c);
				channel->calltype = calltype;
				return channel;
			} else if (call_associated_device && call_associated_device == d && !sccp_channel_hold(c)) {
				pbx_log(LOG_ERROR, "%s: Putting Active Channel %s OnHold failed -> Cancelling new CaLL\n", d->id, c->designator);
				return NULL;
			}
		}
	}
	if (!channel && !(channel = sccp_channel_allocate(l, d))) {
		pbx_log(LOG_ERROR, "%s: Can't allocate SCCP channel for line %s\n", d->id, l->name);
		return NULL;
	}
	channel->calltype = calltype;
	if(sccp_pbx_channel_allocate(channel, ids, parentChannel)) {
		return channel;
	}
	return NULL;
}

/*!
 * \brief Allocate a new Outgoing Channel.
 *
 * \param l SCCP Line that owns this channel
 * \param device SCCP Device that owns this channel
 * \param dial Dialed Number as char
 * \param calltype Calltype as int
 * \param parentChannel SCCP Channel for which the channel was created
 * \param ids Optional Linked Channel ID's (> asterisk-1.8)
 * \return a *retained* SCCP Channel or NULL if something is wrong
 *
 * \callgraph
 * \callergraph
 * 
 */
channelPtr sccp_channel_newcall(constLinePtr l, constDevicePtr device, const char *dial, skinny_calltype_t calltype, PBX_CHANNEL_TYPE * parentChannel, const void *ids)
{
	/* handle outgoing calls */
	if (!l || !device) {
		pbx_log(LOG_ERROR, "SCCP: Can't allocate SCCP channel if device or line is not defined!\n");
		return NULL;
	}

	sccp_channel_t * const channel = sccp_channel_getEmptyChannel(l, device, NULL, calltype, parentChannel, ids);
	if (!channel) {
		pbx_log(LOG_ERROR, "%s: Can't allocate SCCP channel for line %s\n", device->id, l->name);
		return NULL;
	}

	channel->softswitch_action = SCCP_SOFTSWITCH_DIAL;							/* softswitch will catch the number to be dialed */
	channel->ss_data = 0;											/* nothing to pass to action */

	/* copy the number to dial in the ast->exten */
	iPbx.set_callstate(channel, AST_STATE_OFFHOOK);

	if (!channel->rtp.audio.instance && !sccp_rtp_createServer(device, channel, SCCP_RTP_AUDIO)) {
		pbx_log(LOG_WARNING, "%s: Error opening RTP for channel %s\n", device->id, channel->designator);
		uint16_t instance = sccp_device_find_index_for_line(device, channel->line->name);
		sccp_dev_starttone(device, SKINNY_TONE_REORDERTONE, instance, channel->callid, SKINNY_TONEDIRECTION_USER);
		return NULL;
	}

	if (dial) {
		sccp_indicate(device, channel, SCCP_CHANNELSTATE_SPEEDDIAL);
		if (device->earlyrtp <= SCCP_EARLYRTP_OFFHOOK && !channel->rtp.audio.instance) {
			sccp_channel_openReceiveChannel(channel);
		//} else {
		//	sccp_rtp_requestRTPPorts(device, channel);
		}
		sccp_copy_string(channel->dialedNumber, dial, sizeof(channel->dialedNumber));
		sccp_pbx_softswitch(channel);									/* we know the number to dial -> softswitch */
	} else {
		sccp_indicate(device, channel, SCCP_CHANNELSTATE_OFFHOOK);
		if (device->earlyrtp <= SCCP_EARLYRTP_OFFHOOK && !channel->rtp.audio.instance) {
			sccp_channel_openReceiveChannel(channel);
		//} else {
		//	sccp_rtp_requestRTPPorts(device, channel);
		}
		if (device->earlyrtp == SCCP_EARLYRTP_IMMEDIATE) {
			sccp_copy_string(channel->dialedNumber, "s", sizeof(channel->dialedNumber));
			sccp_pbx_softswitch(channel);
			channel->dialedNumber[0] = '\0';
		} else {
			sccp_channel_schedule_digittimeout(channel, GLOB(firstdigittimeout));
		}
	}

	return channel;
}

/*!
 * \brief Answer an Incoming Call.
 * \param device SCCP Device who answers
 * \param channel incoming *retained* SCCP channel
 * \todo handle codec choose
 *
 * \callgraph
 * \callergraph
 *
 * \todo sccp_channel_answer should be changed to make the answer action an atomic one. Either using locks or atomics to change the c->state and c->answered_elsewhere
 *       Think of multiple devices on a shared line, whereby two answer the incoming call at exactly the same time.
 *       Adding a mutex for just c->state should not be impossible, be would require quite a bit of lock debugging (again)
 *       Can also be solved atomically by using a CAS32 / ATOMIC_INCR
 */
void sccp_channel_answer(constDevicePtr device, channelPtr channel)
{
	if (!channel || !channel->line) {
		pbx_log(LOG_ERROR, "SCCP: (%s) Channel %s has no line\n", __func__, (channel ? channel->designator : 0));
		return;
	}
	// prevent double answer of the same channel
	// if (channel->privateData && channel->privateData->device) {
	//	sccp_log((DEBUGCAT_CHANNEL + DEBUGCAT_CORE))(VERBOSE_PREFIX_3 "%s: (%s) Channel %s has already been answered\n", DEV_ID_LOG(device), __func__, channel->designator);
	//	return;
	//}

	if (!channel->owner) {
		pbx_log(LOG_ERROR, "SCCP: (%s) Channel %s has no owner\n", __func__, channel->designator);
		return;
	}

	if (!device) {
		pbx_log(LOG_ERROR, "SCCP: (%s) Channel %s has no device\n", __func__, channel->designator);
		return;
	}

	pbx_channel_lock(channel->owner);
	RAII(PBX_CHANNEL_TYPE *, pbx_channel, pbx_channel_ref(channel->owner), pbx_channel_unref);
	if(sccp_strlen_zero(pbx_builtin_getvar_helper(pbx_channel, "SCCP_DEVICE_ANSWERING"))) {
		pbx_builtin_setvar_helper(pbx_channel, "SCCP_DEVICE_ANSWERING", device->id);
	} else {
		pbx_log(LOG_NOTICE, "%s: Call %s is already being answered by someone else\n", DEV_ID_LOG(device), channel->designator);
		return;
	}
	pbx_channel_unlock(channel->owner);

	sccp_log((DEBUGCAT_CORE))(VERBOSE_PREFIX_3 "%s: (%s) Answer Channel %s\n", DEV_ID_LOG(device), __func__, channel->designator);

	AUTO_RELEASE(sccp_line_t, l, sccp_line_retain(channel->line));
	channel->subscribers = 1;

#if 0	/** @todo we have to test this code section */
	/* check if this device holds the line channel->line */
	{
		AUTO_RELEASE(sccp_linedevice_t, linedevice1 , sccp_linedevice_find(device, l));

		if (!linedevice1) {
			/** this device does not have the original line, mybe it is pickedup with cli or ami function */
			AUTO_RELEASE(sccp_line_t, activeLine , sccp_dev_getActiveLine(device));

			if (!activeLine) {
				return;
			}
			// sccp_channel_set_line(channel, activeLine);                     // function is to be removed
			sccp_line_refreplace(&l, activeLine);
		}
	}
#endif

	sccp_log((DEBUGCAT_CHANNEL + DEBUGCAT_CORE)) (VERBOSE_PREFIX_3 "%s: Answer channel %s\n", device->id, channel->designator);

	iPbx.queue_control(channel->owner, AST_CONTROL_PROGRESS);
	if (!channel->rtp.audio.instance && !sccp_rtp_createServer(device, (sccp_channel_t *)channel, SCCP_RTP_AUDIO)) {
		pbx_log(LOG_WARNING, "%s: Error opening RTP for channel %s\n", device->id, channel->designator);
		uint16_t instance = sccp_device_find_index_for_line(device, channel->line->name);
		sccp_dev_starttone(device, SKINNY_TONE_REORDERTONE, instance, channel->callid, SKINNY_TONEDIRECTION_USER);
		return;
	}

	/* answering an incoming call */
	/* look if we have a call to put on hold */
	{
		AUTO_RELEASE(sccp_channel_t, sccp_channel_1 , sccp_device_getActiveChannel(device));

		if (sccp_channel_1) {
			/* If there is a ringout or offhook call, we end it so that we can answer the call. */
			if (sccp_channel_1->state == SCCP_CHANNELSTATE_OFFHOOK || sccp_channel_1->state == SCCP_CHANNELSTATE_RINGOUT) {
				sccp_channel_endcall(sccp_channel_1);
			} else if (!sccp_channel_hold(sccp_channel_1)) {
				pbx_log(LOG_ERROR, "%s: Putting Active Channel %s OnHold failed -> Cancelling new CaLL\n", device->id, l->name);
				return;
			}
		}
	}
	// auto released if it was set before
	sccp_channel_setDevice(channel, device);

	/* channel was on hold, restore active -> inc. channelcount */
	if (channel->state == SCCP_CHANNELSTATE_HOLD) {
		channel->line->statistic.numberOfActiveChannels--;
	}

	// check if we have preferences from channel request
	/*if (iPbx.retrieve_remote_capabilities && channel->remoteCapabilities.audio[0] == SKINNY_CODEC_NONE) {
		iPbx.retrieve_remote_capabilities(channel);
	}
	*/
	//sccp_channel_updateChannelCapability(channel);
	/*
	skinny_codec_t preferredCodec = channel->preferences.audio[0];
	sccp_log((DEBUGCAT_CORE)) (VERBOSE_PREFIX_3 "%s: (sccp_channel_answer) current preferredCodec=%d\n", device->id, preferredCodec);

	// we changed channel->preferences.audio in sccp_channel_setDevice, so push the preferred codec back to pos 1
	if (preferredCodec != SKINNY_CODEC_NONE) {
		skinny_codec_t tempCodecPreferences[ARRAY_LEN(channel->preferences.audio)];
		uint8_t numFoundCodecs = 1;

		// we did not allow this codec in device prefence list, so do not use this as primary preferred codec
		if (!sccp_codec_isCompatible(preferredCodec, channel->preferences.audio, ARRAY_LEN(channel->preferences.audio))) {
			numFoundCodecs = 0;
		}

		// save original preferences
		memcpy(&tempCodecPreferences, channel->preferences.audio, sizeof(channel->preferences.audio));
		channel->preferences.audio[0] = preferredCodec;

		memcpy(&channel->preferences.audio[numFoundCodecs], tempCodecPreferences, sizeof(skinny_codec_t) * (ARRAY_LEN(channel->preferences.audio) - numFoundCodecs));
	}
	*/

	if (channel->rtp.audio.reception.state == SCCP_RTP_STATUS_INACTIVE) {
		sccp_channel_openReceiveChannel(channel);
	}

	/* end callforwards if any */
	sccp_channel_end_forwarding_channel(channel);

	//sccp_channel_openReceiveChannel(channel);

	/** set called party name */
	{
		AUTO_RELEASE(sccp_linedevice_t, linedevice2, sccp_linedevice_find(device, channel->line));
		if (linedevice2) {
			sccp_log((DEBUGCAT_CORE)) (VERBOSE_PREFIX_3 "%s: (sccp_channel_answer) Set Called Party\n", device->id);
			char tmpNumber[StationMaxDirnumSize] = {0};
			char tmpName[StationMaxNameSize] = {0};
			if (!sccp_strlen_zero(linedevice2->subscriptionId.number)) {
				snprintf(tmpNumber, StationMaxDirnumSize, "%s%s", channel->line->cid_num, linedevice2->subscriptionId.number);
			} else {
				snprintf(tmpNumber, StationMaxDirnumSize, "%s%s", channel->line->cid_num, channel->line->defaultSubscriptionId.number);
			}

			if (!sccp_strlen_zero(linedevice2->subscriptionId.name)) {
				snprintf(tmpName, StationMaxNameSize,  "%s%s", channel->line->cid_name, linedevice2->subscriptionId.name);
			} else {
				snprintf(tmpName, StationMaxNameSize, "%s%s", channel->line->cid_name, channel->line->defaultSubscriptionId.name);
			}
			iCallInfo.Setter(channel->privateData->callInfo, 
				SCCP_CALLINFO_CALLEDPARTY_NUMBER, tmpNumber, 
				SCCP_CALLINFO_CALLEDPARTY_NAME, tmpName,
				SCCP_CALLINFO_KEY_SENTINEL);
			iPbx.set_callerid_number(channel->owner, tmpNumber);
			iPbx.set_callerid_name(channel->owner, tmpName);
		}
	}
	/* done */

	{
		AUTO_RELEASE(sccp_device_t, d , sccp_device_retain((sccp_device_t *) device));			/* get non-const device */

		if (d) {
			sccp_log_and((DEBUGCAT_CORE + DEBUGCAT_HIGH)) (VERBOSE_PREFIX_3 "%s: (sccp_channel_answer) Set Active Line\n", d->id);
			sccp_dev_setActiveLine(d, channel->line);

			/* the old channel state could be CALLTRANSFER, so the bridged channel is on hold */
			/* do we need this ? -FS */
#ifdef CS_AST_HAS_FLAG_MOH
			sccp_log_and((DEBUGCAT_CORE + DEBUGCAT_HIGH)) (VERBOSE_PREFIX_3 "%s: (sccp_channel_answer) Stop Music On Hold\n", d->id);
			PBX_CHANNEL_TYPE *pbx_bridged_channel = iPbx.get_bridged_channel(channel->owner);
			if (pbx_bridged_channel && pbx_test_flag(pbx_channel_flags(pbx_bridged_channel), AST_FLAG_MOH)) {
				iPbx.moh_stop(pbx_bridged_channel);						//! \todo use pbx impl
				pbx_clear_flag(pbx_channel_flags(pbx_bridged_channel), AST_FLAG_MOH);
				pbx_channel_unref(pbx_bridged_channel);
			}
#endif
			sccp_log((DEBUGCAT_CHANNEL + DEBUGCAT_CORE)) (VERBOSE_PREFIX_3 "%s: Answering channel with state '%s' (%d)\n", device->id, pbx_state2str(pbx_channel_state(channel->owner)), pbx_channel_state(channel->owner));


			sccp_log_and((DEBUGCAT_CORE + DEBUGCAT_HIGH)) (VERBOSE_PREFIX_3 "%s: (sccp_channel_answer) Go OffHook\n", d->id);
			if (channel->state != SCCP_CHANNELSTATE_OFFHOOK) {
				sccp_indicate(d, channel, SCCP_CHANNELSTATE_OFFHOOK);
				iPbx.set_callstate(channel, AST_STATE_OFFHOOK);
			}

			/* set devicevariables */
			sccp_log_and((DEBUGCAT_CORE + DEBUGCAT_HIGH)) (VERBOSE_PREFIX_3 "%s: (sccp_channel_answer) Copy Variables\n", d->id);

			PBX_VARIABLE_TYPE *v = d->variables;
			while (channel->owner && !pbx_check_hangup(channel->owner) && d && v) {
				pbx_builtin_setvar_helper(channel->owner, v->name, v->value);
				v = v->next;
			}

			sccp_log_and((DEBUGCAT_CORE + DEBUGCAT_HIGH)) (VERBOSE_PREFIX_3 "%s: (sccp_channel_answer) Set Connected Line\n", d->id);
		        char tmpCalledNumber[StationMaxDirnumSize] = {0};
		        char tmpCalledName[StationMaxNameSize] = {0};
	                iCallInfo.Getter(channel->privateData->callInfo,
				SCCP_CALLINFO_CALLEDPARTY_NUMBER, &tmpCalledNumber,
				SCCP_CALLINFO_CALLEDPARTY_NAME, &tmpCalledName,
				SCCP_CALLINFO_KEY_SENTINEL);
			
			iPbx.set_connected_line(channel, tmpCalledNumber, tmpCalledName, AST_CONNECTED_LINE_UPDATE_SOURCE_ANSWER);
			
			/** check for monitor request */
			if ((device->monitorFeature.status & SCCP_FEATURE_MONITOR_STATE_REQUESTED) && !(device->monitorFeature.status & SCCP_FEATURE_MONITOR_STATE_ACTIVE)) {
				pbx_log(LOG_NOTICE, "%s: request monitor\n", device->id);
				sccp_feat_monitor(d, NULL, 0, channel);
			}

			sccp_log_and((DEBUGCAT_CORE + DEBUGCAT_HIGH)) (VERBOSE_PREFIX_3 "%s: (sccp_channel_answer) Set Connected\n", d->id);
			sccp_indicate(d, channel, SCCP_CHANNELSTATE_CONNECTED);
#ifdef CS_MANAGER_EVENTS
			if (GLOB(callevents)) {
			        char tmpCallingNumber[StationMaxDirnumSize] = {0};
			        char tmpCallingName[StationMaxNameSize] = {0};
			        char tmpOrigCallingName[StationMaxNameSize] = {0};
			        char tmpLastRedirectingName[StationMaxNameSize] = {0};
	        	        iCallInfo.Getter(channel->privateData->callInfo,
					SCCP_CALLINFO_CALLINGPARTY_NUMBER, &tmpCallingNumber,
					SCCP_CALLINFO_CALLINGPARTY_NAME, &tmpCallingName,
					SCCP_CALLINFO_ORIG_CALLINGPARTY_NUMBER, &tmpOrigCallingName,
					SCCP_CALLINFO_LAST_REDIRECTINGPARTY_NAME, &tmpLastRedirectingName,
					SCCP_CALLINFO_KEY_SENTINEL);
				manager_event(EVENT_FLAG_CALL, "CallAnswered", "Channel: %s\r\n" "SCCPLine: %s\r\n" "SCCPDevice: %s\r\n"
					      "Uniqueid: %s\r\n" "CallingPartyNumber: %s\r\n" "CallingPartyName: %s\r\n" "originalCallingParty: %s\r\n" "lastRedirectingParty: %s\r\n", 
					      channel->designator, l->name, d->id, iPbx.getChannelUniqueID(channel), 
					      tmpCallingNumber,tmpCallingName,tmpOrigCallingName,tmpLastRedirectingName);
			}
#endif
			sccp_log((DEBUGCAT_CHANNEL + DEBUGCAT_CORE)) (VERBOSE_PREFIX_3 "%s: Answered channel %s on line %s\n", d->id, channel->designator, l->name);
		}
	}
}

/*!
 * \brief Put channel on Hold.
 *
 * \param channel *retained* SCCP Channel
 * \return Status as in (0 if something was wrong, otherwise 1)
 *
 * \callgraph
 * \callergraph
 */
int sccp_channel_hold(channelPtr channel)
{
	uint16_t instance = 0;

	if (!channel || !channel->line) {
		pbx_log(LOG_WARNING, "SCCP: weird error. No channel provided to put on hold\n");
		return FALSE;
	}

	AUTO_RELEASE(sccp_line_t, l , sccp_line_retain(channel->line));
	if (!l) {
		pbx_log(LOG_WARNING, "SCCP: weird error. The channel %s has no line attached to it\n", channel->designator);
		return FALSE;
	}

	AUTO_RELEASE(sccp_device_t, d , sccp_channel_getDevice(channel));
	if (!d) {
		pbx_log(LOG_WARNING, "SCCP: weird error. The channel %s has no device attached to it\n", channel->designator);
		return FALSE;
	}

	if (channel->state == SCCP_CHANNELSTATE_HOLD) {
		pbx_log(LOG_WARNING, "SCCP: Channel already on hold\n");
		return FALSE;
	}

	instance = sccp_device_find_index_for_line(d, l->name);
	/* put on hold an active call */
	if (channel->state != SCCP_CHANNELSTATE_CONNECTED && channel->state != SCCP_CHANNELSTATE_CONNECTEDCONFERENCE && channel->state != SCCP_CHANNELSTATE_PROCEED) {	// TOLL FREE NUMBERS STAYS ALWAYS IN CALL PROGRESS STATE
		/* something wrong on the code let's notify it for a fix */
		sccp_log((DEBUGCAT_CHANNEL)) (VERBOSE_PREFIX_3 "%s can't put on hold an inactive channel %s with state %s (%d)... cancelling hold action.\n", d->id, channel->designator, sccp_channelstate2str(channel->state), channel->state);
		/* hard button phones need it */
		sccp_dev_displayprompt(d, instance, channel->callid, SKINNY_DISP_KEY_IS_NOT_ACTIVE, SCCP_DISPLAYSTATUS_TIMEOUT);
		return FALSE;
	}

	if (d->useHookFlash() && d->transfer && d->transferChannels.transferer == channel) {	// deal with single line phones like 6901, which do not have softkeys
												// 6901 is cancelling the transfer by pressing the hold key on the transferer
		sccp_log((DEBUGCAT_ACTION)) (VERBOSE_PREFIX_3 "%s: We are the middle of a transfer, pressed hold on the transferer channel(%s) -> cancel transfer\n", d->id, channel->designator);
		AUTO_RELEASE(sccp_channel_t, resumeChannel, sccp_channel_retain(d->transferChannels.transferee));
		if (resumeChannel) {
			sccp_channel_endcall(d->transferChannels.transferer);
			sccp_channel_resume(d, resumeChannel, FALSE);
		}
		return TRUE;
	} 

	sccp_log((DEBUGCAT_CHANNEL + DEBUGCAT_CORE)) (VERBOSE_PREFIX_3 "%s: Hold the channel %s\n", d->id, channel->designator);

#ifdef CS_SCCP_CONFERENCE
	if (channel->conference) {
		sccp_conference_hold(channel->conference);
	} else
#endif
	{
		if (channel->owner) {
			iPbx.queue_control_data(channel->owner, AST_CONTROL_HOLD, channel->musicclass, sccp_strlen(channel->musicclass) + 1);
		}
	}
	//sccp_rtp_stop(channel);
	sccp_dev_setActiveLine(d, NULL);
	sccp_indicate(d, channel, SCCP_CHANNELSTATE_HOLD);							// this will also close (but not destroy) the RTP stream
	sccp_channel_setDevice(channel, NULL);

#ifdef CS_MANAGER_EVENTS
	if (GLOB(callevents)) {
		manager_event(EVENT_FLAG_CALL, "Hold", "Status: On\r\n" "Channel: %s\r\n" "Uniqueid: %s\r\n", iPbx.getChannelName(channel), iPbx.getChannelUniqueID(channel));
	}
#endif

	if (l) {
		l->statistic.numberOfHeldChannels++;
	}

	sccp_log_and((DEBUGCAT_CHANNEL + DEBUGCAT_HIGH)) (VERBOSE_PREFIX_3 "C partyID: %u state: %d\n", channel->passthrupartyid, channel->state);
	return TRUE;
}

/*!
 * \brief Resume a channel that is on hold.
 * \param device device who resumes the channel
 * \param channel channel
 * \param swap_channels Swap Channels as Boolean
 * \return 0 if something was wrong, otherwise 1
 *
 * \callgraph
 * \callergraph
 * 
 */
int sccp_channel_resume(constDevicePtr device, channelPtr channel, boolean_t swap_channels)
{
	uint16_t instance = 0;

	if (!channel || !channel->owner || !channel->line) {
		pbx_log(LOG_WARNING, "SCCP: weird error. No channel provided to resume\n");
		return FALSE;
	}

	AUTO_RELEASE(sccp_line_t, l , sccp_line_retain(channel->line));
	if (!l) {
		pbx_log(LOG_WARNING, "%s: weird error. The channel has no line\n", channel->designator);
		return FALSE;
	}

	AUTO_RELEASE(sccp_device_t, d , sccp_device_retain(device));
	if (!d) {
		pbx_log(LOG_WARNING, "%s: weird error. The channel has no device or device could not be retained\n", channel->designator);
		return FALSE;
	}

	/* look if we have a call to put on hold */
	if (swap_channels) {
		AUTO_RELEASE(sccp_channel_t, sccp_active_channel , sccp_device_getActiveChannel(d));

		/* there is an active call, if offhook channelstate then hangup else put it on hold */
		if (sccp_active_channel) {
			if (sccp_active_channel->state <= SCCP_CHANNELSTATE_OFFHOOK) {
				sccp_log(DEBUGCAT_CHANNEL)(VERBOSE_PREFIX_3 "%s: active channel is brand new and unused, hanging it up before resuming another\n", sccp_active_channel->designator);
				sccp_channel_endcall(sccp_active_channel);
			} else if (!(sccp_channel_hold(sccp_active_channel))) {				// hold failed, give up
				pbx_log(LOG_WARNING, "%s: swap_channels failed to put channel on hold. exiting\n", sccp_active_channel->designator);
				return FALSE;
			}
		}
	}

	if (channel->state == SCCP_CHANNELSTATE_CONNECTED || channel->state == SCCP_CHANNELSTATE_CONNECTEDCONFERENCE || channel->state == SCCP_CHANNELSTATE_PROCEED) {
		if (!(sccp_channel_hold(channel))) {
			pbx_log(LOG_WARNING, "%s: channel still connected before resuming, put on hold failed. exiting\n", channel->designator);
			return FALSE;
		}
	}

	instance = sccp_device_find_index_for_line(d, l->name);
	/* resume an active call */
	if (channel->state != SCCP_CHANNELSTATE_HOLD && channel->state != SCCP_CHANNELSTATE_CALLTRANSFER && channel->state != SCCP_CHANNELSTATE_CALLCONFERENCE) {
		/* something wrong in the code let's notify it for a fix */
		pbx_log(LOG_ERROR, "%s can't resume the channel %s. Not on hold\n", d->id, channel->designator);
		sccp_dev_displayprompt(d, instance, channel->callid, SKINNY_DISP_NO_ACTIVE_CALL_TO_PUT_ON_HOLD, SCCP_DISPLAYSTATUS_TIMEOUT);
		return FALSE;
	}

	if (d->transferChannels.transferee != channel) {
		sccp_channel_transfer_release(d, channel);			/* explicitly release transfer if we are in the middle of a transfer */
	}

	sccp_log((DEBUGCAT_CHANNEL + DEBUGCAT_CORE)) (VERBOSE_PREFIX_3 "%s: Resume the channel %s\n", d->id, channel->designator);
	sccp_channel_setDevice(channel, d);

#if ASTERISK_VERSION_GROUP >= 111
	// update callgroup / pickupgroup
	ast_channel_callgroup_set(channel->owner, l->callgroup);
#if CS_SCCP_PICKUP
	ast_channel_pickupgroup_set(channel->owner, l->pickupgroup);
#endif
#else
	channel->owner->callgroup = l->callgroup;
#if CS_SCCP_PICKUP
	channel->owner->pickupgroup = l->pickupgroup;
#endif
#endif														// ASTERISK_VERSION_GROUP >= 111

#ifdef CS_SCCP_CONFERENCE
	if (channel->conference) {
		sccp_log((DEBUGCAT_CHANNEL + DEBUGCAT_CORE)) (VERBOSE_PREFIX_3 "%s: Resume Conference on the channel %s\n", d->id, channel->designator);
		sccp_conference_resume(channel->conference);
		sccp_dev_set_keyset(d, instance, channel->callid, KEYMODE_CONNCONF);
		complete_resume(d, channel);
	} else
#endif
	{
		sccp_channel_updateChannelCapability(channel);
		sccp_channel_openReceiveChannel(channel);							// When the new ip-addres:port is known it will call complete_resume
	}
	return TRUE;
}

int complete_resume(constDevicePtr device, channelPtr channel)
{
	if (!channel || !channel->owner || !channel->line || !device) {
		pbx_log(LOG_WARNING, "SCCP: weird error. No channel/line/device provided to resume\n");
		return FALSE;
	}

	channel->state = SCCP_CHANNELSTATE_HOLD;
	if (channel->conference) {
		sccp_indicate(device, channel, SCCP_CHANNELSTATE_CONNECTEDCONFERENCE);				// this will also reopen the RTP stream
	} else {
		sccp_indicate(device, channel, SCCP_CHANNELSTATE_CONNECTED);						// this will also reopen the RTP stream
	}

#ifdef CS_MANAGER_EVENTS
	if (GLOB(callevents)) {
		manager_event(EVENT_FLAG_CALL, "Hold", "Status: Off\r\n" "Channel: %s\r\n" "Uniqueid: %s\r\n", iPbx.getChannelName(channel), iPbx.getChannelUniqueID(channel));
	}
#endif

	/* state of channel is set down from the remoteDevices, so correct channel state */
	if (channel->conference) {
		channel->state = SCCP_CHANNELSTATE_CONNECTEDCONFERENCE;
	} else {
		channel->state = SCCP_CHANNELSTATE_CONNECTED;
	}
	channel->line->statistic.numberOfHeldChannels--;

	/** set called party name */
	{
		AUTO_RELEASE(sccp_linedevice_t, ld, sccp_linedevice_find(device, channel->line));
		if(ld) {
			char tmpNumber[StationMaxDirnumSize] = {0};
			char tmpName[StationMaxNameSize] = {0};
			if(!sccp_strlen_zero(ld->subscriptionId.number)) {
				snprintf(tmpNumber, StationMaxDirnumSize, "%s%s", ld->line->cid_num, ld->subscriptionId.number);
			} else {
				snprintf(tmpNumber, StationMaxDirnumSize, "%s%s", ld->line->cid_num, ld->line->defaultSubscriptionId.number);
			}

			if(!sccp_strlen_zero(ld->subscriptionId.name)) {
				snprintf(tmpName, StationMaxNameSize, "%s%s", ld->line->cid_name, ld->subscriptionId.name);
			} else {
				snprintf(tmpName, StationMaxNameSize, "%s%s", ld->line->cid_name, ld->line->defaultSubscriptionId.name);
			}
			if(channel->calltype == SKINNY_CALLTYPE_OUTBOUND) {
				iCallInfo.SetCallingParty(channel->privateData->callInfo, tmpNumber, tmpName, NULL);
				sccp_log((DEBUGCAT_CORE)) (VERBOSE_PREFIX_3 "%s: Set callingPartyNumber '%s' callingPartyName '%s'\n", device->id, tmpNumber, tmpName);
			} else if (channel->calltype == SKINNY_CALLTYPE_INBOUND) {
				iCallInfo.SetCalledParty(channel->privateData->callInfo, tmpNumber, tmpName, NULL);
				sccp_log((DEBUGCAT_CORE)) (VERBOSE_PREFIX_3 "%s: Set calledPartyNumber '%s' calledPartyName '%s'\n", device->id, tmpNumber, tmpName);
			}
			iPbx.set_connected_line(channel, tmpNumber, tmpName, AST_CONNECTED_LINE_UPDATE_SOURCE_ANSWER);
		}
	}
	return TRUE;
}

void sccp_channel_addCleanupJob(channelPtr c, void *(*function_p) (void *), void *arg_p)
{
	if (!c) {
		return;
	}
	sccp_threadpool_job_t * newJob = NULL;
	if (!(newJob = (sccp_threadpool_job_t *) sccp_calloc(sizeof *newJob, 1))) {
		pbx_log(LOG_ERROR, SS_Memory_Allocation_Error, "SCCP");
		exit(1);
	}

	/* add function and argument */
	newJob->function = function_p;
	newJob->arg = arg_p;

	/* add job to cleanup jobqueue */
	SCCP_LIST_LOCK(&(c->privateData->cleanup_jobs));
	SCCP_LIST_INSERT_TAIL(&(c->privateData->cleanup_jobs), newJob, list);
	SCCP_LIST_UNLOCK(&(c->privateData->cleanup_jobs));
}

/*!
 * \brief Cleanup Channel before Free.
 * \param channel SCCP Channel
 *
 * \callgraph
 * \callergraph
 * 
 */
void sccp_channel_clean(channelPtr channel)
{
	sccp_selectedchannel_t * sccp_selected_channel = NULL;

	if (!channel) {
		pbx_log(LOG_ERROR, "SCCP:No channel provided to clean\n");
		return;
	}

	AUTO_RELEASE(sccp_device_t, d , sccp_channel_getDevice(channel));

	// l = channel->line;
	sccp_log((DEBUGCAT_CHANNEL)) (VERBOSE_PREFIX_3 "SCCP: Cleaning channel %s\n", channel->designator);

	if (ATOMIC_FETCH(&channel->scheduler.deny, &channel->scheduler.lock) == 0) {
		sccp_channel_stop_and_deny_scheduled_tasks(channel);
	}

	/* mark the channel DOWN so any pending thread will terminate */
	if (channel->owner) {
		pbx_setstate(channel->owner, AST_STATE_DOWN);
		/* postponing ast_channel_unref to sccp_channel destructor */
		//iPbx.set_owner(channel, NULL);
	}

	if (channel->state != SCCP_CHANNELSTATE_ONHOOK && channel->state != SCCP_CHANNELSTATE_DOWN) {
		iPbx.set_callstate(channel, AST_STATE_DOWN);
		sccp_indicate(d, channel, SCCP_CHANNELSTATE_ONHOOK);
	}

	if (d) {
		/* make sure all rtp stuff is closed and destroyed */
		sccp_channel_closeAllMediaTransmitAndReceive(d, channel);

		/* deactive the active call if needed */
		if (d->active_channel == channel) {
			sccp_device_setActiveChannel(d, NULL);
		}
		sccp_channel_transfer_release(d, channel);										/* explicitly release transfer when cleaning up channel */
#ifdef CS_SCCP_CONFERENCE
		if (d->conference && d->conference == channel->conference) {
			sccp_conference_release(&d->conference);									/* explicit release of conference */
		}
		if (channel->conference) {
			sccp_conference_release(&channel->conference);									/* explicit release of conference */
		}
#endif
		if (channel->privacy) {
			channel->privacy = FALSE;
			d->privacyFeature.status = SCCP_PRIVACYFEATURE_OFF;
			sccp_feat_changed(d, NULL, SCCP_FEATURE_PRIVACY);
		}

		if ((sccp_selected_channel = sccp_device_find_selectedchannel(d, channel))) {
			SCCP_LIST_LOCK(&d->selectedChannels);
			sccp_selected_channel = SCCP_LIST_REMOVE(&d->selectedChannels, sccp_selected_channel, list);
			SCCP_LIST_UNLOCK(&d->selectedChannels);
			sccp_channel_release(&sccp_selected_channel->channel);
			sccp_free(sccp_selected_channel);
		}
		sccp_dev_setActiveLine(d, NULL);
		sccp_dev_check_displayprompt(d);
	}
	if (channel->privateData) {
		if(channel->privateData->ld) {
			channel->privateData->ld->resetPickup(channel->privateData->ld);
		}

		if (channel->privateData->device) {
			sccp_channel_setDevice(channel, NULL);
		}

		if(channel->privateData->ld) {
			sccp_linedevice_release(&channel->privateData->ld);
		}

		sccp_threadpool_job_t * job = NULL;
		SCCP_LIST_LOCK(&channel->privateData->cleanup_jobs);
		while ((job = SCCP_LIST_REMOVE_HEAD(&channel->privateData->cleanup_jobs, list))) {
			SCCP_LIST_UNLOCK(&channel->privateData->cleanup_jobs);
			sccp_threadpool_jobqueue_add(GLOB(general_threadpool), job);
			SCCP_LIST_LOCK(&channel->privateData->cleanup_jobs);
		}
		SCCP_LIST_UNLOCK(&channel->privateData->cleanup_jobs);
	}
}

/*!
 * \brief Destroy Channel
 * \param channel SCCP Channel
 *
 * \callgraph
 * \callergraph
 *
 * \warning
 *  - line->channels is not always locked
 */
int __sccp_channel_destroy(const void * data)
{
	sccp_channel_t * channel = (sccp_channel_t *) data;
	if (!channel) {
		pbx_log(LOG_NOTICE, "SCCP: channel destructor called with NULL pointer\n");
		return -1;
	}

	sccp_log((DEBUGCAT_CHANNEL)) (VERBOSE_PREFIX_3 "Destroying channel %s\n", channel->designator);
	AUTO_RELEASE(sccp_device_t, d , sccp_channel_getDevice(channel));
	if (d) {
		sccp_channel_closeAllMediaTransmitAndReceive(d, channel);
	}

	if (channel->rtp.audio.instance || channel->rtp.video.instance) {
		sccp_rtp_stop(channel);
		sccp_rtp_destroy(channel);
	}

	if (channel->privateData->callInfo) {
		iCallInfo.Destructor(&channel->privateData->callInfo);
	}

#if ASTERISK_VERSION_GROUP >= 113
	if (channel->caps) {
		ao2_t_cleanup(channel->caps, "sccp_channel_caps cleanup");
	}
#endif

	if (channel->owner) {
		if (iPbx.removeTimingFD) {
			iPbx.removeTimingFD(channel->owner); 
		}
		iPbx.set_owner(channel, NULL);
	}

	/* destroy immutables, by casting away const */
	sccp_free(*(char **)&channel->musicclass);
	sccp_free(*(char **)&channel->designator);
	SCCP_LIST_HEAD_DESTROY(&(channel->privateData->cleanup_jobs));
	sccp_free(*(struct sccp_private_channel_data **)&channel->privateData);
	sccp_line_release((sccp_line_t **)&channel->line);
	/* */

#ifndef SCCP_ATOMIC
	pbx_mutex_destroy(&channel->scheduler.lock);
#endif
	//ast_mutex_destroy(&channel->lock);
	return 0;
}

/*!
 * \brief Handle Transfer Request (Pressing the Transfer Softkey)
 * \param channel *retained* SCCP Channel
 * \param device *retained* SCCP Device
 *
 * \callgraph
 * \callergraph
 */
void sccp_channel_transfer(channelPtr channel, constDevicePtr device)
{
	sccp_channelstate_t prev_channel_state = SCCP_CHANNELSTATE_ZOMBIE;
	uint32_t blindTransfer = 0;
	uint16_t instance = 0;
	PBX_CHANNEL_TYPE * pbx_channel_owner = NULL;
	PBX_CHANNEL_TYPE * pbx_channel_bridgepeer = NULL;

	if (!channel) {
		return;
	}

	if (!(channel->line)) {
		pbx_log(LOG_WARNING, "SCCP: weird error. The channel has no line on channel %d\n", channel->callid);
		sccp_dev_displayprompt(device, 0, channel->callid, SKINNY_DISP_NO_LINE_TO_TRANSFER, GLOB(digittimeout));
		return;
	}

	AUTO_RELEASE(sccp_device_t, d , sccp_channel_getDevice(channel));

	if (!d) {
		/* transfer was pressed on first (transferee) channel, check if is our transferee channel and continue with d <= device */
		if (channel == device->transferChannels.transferee && device->transferChannels.transferer) {
			d = sccp_device_retain(device) /*ref_replace*/;
		} else if (channel->state == SCCP_CHANNELSTATE_HOLD) {
			if (SCCP_LIST_GETSIZE(&channel->line->devices) == 1) {
				d = sccp_device_retain(device) /*ref_replace*/;
			} else {
				pbx_log(LOG_WARNING, "%s: The channel %s is not attached to a particular device (hold on shared line, resume first)\n", DEV_ID_LOG(device), channel->designator);
				instance = sccp_device_find_index_for_line(device, channel->line->name);
				sccp_dev_displayprompt(device, instance, channel->callid, SKINNY_DISP_NO_LINE_TO_TRANSFER, GLOB(digittimeout));
				return;
			}
		} else {
			pbx_log(LOG_WARNING, "%s: The channel %s state is unclear. giving up\n", DEV_ID_LOG(device), channel->designator);
			instance = sccp_device_find_index_for_line(device, channel->line->name);
			sccp_dev_displayprompt(device, instance, channel->callid, SKINNY_DISP_NO_LINE_TO_TRANSFER, GLOB(digittimeout));
			return;
		}
	}
	instance = sccp_device_find_index_for_line(d, channel->line->name);

	if (!d->transfer || !channel->line->transfer) {
		sccp_log((DEBUGCAT_CHANNEL + DEBUGCAT_CORE)) (VERBOSE_PREFIX_3 "%s: Transfer disabled on device or line\n", d->id);
		sccp_dev_displayprompt(device, instance, channel->callid, SKINNY_DISP_KEY_IS_NOT_ACTIVE, GLOB(digittimeout));
		return;
	}

	/* are we in the middle of a transfer? */
	if (d->transferChannels.transferee && d->transferChannels.transferer) {
		sccp_log((DEBUGCAT_CHANNEL + DEBUGCAT_CORE)) (VERBOSE_PREFIX_3 "%s: In the middle of a Transfer. Going to transfer completion\n", d->id);
		sccp_channel_transfer_complete(d->transferChannels.transferer);
		return;
	}
	/* exceptional case, we need to release half transfer before retaking, should never occur */
	/* \todo check out if this should be reactiveated or removed */
	// if (d->transferChannels.transferee && !d->transferChannels.transferer) {
	// sccp_channel_release(&d->transferChannels.transferee);						/* explicit release */
	// }
	if (!d->transferChannels.transferee && d->transferChannels.transferer) {
		sccp_channel_release(&d->transferChannels.transferer);						/* explicit release */
	}

	if ((d->transferChannels.transferee = sccp_channel_retain(channel))) {					/** channel to be transfered */
		sccp_log((DEBUGCAT_CHANNEL + DEBUGCAT_CORE)) (VERBOSE_PREFIX_3 "%s: Transfer request from line channel %s\n", d->id, channel->designator);

		prev_channel_state = channel->state;

		if (channel->state == SCCP_CHANNELSTATE_HOLD) {							/* already put on hold manually */
			channel->channelStateReason = SCCP_CHANNELSTATEREASON_TRANSFER;
			// sccp_indicate(d, channel, SCCP_CHANNELSTATE_HOLD);                      		/* do we need to reindicate ? */
		}
		if ((channel->state != SCCP_CHANNELSTATE_OFFHOOK && channel->state != SCCP_CHANNELSTATE_HOLD && channel->state != SCCP_CHANNELSTATE_CALLTRANSFER)) {
			channel->channelStateReason = SCCP_CHANNELSTATEREASON_TRANSFER;

			if (!sccp_channel_hold(channel)) {							/* hold failed, restore */
				channel->channelStateReason = SCCP_CHANNELSTATEREASON_NORMAL;
				sccp_channel_release(&d->transferChannels.transferee);				/* explicit release */
				return;
			}
		}

		if ((pbx_channel_owner = pbx_channel_ref(channel->owner))) {
			if (channel->state != SCCP_CHANNELSTATE_CALLTRANSFER) {
				sccp_indicate(d, channel, SCCP_CHANNELSTATE_CALLTRANSFER);
			}
			AUTO_RELEASE(sccp_channel_t, sccp_channel_new , sccp_channel_newcall(channel->line, d, NULL, SKINNY_CALLTYPE_OUTBOUND, pbx_channel_owner, NULL));

			if (sccp_channel_new && (pbx_channel_bridgepeer = iPbx.get_bridged_channel(pbx_channel_owner))) {
				pbx_builtin_setvar_helper(sccp_channel_new->owner, "TRANSFEREE", pbx_channel_name(pbx_channel_bridgepeer));

				instance = sccp_device_find_index_for_line(d, sccp_channel_new->line->name);
				sccp_device_setLamp(d, SKINNY_STIMULUS_LINE, instance, SKINNY_LAMP_ON);
				sccp_dev_set_keyset(d, instance, sccp_channel_new->callid, KEYMODE_OFFHOOKFEAT);
				sccp_dev_displayprompt(d, instance, sccp_channel_new->callid, SKINNY_DISP_ENTER_NUMBER, SCCP_DISPLAYSTATUS_TIMEOUT);
				sccp_device_setLamp(d, SKINNY_STIMULUS_TRANSFER, instance, SKINNY_LAMP_FLASH);

				/* set a var for BLINDTRANSFER. It will be removed if the user manually answers the call Otherwise it is a real BLINDTRANSFER */
#if 0
				if (blindTransfer || (sccp_channel_new && sccp_channel_new->owner && pbx_channel_owner && pbx_channel_bridgepeer)) {
					//! \todo use pbx impl
					pbx_builtin_setvar_helper(sccp_channel_new->owner, "BLINDTRANSFER", pbx_channel_name(pbx_channel_bridgepeer));
					pbx_builtin_setvar_helper(pbx_channel_bridgepeer, "BLINDTRANSFER", pbx_channel_name(sccp_channel_new->owner));
				}
#else
				if (blindTransfer || (sccp_channel_new && sccp_channel_new->owner && pbx_channel_owner && pbx_channel_bridgepeer)) {
					pbx_builtin_setvar_helper(sccp_channel_new->owner, "BLINDTRANSFER", pbx_channel_name(channel->owner));
				}
#endif
				// should go on, even if there is no bridged channel (yet/anymore) ?
				d->transferChannels.transferer = sccp_channel_retain(sccp_channel_new);
				pbx_channel_unref(pbx_channel_bridgepeer);
			} else if (sccp_channel_new && (pbx_channel_appl(pbx_channel_owner) != NULL)) {
				// giving up
				sccp_log((DEBUGCAT_CHANNEL + DEBUGCAT_DEVICE + DEBUGCAT_LINE)) (VERBOSE_PREFIX_3 "%s: Cannot transfer a dialplan application, bridged channel is required on %s\n", d->id, channel->designator);
				sccp_dev_displayprompt(d, instance, channel->callid, SKINNY_DISP_CAN_NOT_COMPLETE_TRANSFER, SCCP_DISPLAYSTATUS_TIMEOUT);
				channel->channelStateReason = SCCP_CHANNELSTATEREASON_NORMAL;
				sccp_indicate(d, channel, SCCP_CHANNELSTATE_CONGESTION);
				sccp_channel_release(&d->transferChannels.transferee);				/* explicit release */
			} else {
				// giving up
				if (!sccp_channel_new) {
					sccp_log((DEBUGCAT_CHANNEL + DEBUGCAT_DEVICE + DEBUGCAT_LINE)) (VERBOSE_PREFIX_3 "%s: New channel could not be created to complete transfer for %s\n", d->id, channel->designator);
				} else {
					sccp_log((DEBUGCAT_CHANNEL + DEBUGCAT_DEVICE + DEBUGCAT_LINE)) (VERBOSE_PREFIX_3 "%s: No bridged channel or application on %s\n", d->id, channel->designator);
				}
				sccp_dev_displayprompt(d, instance, channel->callid, SKINNY_DISP_CAN_NOT_COMPLETE_TRANSFER, SCCP_DISPLAYSTATUS_TIMEOUT);
				channel->channelStateReason = SCCP_CHANNELSTATEREASON_NORMAL;
				sccp_indicate(d, channel, SCCP_CHANNELSTATE_CONGESTION);
				sccp_channel_release(&d->transferChannels.transferee);				/* explicit release */
			}
			pbx_channel_owner = pbx_channel_unref(pbx_channel_owner);
		} else {
			// giving up
			sccp_log((DEBUGCAT_CHANNEL + DEBUGCAT_DEVICE + DEBUGCAT_LINE)) (VERBOSE_PREFIX_3 "%s: No pbx channel owner to transfer %s\n", d->id, channel->designator);
			sccp_dev_displayprompt(d, instance, channel->callid, SKINNY_DISP_CAN_NOT_COMPLETE_TRANSFER, SCCP_DISPLAYSTATUS_TIMEOUT);
			channel->channelStateReason = SCCP_CHANNELSTATEREASON_NORMAL;
			sccp_indicate(d, channel, prev_channel_state);
			sccp_channel_release(&d->transferChannels.transferee);					/* explicit release */
		}
	}
}

/*!
 * \brief Release Transfer Variables
 */
void sccp_channel_transfer_release(devicePtr d, channelPtr c)
{
	if (!d || !c) {
		return;
	}

	if ((d->transferChannels.transferee && c == d->transferChannels.transferee) || (d->transferChannels.transferer && c == d->transferChannels.transferer)) {
		if (d->transferChannels.transferee) {
			sccp_channel_release(&d->transferChannels.transferee);					/* explicit release */
		}
		if (d->transferChannels.transferer) {
			sccp_channel_release(&d->transferChannels.transferer);					/* explicit release */
		}
		sccp_log_and((DEBUGCAT_CHANNEL + DEBUGCAT_HIGH)) (VERBOSE_PREFIX_3 "%s: Transfer on the channel %s released\n", d->id, c->designator);
	}
	c->channelStateReason = SCCP_CHANNELSTATEREASON_NORMAL;
}

/*!
 * \brief Cancel Transfer
 */
void sccp_channel_transfer_cancel(devicePtr d, channelPtr c)
{
	if (!d || !c || !d->transferChannels.transferee) {
		return;
	}

	/**
	 * workaround to fix issue with 7960 and protocol version != 6
	 * 7960 loses callplane when cancel transfer (end call on other channel).
	 * This script sets the hold state for transfered channel explicitly -MC
	 */
	AUTO_RELEASE(sccp_channel_t, transferee , d->transferChannels.transferee ? sccp_channel_retain(d->transferChannels.transferee) : NULL);
	if (transferee && transferee != c) {
		sccp_log((DEBUGCAT_CORE)) (VERBOSE_PREFIX_3 "%s: (sccp_channel_transfer_cancel) Denied Receipt of Transferee %d %s by the Receiving Party. Cancelling Transfer and Putting transferee channel on Hold.\n", d->id, transferee->callid, transferee->line->name);
		transferee->channelStateReason = SCCP_CHANNELSTATEREASON_NORMAL;
		sccp_channel_closeAllMediaTransmitAndReceive(d, c);
		sccp_dev_setActiveLine(d, NULL);
		sccp_indicate(d, transferee, SCCP_CHANNELSTATE_HOLD);
		sccp_channel_setDevice(transferee, NULL);
#if ASTERISK_VERSION_GROUP >= 108
		enum ast_control_transfer control_transfer_message = AST_TRANSFER_FAILED;
		iPbx.queue_control_data(c->owner, AST_CONTROL_TRANSFER, &control_transfer_message, sizeof(control_transfer_message));
#endif
		sccp_channel_transfer_release(d, transferee);			/* explicit release */
	} else {
		pbx_log(LOG_WARNING, "%s: (sccp_channel_transfer_cancel) Could not retain the transferee channel, giving up.\n", d->id);
	}
}

/*!
 * \brief Bridge Two Channels
 * \param sccp_destination_local_channel Local Destination SCCP Channel
 * \todo Find a way solve the chan->state problem
 *
 * \callgraph
 * \callergraph
 */
void sccp_channel_transfer_complete(channelPtr sccp_destination_local_channel)
{
	PBX_CHANNEL_TYPE * pbx_source_local_channel = NULL;
	PBX_CHANNEL_TYPE * pbx_source_remote_channel = NULL;
	PBX_CHANNEL_TYPE * pbx_destination_local_channel = NULL;
	PBX_CHANNEL_TYPE * pbx_destination_remote_channel = NULL;
	boolean_t result = FALSE;
#if ASTERISK_VERSION_GROUP >= 108
	enum ast_control_transfer control_transfer_message = AST_TRANSFER_FAILED;
#endif
	uint16_t instance = 0;

	if (!sccp_destination_local_channel) {
		return;
	}
	// Obtain the device from which the transfer was initiated
	AUTO_RELEASE(sccp_device_t, d , sccp_channel_getDevice(sccp_destination_local_channel));

	if (!d) {
		pbx_log(LOG_WARNING, "SCCP: weird error. The channel has no device on channel %d\n", sccp_destination_local_channel->callid);
		return;
	}
	if (!sccp_destination_local_channel->line) {
		pbx_log(LOG_WARNING, "SCCP: weird error. The channel has no line on channel %d\n", sccp_destination_local_channel->callid);
		sccp_dev_displayprompt(d, instance, sccp_destination_local_channel->callid, SKINNY_DISP_NO_LINE_TO_TRANSFER, GLOB(digittimeout));
		return;
	}
	// Obtain the source channel on that device
	AUTO_RELEASE(sccp_channel_t, sccp_source_local_channel , sccp_channel_retain(d->transferChannels.transferee));

	sccp_log((DEBUGCAT_CHANNEL + DEBUGCAT_CORE)) (VERBOSE_PREFIX_3 "%s: Complete transfer from %s\n", d->id, sccp_destination_local_channel->designator);
	instance = sccp_device_find_index_for_line(d, sccp_destination_local_channel->line->name);

	if (sccp_destination_local_channel->state != SCCP_CHANNELSTATE_RINGOUT && sccp_destination_local_channel->state != SCCP_CHANNELSTATE_CONNECTED && sccp_destination_local_channel->state != SCCP_CHANNELSTATE_PROGRESS) {
		pbx_log(LOG_WARNING, "SCCP: Failed to complete transfer. The channel is not ringing or connected. ChannelState: %s (%d)\n", sccp_channelstate2str(sccp_destination_local_channel->state), sccp_destination_local_channel->state);
		goto EXIT;
	}

	if (!sccp_destination_local_channel->owner || !sccp_source_local_channel || !sccp_source_local_channel->owner) {
		sccp_log((DEBUGCAT_CHANNEL + DEBUGCAT_CORE)) (VERBOSE_PREFIX_3 "%s: Transfer error, no PBX channel for %s\n",
			d->id, 
			!sccp_destination_local_channel->owner ? sccp_destination_local_channel->designator : 
			sccp_source_local_channel ? sccp_source_local_channel->designator :
			"source_local == <null>");
		goto EXIT;
	}

	pbx_source_local_channel = sccp_source_local_channel->owner;
	pbx_source_remote_channel = iPbx.get_bridged_channel(sccp_source_local_channel->owner);
	pbx_destination_remote_channel = iPbx.get_bridged_channel(sccp_destination_local_channel->owner);
	pbx_destination_local_channel = sccp_destination_local_channel->owner;

	sccp_log((DEBUGCAT_CHANNEL + DEBUGCAT_CORE)) (VERBOSE_PREFIX_3 "%s: pbx_source_local_channel       %s\n", d->id, pbx_source_local_channel ? pbx_channel_name(pbx_source_local_channel) : "NULL");
	sccp_log((DEBUGCAT_CHANNEL + DEBUGCAT_CORE)) (VERBOSE_PREFIX_3 "%s: pbx_source_remote_channel      %s\n\n", d->id, pbx_source_remote_channel ? pbx_channel_name(pbx_source_remote_channel) : "NULL");

	sccp_log((DEBUGCAT_CHANNEL + DEBUGCAT_CORE)) (VERBOSE_PREFIX_3 "%s: pbx_destination_local_channel  %s\n", d->id, pbx_destination_local_channel ? pbx_channel_name(pbx_destination_local_channel) : "NULL");
	sccp_log((DEBUGCAT_CHANNEL + DEBUGCAT_CORE)) (VERBOSE_PREFIX_3 "%s: pbx_destination_remote_channel %s\n\n", d->id, pbx_destination_remote_channel ? pbx_channel_name(pbx_destination_remote_channel) : "NULL");

	sccp_source_local_channel->channelStateReason = SCCP_CHANNELSTATEREASON_NORMAL;

	if (!(pbx_source_remote_channel && pbx_destination_local_channel)) {
		pbx_log(LOG_WARNING, "SCCP: Failed to complete transfer. Missing asterisk transferred or transferee channel\n");
		goto EXIT;
	}

	{
		int connectedLineUpdateReason = (sccp_destination_local_channel->state == SCCP_CHANNELSTATE_RINGOUT) ? AST_CONNECTED_LINE_UPDATE_SOURCE_TRANSFER_ALERTING : AST_CONNECTED_LINE_UPDATE_SOURCE_TRANSFER;

		char calling_number[StationMaxDirnumSize] = { 0 };

		char called_number[StationMaxDirnumSize] = { 0 };

		char orig_number[StationMaxDirnumSize] = { 0 };
		char calling_name[StationMaxNameSize] = { 0 };

		char called_name[StationMaxNameSize] = { 0 };

		char orig_name[StationMaxNameSize] = { 0 };

		iCallInfo.Getter(sccp_channel_getCallInfo(sccp_destination_local_channel), 
			SCCP_CALLINFO_CALLINGPARTY_NAME, &calling_name,
			SCCP_CALLINFO_CALLINGPARTY_NUMBER, &calling_number,
			SCCP_CALLINFO_CALLEDPARTY_NAME, &called_name,
			SCCP_CALLINFO_CALLEDPARTY_NUMBER, &called_number,
			SCCP_CALLINFO_KEY_SENTINEL);

		if (sccp_source_local_channel->calltype == SKINNY_CALLTYPE_INBOUND) {
			iCallInfo.Getter(sccp_channel_getCallInfo(sccp_source_local_channel), 
				SCCP_CALLINFO_CALLINGPARTY_NAME, &orig_name,
				SCCP_CALLINFO_CALLINGPARTY_NUMBER, &orig_number,
				SCCP_CALLINFO_KEY_SENTINEL);
		} else {
			iCallInfo.Getter(sccp_channel_getCallInfo(sccp_source_local_channel), 
				SCCP_CALLINFO_CALLEDPARTY_NAME, &orig_name,
				SCCP_CALLINFO_CALLEDPARTY_NUMBER, &orig_number,
				SCCP_CALLINFO_KEY_SENTINEL);
		}

		/* update our source part */
		iCallInfo.Setter(sccp_channel_getCallInfo(sccp_source_local_channel), 
			SCCP_CALLINFO_LAST_REDIRECTINGPARTY_NAME, calling_name,
			SCCP_CALLINFO_LAST_REDIRECTINGPARTY_NUMBER, calling_number,
			SCCP_CALLINFO_KEY_SENTINEL);
		sccp_channel_display_callInfo(sccp_source_local_channel);

		/* update our destination part */
		iCallInfo.Setter(sccp_channel_getCallInfo(sccp_destination_local_channel), 
			SCCP_CALLINFO_LAST_REDIRECTINGPARTY_NAME, calling_name,
			SCCP_CALLINFO_LAST_REDIRECTINGPARTY_NUMBER, calling_number,
			SCCP_CALLINFO_KEY_SENTINEL);
		sccp_destination_local_channel->calltype = SKINNY_CALLTYPE_FORWARD;
		sccp_channel_display_callInfo(sccp_destination_local_channel);

		/* update transferee */
		iPbx.set_connected_line(sccp_source_local_channel, called_number, called_name, connectedLineUpdateReason);
#if ASTERISK_VERSION_GROUP > 106										/*! \todo change to SCCP_REASON Codes, using mapping table */
		if (iPbx.sendRedirectedUpdate) {
			iPbx.sendRedirectedUpdate(sccp_source_local_channel, calling_number, calling_name, called_number, called_name, AST_REDIRECTING_REASON_UNCONDITIONAL);
		}
#endif
		/* update ring-in channel directly */
		iPbx.set_connected_line(sccp_destination_local_channel, orig_number, orig_name, connectedLineUpdateReason);
#if ASTERISK_VERSION_GROUP > 106										/*! \todo change to SCCP_REASON Codes, using mapping table */
//		if (iPbx.sendRedirectedUpdate) {
//			iPbx.sendRedirectedUpdate(sccp_destination_local_channel, calling_number, calling_name, called_number, called_name, AST_REDIRECTING_REASON_UNCONDITIONAL);
//		}
#endif
	}
	if (sccp_destination_local_channel->state == SCCP_CHANNELSTATE_RINGOUT) {
		sccp_log((DEBUGCAT_CHANNEL + DEBUGCAT_CORE)) (VERBOSE_PREFIX_3 "%s: Blind transfer. Signalling ringing state to %s\n", d->id, pbx_channel_name(pbx_source_remote_channel));
		pbx_indicate(pbx_source_remote_channel, AST_CONTROL_RINGING);					// Shouldn't this be ALERTING?

		sccp_log((DEBUGCAT_CHANNEL)) (VERBOSE_PREFIX_3 "SCCP: (Ringing within Transfer %s)\n", pbx_channel_name(pbx_source_remote_channel));
		sccp_log((DEBUGCAT_CHANNEL)) (VERBOSE_PREFIX_3 "SCCP: (Transfer destination %s)\n", pbx_channel_name(pbx_destination_local_channel));

		if (GLOB(blindtransferindication) == SCCP_BLINDTRANSFER_RING) {
			sccp_log((DEBUGCAT_CHANNEL)) (VERBOSE_PREFIX_3 "SCCP: (sccp_channel_transfer_complete) Send ringing indication to %s\n", pbx_channel_name(pbx_source_remote_channel));
			pbx_indicate(pbx_source_remote_channel, AST_CONTROL_RINGING);
		} else if (GLOB(blindtransferindication) == SCCP_BLINDTRANSFER_MOH) {
			sccp_log((DEBUGCAT_CHANNEL)) (VERBOSE_PREFIX_3 "SCCP: (sccp_channel_transfer_complete) Started music on hold for channel %s\n", pbx_channel_name(pbx_source_remote_channel));
			iPbx.moh_start(pbx_source_remote_channel, NULL, NULL);					//! \todo use pbx impl
		}
	}

	sccp_channel_transfer_release(d, d->transferChannels.transferee);					/* explicit release */
	if (!iPbx.attended_transfer(sccp_destination_local_channel, sccp_source_local_channel)) {
		pbx_log(LOG_WARNING, "SCCP: Failed to masquerade %s into %s\n", pbx_channel_name(pbx_destination_local_channel), pbx_channel_name(pbx_source_remote_channel));
		goto EXIT;
	}

	if (GLOB(transfer_tone) && sccp_destination_local_channel->state == SCCP_CHANNELSTATE_CONNECTED) {
		/* while connected not all the tones can be played */
		sccp_dev_starttone(d, GLOB(autoanswer_tone), instance, sccp_destination_local_channel->callid, SKINNY_TONEDIRECTION_USER);
	}

#if ASTERISK_VERSION_GROUP >= 108
	control_transfer_message = AST_TRANSFER_SUCCESS;
#endif
	result = TRUE;
EXIT:
	if (pbx_source_remote_channel) {
		pbx_channel_unref(pbx_source_remote_channel);
	}
	if (pbx_destination_remote_channel) {
		pbx_channel_unref(pbx_destination_remote_channel);
	}
	if (result == FALSE) {
		sccp_dev_starttone(d, SKINNY_TONE_BEEPBONK, instance, sccp_destination_local_channel->callid, SKINNY_TONEDIRECTION_USER);
		sccp_dev_displayprompt(d, instance, sccp_destination_local_channel->callid, SKINNY_DISP_CAN_NOT_COMPLETE_TRANSFER, SCCP_DISPLAYSTATUS_TIMEOUT);
	} else {
		sccp_source_local_channel->line->statistic.numberOfHeldChannels--;
	}
	if (!sccp_source_local_channel || !sccp_source_local_channel->owner) {
		sccp_log((DEBUGCAT_CHANNEL + DEBUGCAT_CORE)) (VERBOSE_PREFIX_3 "SCCP: Peer owner disappeared! Can't free resources\n");
		return;
	}
#if ASTERISK_VERSION_GROUP >= 108
	iPbx.queue_control_data(sccp_source_local_channel->owner, AST_CONTROL_TRANSFER, &control_transfer_message, sizeof(control_transfer_message));
#endif
}

/*!
 * \brief Set Caller Id Presentation
 * \param channel SCCP Channel
 * \param presentation SCCP CallerID Presentation ENUM
 */
void sccp_channel_set_calleridPresentation(constChannelPtr channel, sccp_callerid_presentation_t presentation)
{
	iCallInfo.Setter(channel->privateData->callInfo, SCCP_CALLINFO_PRESENTATION, presentation, SCCP_CALLINFO_KEY_SENTINEL);
	if (iPbx.set_callerid_presentation) {
		iPbx.set_callerid_presentation(channel->owner, presentation);
	}
}

/*!
 * \brief Forward a Channel
 * \param sccp_channel_parent SCCP parent channel
 * \param lineDevice SCCP LineDevice
 * \param fwdNumber fwdNumber as char *
 *
 * \callgraph
 * \callergraph
 */
int sccp_channel_forward(constChannelPtr sccp_channel_parent, constLineDevicePtr ld, const char * fwdNumber)
{
	char dialedNumber[256];
	if (!sccp_channel_parent) {
		pbx_log(LOG_ERROR, "We can not forward a call without parent channel\n");
		return -1;
	}

	sccp_copy_string(dialedNumber, fwdNumber, sizeof(dialedNumber));
	AUTO_RELEASE(sccp_channel_t, sccp_forwarding_channel , sccp_channel_allocate(sccp_channel_parent->line, NULL));

	if (!sccp_forwarding_channel) {
		pbx_log(LOG_ERROR, "%s: Can't allocate SCCP channel\n", ld->device->id);
		return -1;
	}
	sccp_forwarding_channel->parentChannel = sccp_channel_retain(sccp_channel_parent);
	sccp_forwarding_channel->softswitch_action = SCCP_SOFTSWITCH_DIAL;					/* softswitch will catch the number to be dialed */
	sccp_forwarding_channel->ss_data = 0;									// nothing to pass to action
	sccp_forwarding_channel->calltype = SKINNY_CALLTYPE_FORWARD;

	char calling_name[StationMaxNameSize] = {0};
	char calling_num[StationMaxDirnumSize] = {0};
	char called_name[StationMaxNameSize] = {0};
	char called_num[StationMaxDirnumSize] = {0};
	iCallInfo.Getter(sccp_channel_getCallInfo(sccp_channel_parent), 
		SCCP_CALLINFO_CALLINGPARTY_NAME, &calling_name,
		SCCP_CALLINFO_CALLINGPARTY_NUMBER, &calling_num,
		SCCP_CALLINFO_CALLEDPARTY_NAME, &called_name,
		SCCP_CALLINFO_CALLEDPARTY_NUMBER, &called_num,
		SCCP_CALLINFO_KEY_SENTINEL);

	/* copy the number to dial in the ast->exten */
	sccp_copy_string(sccp_forwarding_channel->dialedNumber, dialedNumber, sizeof(sccp_forwarding_channel->dialedNumber));
	sccp_log((DEBUGCAT_CHANNEL))(VERBOSE_PREFIX_3 "Incoming: %s (%s) Forwarded By: %s (%s) Forwarded To: %s\n", calling_name, calling_num, ld->line->cid_name, ld->line->cid_num, dialedNumber);

	/* Copy Channel Capabilities From Predecessor */
	memset(&sccp_forwarding_channel->remoteCapabilities.audio, 0, sizeof(sccp_forwarding_channel->remoteCapabilities.audio));
	memcpy(&sccp_forwarding_channel->remoteCapabilities.audio, sccp_channel_parent->remoteCapabilities.audio, sizeof(sccp_forwarding_channel->remoteCapabilities.audio));
	memset(&sccp_forwarding_channel->preferences.audio, 0, sizeof(sccp_forwarding_channel->preferences.audio));
	memcpy(&sccp_forwarding_channel->preferences.audio, sccp_channel_parent->preferences.audio, sizeof(sccp_channel_parent->preferences.audio));

	/* ok the number exist. allocate the asterisk channel */
	if (!sccp_pbx_channel_allocate(sccp_forwarding_channel, NULL, sccp_channel_parent->owner))
	{
		return -1;
	}
	/* Update rtp setting to match predecessor */
	skinny_codec_t codecs[] = { SKINNY_CODEC_WIDEBAND_256K, SKINNY_CODEC_NONE };
	iPbx.set_nativeAudioFormats(sccp_forwarding_channel, codecs);
	iPbx.rtp_setWriteFormat(sccp_forwarding_channel, SKINNY_CODEC_WIDEBAND_256K);
	iPbx.rtp_setReadFormat(sccp_forwarding_channel, SKINNY_CODEC_WIDEBAND_256K);
	sccp_channel_updateChannelCapability(sccp_forwarding_channel);

	char newcalling_name[StationMaxNameSize] = {0};
	char newcalling_num[StationMaxDirnumSize] = {0};
	iCallInfo.Getter(sccp_channel_getCallInfo(sccp_forwarding_channel),
		SCCP_CALLINFO_CALLINGPARTY_NAME, &newcalling_name,
		SCCP_CALLINFO_CALLINGPARTY_NUMBER, &newcalling_num,
		SCCP_CALLINFO_KEY_SENTINEL);

	iCallInfo.Setter(sccp_channel_getCallInfo(sccp_forwarding_channel),
		SCCP_CALLINFO_CALLINGPARTY_NAME, &calling_name,
		SCCP_CALLINFO_CALLINGPARTY_NUMBER, &calling_num,
		SCCP_CALLINFO_CALLEDPARTY_NUMBER, &dialedNumber,
		SCCP_CALLINFO_ORIG_CALLEDPARTY_NAME, &newcalling_name,
		SCCP_CALLINFO_ORIG_CALLEDPARTY_NUMBER, &newcalling_num,
		SCCP_CALLINFO_ORIG_CALLEDPARTY_REDIRECT_REASON, 4,
		SCCP_CALLINFO_KEY_SENTINEL);

	/* setting callerid */
	if (iPbx.set_callerid_number) {
		iPbx.set_callerid_number(sccp_forwarding_channel->owner, calling_num);
	}

	if (iPbx.set_callerid_name) {
		iPbx.set_callerid_name(sccp_forwarding_channel->owner, calling_name);
	}

	if (iPbx.set_callerid_ani) {
		iPbx.set_callerid_ani(sccp_forwarding_channel->owner, dialedNumber);
	}

	if (iPbx.set_callerid_dnid) {
		iPbx.set_callerid_dnid(sccp_forwarding_channel->owner, dialedNumber);
	}

	if (iPbx.set_callerid_redirectedParty) {
		iPbx.set_callerid_redirectedParty(sccp_forwarding_channel->owner, called_num, called_name);
	}

	if (iPbx.set_callerid_redirectingParty) {
		iPbx.set_callerid_redirectingParty(sccp_forwarding_channel->owner, newcalling_num, newcalling_name);
	}

	/* dial sccp_forwarding_channel */
	iPbx.setChannelExten(sccp_forwarding_channel, dialedNumber);

	/* \todo copy device line setvar variables from parent channel to forwarder->owner */
	iPbx.set_callstate(sccp_forwarding_channel, AST_STATE_OFFHOOK);
	if (!sccp_strlen_zero(dialedNumber)
	    && iPbx.checkhangup(sccp_forwarding_channel)
	    && pbx_exists_extension(sccp_forwarding_channel->owner, sccp_forwarding_channel->line->context ? sccp_forwarding_channel->line->context : "", dialedNumber, 1, sccp_forwarding_channel->line->cid_num)) {
		/* found an extension, let's dial it */
		pbx_log(LOG_NOTICE, "%s: (sccp_channel_forward) channel %s is dialing number %s\n", sccp_forwarding_channel->currentDeviceId, sccp_forwarding_channel->designator, dialedNumber);
		/* Answer dialplan command works only when in RINGING OR RING ast_state */
		iPbx.set_callstate(sccp_forwarding_channel, AST_STATE_RING);

		pbx_channel_call_forward_set(sccp_forwarding_channel->owner, dialedNumber);
#if CS_AST_CONTROL_REDIRECTING
		iPbx.queue_control(sccp_forwarding_channel->owner, AST_CONTROL_REDIRECTING);
#endif
		if (pbx_pbx_start(sccp_forwarding_channel->owner)) {
			pbx_log(LOG_WARNING, "%s: invalid number\n", "SCCP");
		}
		return 0;
	} 
	pbx_log(LOG_NOTICE, "%s: (sccp_channel_forward) channel %s cannot dial this number %s\n", sccp_forwarding_channel->currentDeviceId, sccp_forwarding_channel->designator, dialedNumber);
	sccp_channel_release(&sccp_forwarding_channel->parentChannel);						/* explicit release */
	sccp_channel_endcall(sccp_forwarding_channel);
	return -1;
}

#ifdef CS_SCCP_PARK
/*!
 * \brief Park an SCCP Channel
 * \param channel SCCP Channel
 */
void sccp_channel_park(constChannelPtr channel)
{
	sccp_parkresult_t result = 0;

	if (!iPbx.feature_park) {
		pbx_log(LOG_WARNING, "SCCP, parking feature not implemented\n");
		return;
	}

	/* let the pbx implementation do the rest */
	result = iPbx.feature_park(channel);
	if (PARK_RESULT_SUCCESS != result) {
		AUTO_RELEASE(sccp_device_t, d , sccp_channel_getDevice(channel));
		if (d) {
			sccp_dev_displaynotify(d, SKINNY_DISP_NO_PARK_NUMBER_AVAILABLE, 10);
		}
	}
}
#endif

/*!
 * \brief Set Preferred Codec on Channel
 * \param c SCCP Channel
 * \param data Stringified Skinny Codec ShortName
 * \return Success as Boolean
 */
boolean_t sccp_channel_setPreferredCodec(channelPtr c, const char * data)
{
	if (!data || !c) {
		return FALSE;
	}

	skinny_codec_t new_codecs[SKINNY_MAX_CAPABILITIES] = { SKINNY_CODEC_NONE};
	skinny_codec_t audio_prefs[ARRAY_LEN(c->preferences.audio)] = {SKINNY_CODEC_NONE};
	skinny_codec_t video_prefs[ARRAY_LEN(c->preferences.video)] = {SKINNY_CODEC_NONE};

	char text[64] = { '\0' };
	sccp_copy_string(text, data, sizeof(text));
	sccp_codec_parseAllowDisallow(new_codecs, text, 1 /*allow*/);
	if (new_codecs[0] != SKINNY_CODEC_NONE) {
		sccp_get_codecs_bytype(new_codecs, audio_prefs, SKINNY_CODEC_TYPE_AUDIO);
		sccp_get_codecs_bytype(new_codecs, video_prefs, SKINNY_CODEC_TYPE_VIDEO);
	}
	if (audio_prefs[0] != SKINNY_CODEC_NONE) {
		memcpy(c->preferences.audio, audio_prefs, sizeof c->preferences.audio);
	}
	if (video_prefs[0] != SKINNY_CODEC_NONE) {
		memcpy(c->preferences.video, video_prefs, sizeof c->preferences.video);
	}

	if(c->line) {
		c->line->preferences_set_on_line_level = TRUE;
	}

	sccp_channel_updateChannelCapability(c);

	return TRUE;
}

sccp_video_mode_t sccp_channel_getVideoMode(constChannelPtr c)
{
#if CS_SCCP_VIDEO
	// sccp_log(DEBUGCAT_CHANNEL)(VERBOSE_PREFIX_3 "%s: (getVideoMode) current video mode:%s\n", c->designator, sccp_video_mode2str(c->videomode));
	return c->videomode;
#else
	return FALSE;
#endif
}

boolean_t sccp_channel_setVideoMode(channelPtr c, const char *data)
{
	boolean_t res = FALSE;
#if CS_SCCP_VIDEO
	if (c) {
		sccp_video_mode_t newval = c->videomode = sccp_video_mode_str2val(data);
		if (newval == SCCP_VIDEO_MODE_SENTINEL) {
			return res;
		}
		sccp_log((DEBUGCAT_CHANNEL | DEBUGCAT_RTP))(VERBOSE_PREFIX_2 "%s: (setVideoMode) Setting Video Mode to %s\n", c->designator, sccp_video_mode2str(newval));
		if (c->state >= SCCP_GROUPED_CHANNELSTATE_SETUP && newval == SCCP_VIDEO_MODE_AUTO && !c->isHangingUp) {
			if (!c->rtp.video.instance || SCCP_RTP_STATUS_INACTIVE == c->rtp.video.reception.state) {
				sccp_channel_openMultiMediaReceiveChannel(c);
			}
			if ((c->rtp.video.reception.state & SCCP_RTP_STATUS_ACTIVE) && SCCP_RTP_STATUS_INACTIVE == c->rtp.video.transmission.state) {
				sccp_channel_startMultiMediaTransmission(c);
			}
		}
		if (newval == SCCP_VIDEO_MODE_OFF) {
			if (c->rtp.video.instance) {
				if (SCCP_RTP_STATUS_INACTIVE != c->rtp.video.reception.state) {
					sccp_channel_closeMultiMediaReceiveChannel(c, TRUE);
				}
				if (SCCP_RTP_STATUS_INACTIVE != c->rtp.video.transmission.state) {
					sccp_channel_stopMultiMediaTransmission(c, TRUE);
				}
				if (c->rtp.video.instance && c->rtp.video.instance_active) {
					iPbx.rtp_stop(c->rtp.video.instance);
					c->rtp.video.instance_active = FALSE;
				}
			}
		}
		c->videomode = newval;
		if (c->owner) {
			pbx_builtin_setvar_helper(c->owner, "_SCCP_VIDEO_MODE", sccp_video_mode2str(c->videomode));
		}
		return TRUE;
	}
#endif
	{
		return res;
	}
}

/*!
 * \brief Send callwaiting tone to device multiple times
 */
int sccp_channel_callwaiting_tone_interval(constDevicePtr device, constChannelPtr channel)
{
	if (GLOB(callwaiting_tone)) {
		AUTO_RELEASE(sccp_device_t, d , sccp_device_retain(device));

		if (d) {
			AUTO_RELEASE(sccp_channel_t, c , sccp_channel_retain(channel));

			if (c) {
				pbx_assert(c->line != NULL);
				sccp_log((DEBUGCAT_CHANNEL)) (VERBOSE_PREFIX_3 "SCCP: Handle Callwaiting Tone on channel %d\n", c->callid);
				if (c && c->owner && (SCCP_CHANNELSTATE_CALLWAITING == c->state || SCCP_CHANNELSTATE_RINGING == c->state)) {
					sccp_log((DEBUGCAT_CHANNEL)) (VERBOSE_PREFIX_3 "%s: Sending Call Waiting Tone \n", d->id);
					int instance = sccp_device_find_index_for_line(d, c->line->name);

					sccp_dev_starttone(d, GLOB(callwaiting_tone), instance, c->callid, SKINNY_TONEDIRECTION_USER);
					return 0;
				} 
				sccp_log((DEBUGCAT_CHANNEL)) (VERBOSE_PREFIX_3 "SCCP: (sccp_channel_callwaiting_tone_interval) channel has been hungup or pickuped up by another phone\n");
				return -1;
			}
		}
		sccp_log((DEBUGCAT_CHANNEL)) (VERBOSE_PREFIX_3 "SCCP: (sccp_channel_callwaiting_tone_interval) No valid device/channel to handle callwaiting\n");
	} else {
		sccp_log((DEBUGCAT_CHANNEL)) (VERBOSE_PREFIX_3 "SCCP: (sccp_channel_callwaiting_tone_interval) No callwaiting_tone set\n");
	}
	return -1;
}

/*=================================================================================== FIND FUNCTIONS ==============*/
/*!
 * \brief Find Channel by ID, using a specific line
 *
 * \callgraph
 * \callergraph
 * 
 * \param l     SCCP Line
 * \param id    channel ID as int
 * \return *refcounted* SCCP Channel (can be null)
 * \todo rename function to include that it checks the channelstate != DOWN
 */
channelPtr sccp_find_channel_on_line_byid(constLinePtr l, uint32_t id)
{
	sccp_channel_t *c = NULL;

	//sccp_log((DEBUGCAT_CHANNEL)) (VERBOSE_PREFIX_3 "SCCP: Looking for channel on line by id %u\n", id);

	SCCP_LIST_LOCK(&(((linePtr)l)->channels));
	c = SCCP_LIST_FIND(&l->channels, sccp_channel_t, tmpc, list, (tmpc->callid == id && tmpc->state != SCCP_CHANNELSTATE_DOWN), TRUE, __FILE__, __LINE__, __PRETTY_FUNCTION__);
	SCCP_LIST_UNLOCK(&(((linePtr)l)->channels));
	return c;
}

/*!
 * Find channel by lineId and CallId, connected to a particular device;
 * \return *refcounted* SCCP Channel (can be null)
 */
channelPtr sccp_find_channel_by_buttonIndex_and_callid(constDevicePtr d, const uint32_t buttonIndex, const uint32_t callid)
{
	sccp_channel_t *c = NULL;

	if (!d || !buttonIndex || !callid) {
		return NULL;
	}

	AUTO_RELEASE(sccp_line_t, l , sccp_line_find_byButtonIndex((sccp_device_t *) d, buttonIndex));
	if (l) {
		SCCP_LIST_LOCK(&l->channels);
		c = SCCP_LIST_FIND(&l->channels, sccp_channel_t, tmpc, list, (tmpc->callid == callid), TRUE, __FILE__, __LINE__, __PRETTY_FUNCTION__);
		SCCP_LIST_UNLOCK(&l->channels);
	}
	if (!c) {
		sccp_log((DEBUGCAT_CHANNEL)) (VERBOSE_PREFIX_3 "%s: Could not find channel for lineInstance:%u and callid:%d on device\n", d->id, buttonIndex, callid);
	}
	return c;
}

/*!
 * Find channel by lineInstance and CallId, connected to a particular device;
 * \return *refcounted* SCCP Channel (can be null)
 */
channelPtr sccp_find_channel_by_lineInstance_and_callid(const sccp_device_t * d, const uint32_t lineInstance, const uint32_t callid)
{
	sccp_channel_t *c = NULL;

	if (!d || !lineInstance || !callid) {
		return NULL;
	}

	AUTO_RELEASE(sccp_line_t, l , sccp_line_find_byid((sccp_device_t *) d, lineInstance));

	if (l) {
		SCCP_LIST_LOCK(&l->channels);
		c = SCCP_LIST_FIND(&l->channels, sccp_channel_t, tmpc, list, (tmpc->callid == callid), TRUE, __FILE__, __LINE__, __PRETTY_FUNCTION__);
		SCCP_LIST_UNLOCK(&l->channels);
	}
	if (!c) {
		sccp_log((DEBUGCAT_CHANNEL)) (VERBOSE_PREFIX_3 "%s: Could not find channel for lineInstance:%u and callid:%d on device\n", d->id, lineInstance, callid);
	}
	return c;
}

/*!
 * \brief Find Line by ID
 *
 * \callgraph
 * \callergraph
 * 
 * \param callid Call ID as uint32_t
 * \return *refcounted* SCCP Channel (can be null)
 *
 * \todo rename function to include that it checks the channelstate != DOWN (sccp_find_channel_on_line_byid)
 */
channelPtr sccp_channel_find_byid(uint32_t callid)
{
	sccp_channel_t *channel = NULL;
	sccp_line_t *l = NULL;

	sccp_log((DEBUGCAT_CHANNEL)) (VERBOSE_PREFIX_3 "SCCP: Looking for channel by id %u\n", callid);

	SCCP_RWLIST_RDLOCK(&GLOB(lines));
	SCCP_RWLIST_TRAVERSE(&GLOB(lines), l, list) {
		channel = sccp_find_channel_on_line_byid(l, callid);
		if (channel) {
			break;
		}
	}
	SCCP_RWLIST_UNLOCK(&GLOB(lines));
	if (!channel) {
		sccp_log((DEBUGCAT_CHANNEL)) (VERBOSE_PREFIX_3 "SCCP: Could not find channel for callid:%d on device\n", callid);
	}
	return channel;
}

/*!
 * \brief Find Channel by Pass Through Party ID
 * We need this to start the correct rtp stream.
 *
 * \note Does check that channel state not is DOWN.
 *
 * \callgraph
 * \callergraph
 * 
 * \param passthrupartyid Party ID
 * \return *refcounted* SCCP Channel - cann bee NULL if no channel with this id was found
 */
channelPtr sccp_channel_find_bypassthrupartyid(uint32_t passthrupartyid)
{
	sccp_channel_t *c = NULL;
	sccp_line_t *l = NULL;

	sccp_log((DEBUGCAT_CHANNEL)) (VERBOSE_PREFIX_3 "SCCP: Looking for channel by PassThruId %u\n", passthrupartyid);

	SCCP_RWLIST_RDLOCK(&GLOB(lines));
	SCCP_RWLIST_TRAVERSE(&GLOB(lines), l, list) {
		SCCP_LIST_LOCK(&l->channels);
		c = SCCP_LIST_FIND(&l->channels, sccp_channel_t, tmpc, list, (tmpc->passthrupartyid == passthrupartyid && tmpc->state != SCCP_CHANNELSTATE_DOWN), TRUE, __FILE__, __LINE__, __PRETTY_FUNCTION__);
		SCCP_LIST_UNLOCK(&l->channels);
		if (c) {
			break;
		}
	}
	SCCP_RWLIST_UNLOCK(&GLOB(lines));

	if (!c) {
		sccp_log((DEBUGCAT_CHANNEL)) (VERBOSE_PREFIX_3 "SCCP: Could not find active channel with Passthrupartyid %u\n", passthrupartyid);
	}
	return c;
}

/*!
 * \brief Find Channel by Pass Through Party ID on a line connected to device provided
 * We need this to start the correct rtp stream.
 *
 * \param d SCCP Device
 * \param passthrupartyid Party ID
 * \return retained SCCP Channel - can be NULL if no channel with this id was found. 
 *
 * \note does not take channel state into account, this need to be asserted in the calling function
 * \note this is different from the sccp_channel_find_bypassthrupartyid behaviour
 *
 * \callgraph
 * \callergraph
 * 
 */
channelPtr sccp_channel_find_on_device_bypassthrupartyid(constDevicePtr d, uint32_t passthrupartyid)
{
	sccp_channel_t *c = NULL;

	if (!d) {
		sccp_log((DEBUGCAT_CHANNEL + DEBUGCAT_RTP)) (VERBOSE_PREFIX_3 "SCCP: No device provided to look for %u\n", passthrupartyid);
		return NULL;
	}
	uint8_t instance = 0;

	sccp_log((DEBUGCAT_CHANNEL + DEBUGCAT_RTP + DEBUGCAT_HIGH)) (VERBOSE_PREFIX_3 "SCCP: Looking for channel on device by PassThruId %u on device %s\n", passthrupartyid, d->id);
	for (instance = SCCP_FIRST_LINEINSTANCE; instance < d->lineButtons.size; instance++) {
		if (d->lineButtons.instance[instance]) {
			AUTO_RELEASE(sccp_line_t, l , sccp_line_retain(d->lineButtons.instance[instance]->line));

			if (l) {
				sccp_log((DEBUGCAT_CHANNEL + DEBUGCAT_RTP + DEBUGCAT_HIGH)) (VERBOSE_PREFIX_3 "%s: Found line: '%s'\n", d->id, l->name);
				SCCP_LIST_LOCK(&l->channels);
				c = SCCP_LIST_FIND(&l->channels, sccp_channel_t, tmpc, list, (tmpc->passthrupartyid == passthrupartyid), TRUE, __FILE__, __LINE__, __PRETTY_FUNCTION__);
				SCCP_LIST_UNLOCK(&l->channels);

				if (c) {
					break;
				}
			}
		}
	}
	if (!c) {
		sccp_log((DEBUGCAT_CHANNEL)) (VERBOSE_PREFIX_3 "%s: Could not find active channel with Passthrupartyid %u on device\n", d->id, passthrupartyid);
	}

	return c;
}

/*!
 * \brief Find Channel by State on Line
 * \return *refcounted* SCCP Channel
 *
 * \callgraph
 * \callergraph
 * 
 * \param l SCCP Line
 * \param state State
 * \return *refcounted* SCCP Channel
 */
channelPtr sccp_channel_find_bystate_on_line(constLinePtr l, sccp_channelstate_t state)
{
	sccp_channel_t *c = NULL;

	sccp_log((DEBUGCAT_CHANNEL)) (VERBOSE_PREFIX_3 "SCCP: Looking for channel by state '%d'\n", state);

	SCCP_LIST_LOCK(&(((linePtr)l)->channels));
	c = SCCP_LIST_FIND(&l->channels, sccp_channel_t, tmpc, list, (tmpc->state == state), TRUE, __FILE__, __LINE__, __PRETTY_FUNCTION__);
	SCCP_LIST_UNLOCK(&(((linePtr)l)->channels));

	if (!c) {
		sccp_log((DEBUGCAT_CHANNEL)) (VERBOSE_PREFIX_3 "%s: Could not find active channel with state %s(%u) on line\n", l->id, sccp_channelstate2str(state), state);
	}

	return c;
}

/*!
 * \brief Find Channel by State on Device
 *
 * \callgraph
 * \callergraph
 * 
 * \param device SCCP Device
 * \param state State as int
 * \return *refcounted* SCCP Channel
 */
channelPtr sccp_channel_find_bystate_on_device(constDevicePtr device, sccp_channelstate_t state)
{
	sccp_channel_t *c = NULL;

	sccp_log((DEBUGCAT_CHANNEL)) (VERBOSE_PREFIX_3 "SCCP: Looking for channel by state '%d' on device: %s\n", state, device->id);

	AUTO_RELEASE(sccp_device_t, d , sccp_device_retain(device));

	if (!d) {
		return NULL;
	}
	uint8_t instance = 0;

	for (instance = SCCP_FIRST_LINEINSTANCE; instance < d->lineButtons.size; instance++) {
		if (d->lineButtons.instance[instance]) {
			AUTO_RELEASE(sccp_line_t, l , sccp_line_retain(d->lineButtons.instance[instance]->line));

			if (l) {
				sccp_log((DEBUGCAT_DEVICE + DEBUGCAT_BUTTONTEMPLATE + DEBUGCAT_CHANNEL + DEBUGCAT_LINE)) (VERBOSE_PREFIX_3 "%s: line: '%s'\n", d->id, l->name);
				SCCP_LIST_LOCK(&l->channels);
				c = SCCP_LIST_FIND(&l->channels, sccp_channel_t, tmpc, list, (tmpc->state == state && sccp_util_matchSubscriptionId(tmpc, d->lineButtons.instance[instance]->subscriptionId.number)), TRUE, __FILE__, __LINE__, __PRETTY_FUNCTION__);
				SCCP_LIST_UNLOCK(&l->channels);
				if (c) {
					break;
				}
			}
		}
	}
	if (!c) {
		sccp_log((DEBUGCAT_CHANNEL)) (VERBOSE_PREFIX_3 "%s: Could not find active channel with state %s(%u) on device\n", d->id, sccp_channelstate2str(state), state);
	}
	return c;
}

/*!
 * \brief Find Selected Channel by Device
 * \param d SCCP Device
 * \param channel channel
 * \return x SelectedChannel
 *
 * \callgraph
 * \callergraph
 * 
 * \todo Currently this returns the selectedchannel unretained (there is no retain/release for selectedchannel at the moment)
 */
sccp_selectedchannel_t *sccp_device_find_selectedchannel(constDevicePtr d, constChannelPtr channel)
{
	if (!d) {
		return NULL;
	}
	sccp_selectedchannel_t *sc = NULL;

	sccp_log((DEBUGCAT_CHANNEL)) (VERBOSE_PREFIX_3 "%s: Looking for selected channel (%d)\n", d->id, channel->callid);

	SCCP_LIST_LOCK(&(((devicePtr)d)->selectedChannels));
	sc = SCCP_LIST_FIND(&d->selectedChannels, sccp_selectedchannel_t, tmpsc, list, (tmpsc->channel == channel), FALSE, __FILE__, __LINE__, __PRETTY_FUNCTION__);
	SCCP_LIST_UNLOCK(&(((devicePtr)d)->selectedChannels));
	return sc;
}

/*!
 * \brief Count Selected Channel on Device
 * \param device SCCP Device
 * \return count Number of Selected Channels
 * 
 */
uint8_t sccp_device_selectedchannels_count(constDevicePtr device)
{
	uint8_t count = 0;

	sccp_log((DEBUGCAT_CHANNEL)) (VERBOSE_PREFIX_3 "%s: Looking for selected channels count\n", device->id);
	SCCP_LIST_LOCK(&(((devicePtr)device)->selectedChannels));
	count = SCCP_LIST_GETSIZE(&device->selectedChannels);
	SCCP_LIST_UNLOCK(&(((devicePtr)device)->selectedChannels));

	return count;
}
// kate: indent-width 8; replace-tabs off; indent-mode cstyle; auto-insert-doxygen on; line-numbers on; tab-indents on; keep-extra-spaces off; auto-brackets off;<|MERGE_RESOLUTION|>--- conflicted
+++ resolved
@@ -39,10 +39,8 @@
 
 static uint32_t callCount = 1;
 int __sccp_channel_destroy(const void * data);
-<<<<<<< HEAD
+
 int complete_resume(constDevicePtr device, channelPtr channel);
-=======
->>>>>>> 406eeefb
 
 AST_MUTEX_DEFINE_STATIC(callCountLock);
 
