--- conflicted
+++ resolved
@@ -2059,11 +2059,7 @@
 		sccp_log((DEBUGCAT_DEVICE + DEBUGCAT_SOFTKEY)) (VERBOSE_PREFIX_3 "%s: searching for softkeyset: %s!\n", d->id, d->softkeyDefinition);
 		SCCP_LIST_LOCK(&softKeySetConfig);
 		SCCP_LIST_TRAVERSE(&softKeySetConfig, softkeyset, list) {
-<<<<<<< HEAD
-			if (!strcasecmp(d->softkeyDefinition, softkeyset->name)) {
-=======
 			if (sccp_strcaseequals(d->softkeyDefinition, softkeyset->name)) {
->>>>>>> 2b6d4e69
 				sccp_log((DEBUGCAT_CORE)) (VERBOSE_PREFIX_3 "%s: using softkeyset: %s (%p)!\n", d->id, softkeyset->name, softkeyset);
 				d->softkeyset = softkeyset;
 				d->softKeyConfiguration.modes = softkeyset->modes;
