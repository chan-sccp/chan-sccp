
/*!
 * \file        sccp_actions.c
 * \brief       SCCP Actions Class
 * \author      Sergio Chersovani <mlists [at] c-net.it>
 * \author      Federico Santulli <fsantulli [at] users.sourceforge.net>
 * \note        Reworked, but based on chan_sccp code.
 *              The original chan_sccp driver that was made by Zozo which itself was derived from the chan_skinny driver.
 *              Modified by Jan Czmok and Julien Goodwin
 * \note        This program is free software and may be modified and distributed under the terms of the GNU Public License.
 *              See the LICENSE file at the top of the source tree.
 *
 */
#include "config.h"
#include "common.h"
#include "define.h"

SCCP_FILE_VERSION(__FILE__, "");

#include "sccp_actions.h"
#include "sccp_device.h"
#include "sccp_session.h"
#include "sccp_channel.h"
#include "sccp_utils.h"
#include "sccp_pbx.h"
#include "sccp_conference.h"
#include "sccp_config.h"
#include "sccp_features.h"
#include "sccp_indicate.h"
#include "sccp_line.h"
#include "sccp_featureParkingLot.h"

/*!
 * \remarks
 * Purpose:     SCCP Actions
 * When to use: Only methods directly related to sccp actions should be stored in this source file.
 *              Actions handle all the message interactions from and to SCCP phones
 * Relations:   Other Function wanting to communicate to phones
 *              Phones Requesting function to be performed
 */



#if defined(HAVE_UNALIGNED_BUSERROR)
#include <asterisk/unaligned.h>
#endif
#include <sys/stat.h>
#ifdef HAVE_PBX_ACL_H				// AST_SENSE_ALLOW
#  include <asterisk/acl.h>
#endif
#include <math.h>

/* prototypes */
void handle_unknown_message(constSessionPtr s, devicePtr d, constMessagePtr msg_in)			__NONNULL(1,2,3);
void handle_dialedphonebook_message(constSessionPtr s, devicePtr d, constMessagePtr msg_in)		__NONNULL(1,2,3);
void handle_alarm(constSessionPtr s, devicePtr d, constMessagePtr msg_in)				__NONNULL(1,3);
void handle_token_request(constSessionPtr s, devicePtr d, constMessagePtr msg_in)			__NONNULL(1,3);
void handle_register(constSessionPtr s, devicePtr maybe_d, constMessagePtr msg_in)			__NONNULL(1,3);
void handle_SPCPTokenReq(constSessionPtr s, devicePtr d, constMessagePtr msg_in)			__NONNULL(1,3);
void handle_accessorystatus_message(constSessionPtr s, devicePtr d, constMessagePtr msg_in)		__NONNULL(1,2,3);
void handle_unregister(constSessionPtr s, devicePtr d, constMessagePtr msg_in)				__NONNULL(1,3);
void handle_line_number(constSessionPtr s, devicePtr d, constMessagePtr msg_in)				__NONNULL(1,2,3);
void handle_speed_dial_stat_req(constSessionPtr s, devicePtr d, constMessagePtr msg_in)			__NONNULL(1,2,3);
void handle_stimulus(constSessionPtr s, devicePtr d, constMessagePtr msg_in)				__NONNULL(1,2,3);
void handle_KeepAliveMessage(constSessionPtr s, devicePtr d, constMessagePtr msg_in) 			__NONNULL(1);
void handle_offhook(constSessionPtr s, devicePtr d, constMessagePtr msg_in)				__NONNULL(1,2,3);
void handle_onhook(constSessionPtr s, devicePtr d, constMessagePtr msg_in)				__NONNULL(1,2,3);
void handle_headset(constSessionPtr s, devicePtr d, constMessagePtr msg_in)				__NONNULL(1,2,3);
void handle_capabilities_res(constSessionPtr s, devicePtr d, constMessagePtr msg_in)			__NONNULL(1,2,3);
void handle_soft_key_set_req(constSessionPtr s, devicePtr d, constMessagePtr msg_in)			__NONNULL(1,2,3);
void handle_keypad_button(constSessionPtr s, devicePtr d, constMessagePtr msg_in)			__NONNULL(1,2,3);
void handle_soft_key_event(constSessionPtr s, devicePtr d, constMessagePtr msg_in) 			__NONNULL(1,2,3);
void handle_port_response(constSessionPtr s, devicePtr d, constMessagePtr msg_in)			__NONNULL(1,2,3);
void handle_open_receive_channel_ack(constSessionPtr s, devicePtr d, constMessagePtr msg_in)		__NONNULL(1,2,3);
void handle_OpenMultiMediaReceiveAck(constSessionPtr s, devicePtr d, constMessagePtr msg_in)		__NONNULL(1,2,3);
void handle_ConnectionStatistics(constSessionPtr s, devicePtr device, constMessagePtr msg_in)		__NONNULL(1,2,3);
void handle_ipport(constSessionPtr s, devicePtr d, constMessagePtr msg_in)				__NONNULL(1,2,3);
void handle_version(constSessionPtr s, devicePtr d, constMessagePtr msg_in)				__NONNULL(1,2,3);
void handle_ServerResMessage(constSessionPtr s, devicePtr d, constMessagePtr msg_in)			__NONNULL(1,2,3);
void handle_ConfigStatMessage(constSessionPtr s, devicePtr d, constMessagePtr msg_in)			__NONNULL(1,2,3);
void handle_EnblocCallMessage(constSessionPtr s, devicePtr d, constMessagePtr msg_in)			__NONNULL(1,2,3);
void handle_forward_stat_req(constSessionPtr s, devicePtr d, constMessagePtr msg_in)			__NONNULL(1,2,3);
void handle_feature_stat_req(constSessionPtr s, devicePtr d, constMessagePtr msg_in)			__NONNULL(1,2,3);
void handle_services_stat_req(constSessionPtr s, devicePtr d, constMessagePtr msg_in)			__NONNULL(1,2,3);
void handle_updatecapabilities_message(constSessionPtr s, devicePtr d, constMessagePtr msg_in)		__NONNULL(1,2,3);
void handle_updatecapabilities_V2_message(constSessionPtr s, devicePtr d, constMessagePtr msg_in)	__NONNULL(1,2,3);
void handle_updatecapabilities_V3_message(constSessionPtr s, devicePtr d, constMessagePtr msg_in)	__NONNULL(1,2,3);
void handle_startmediatransmission_ack(constSessionPtr s, devicePtr d, constMessagePtr msg_in)		__NONNULL(1,2,3);
void handle_device_to_user(constSessionPtr s, devicePtr d, constMessagePtr msg_in)			__NONNULL(1,2,3);
void handle_device_to_user_response(constSessionPtr s, devicePtr d, constMessagePtr msg_in)		__NONNULL(1,2,3);
void handle_XMLAlarmMessage(constSessionPtr s, devicePtr d, constMessagePtr msg_in)			__NONNULL(1,3);
void handle_LocationInfoMessage(constSessionPtr s, devicePtr d, constMessagePtr msg_in)			__NONNULL(1,3);
void handle_startmultimediatransmission_ack(constSessionPtr s, devicePtr d, constMessagePtr msg_in)	__NONNULL(1,2,3);
void handle_mediatransmissionfailure(constSessionPtr s, devicePtr d, constMessagePtr msg_in)		__NONNULL(1,2,3);
void handle_miscellaneousCommandMessage(constSessionPtr s, devicePtr d, constMessagePtr msg_in)		__NONNULL(1,2,3);
void handle_hookflash(constSessionPtr s, devicePtr d, constMessagePtr msg_in)				__NONNULL(1,2,3);

/*!
 * \brief Local Function to check for Valid Session, Message and Device
 * \param s SCCP Session
 * \param msg SCCP Msg
 * \param msgtypestr Message
 * \param deviceIsNecessary Is a valid device necessary for this message to be processed, if it is, the device is retain during execution of this particular message parser
 * \return -1 or retained Device;
 */
gcc_inline static sccp_device_t * const check_session_message_device(constSessionPtr s, constMessagePtr msg, const char *msgtypestr, boolean_t deviceIsNecessary)
{
	int errors = 0;
	if (!msg) {
		pbx_log(LOG_ERROR, "(%s) No Message Provided\n", msgtypestr);
		errors++;
	}

 	if (!sccp_session_isValid(s)) {
		pbx_log(LOG_ERROR, "(%s) Session no longer valid\n", msgtypestr);
		errors++;
	}

	if (msg && (GLOB(debug) & (DEBUGCAT_MESSAGE)) != 0) {
		uint32_t mid = letohl(msg->header.lel_messageId);
		pbx_log(LOG_NOTICE, "%s: SCCP Handle Message: %s(0x%04X) %d bytes length\n", sccp_session_getDesignator(s), msgtype2str(mid), mid, msg->header.length);
		sccp_dump_msg(msg);
	}

	if (!errors) {
		sccp_device_t * const device = sccp_session_getDevice(s, deviceIsNecessary);
		if (device) {
			return device;
		}
		if (deviceIsNecessary) {
			pbx_log(LOG_WARNING, "Session Device could not be retained, to handle %s for, but device is needed\n", msgtypestr);
		}
	}
	return NULL;
}

/*!
 * \brief SCCP Message Handler Callback
 *
 * Used to map SKinny Message Id's to their Handling Implementations
 */
struct messageMap_cb {
	void (*const messageHandler_cb) (const sccp_session_t * const s, sccp_device_t * const d, const sccp_msg_t * const msg);
	boolean_t deviceIsNecessary;
};

static const struct messageMap_cb sccpMessagesCbMap[SCCP_MESSAGE_HIGH_BOUNDARY + 1] = {
	[KeepAliveMessage] = {handle_KeepAliveMessage, FALSE},						// on 7985,6911 phones and tokenmsg, a KeepAliveMessage is send before register/token 
	[OffHookMessage] = {handle_offhook, TRUE},
	[OnHookMessage] = {handle_onhook, TRUE},
	[HookFlashMessage] = {handle_hookflash, TRUE},
	[SoftKeyEventMessage] = {handle_soft_key_event, TRUE},
	[PortResponseMessage] = {handle_port_response, TRUE},
	[OpenReceiveChannelAck] = {handle_open_receive_channel_ack, TRUE},
	[OpenMultiMediaReceiveChannelAckMessage] = {handle_OpenMultiMediaReceiveAck, TRUE},
	[StartMediaTransmissionAck] = {handle_startmediatransmission_ack, TRUE},
	[IpPortMessage] = {handle_ipport, TRUE},
	[VersionReqMessage] = {handle_version, TRUE},
	[CapabilitiesResMessage] = {handle_capabilities_res, TRUE},
	[ButtonTemplateReqMessage] = {sccp_handle_button_template_req, TRUE},
	[SoftKeyTemplateReqMessage] = {sccp_handle_soft_key_template_req, TRUE},
	[SoftKeySetReqMessage] = {handle_soft_key_set_req, TRUE},
	[LineStatReqMessage] = {handle_line_number, TRUE},
	[SpeedDialStatReqMessage] = {handle_speed_dial_stat_req, TRUE},
	[StimulusMessage] = {handle_stimulus, TRUE},
	[HeadsetStatusMessage] = {handle_headset, TRUE},
	[TimeDateReqMessage] = {sccp_handle_time_date_req, TRUE},
	[KeypadButtonMessage] = {handle_keypad_button, TRUE},
	[ConnectionStatisticsRes] = {handle_ConnectionStatistics, TRUE},
	[ServerReqMessage] = {handle_ServerResMessage, TRUE},
	[ConfigStatReqMessage] = {handle_ConfigStatMessage, TRUE},
	[EnblocCallMessage] = {handle_EnblocCallMessage, TRUE},
	[RegisterAvailableLinesMessage] = {sccp_handle_AvailableLines, TRUE},
	[ForwardStatReqMessage] = {handle_forward_stat_req, TRUE},
	[FeatureStatReqMessage] = {handle_feature_stat_req, TRUE},
	[ServiceURLStatReqMessage] = {handle_services_stat_req, TRUE},
	[AccessoryStatusMessage] = {handle_accessorystatus_message, TRUE},
	[SubscriptionStatReqMessage] = {handle_dialedphonebook_message, TRUE},
	[UpdateCapabilitiesMessage] = {handle_updatecapabilities_message, TRUE},
	[UpdateCapabilitiesV2Message] = {handle_updatecapabilities_V2_message, TRUE},
	[UpdateCapabilitiesV3Message] = {handle_updatecapabilities_V3_message, TRUE},
	[MediaPathCapabilityMessage] = {handle_unknown_message, TRUE},
	[DisplayDynamicNotifyMessage] = {handle_unknown_message, TRUE},
	[DisplayDynamicPriNotifyMessage] = {handle_unknown_message, TRUE},
	[ExtensionDeviceCaps] = {handle_unknown_message, TRUE},
	[DeviceToUserDataVersion1Message] = {handle_device_to_user, TRUE},
	[DeviceToUserDataResponseVersion1Message] = {handle_device_to_user_response, TRUE},
	[RegisterTokenRequest] = {handle_token_request, FALSE},
	[UnregisterMessage] = {handle_unregister, FALSE},
	[RegisterMessage] = {handle_register, FALSE},
	[AlarmMessage] = {handle_alarm, FALSE},
	[XMLAlarmMessage] = {handle_XMLAlarmMessage, FALSE},
	[LocationInfoMessage] = {handle_LocationInfoMessage, FALSE},
	[StartMultiMediaTransmissionAck] = {handle_startmultimediatransmission_ack, TRUE},
	[MediaTransmissionFailure] = {handle_mediatransmissionfailure, TRUE},
	[MiscellaneousCommandMessage] = {handle_miscellaneousCommandMessage, TRUE},
	[CallCountReqMessage] = {handle_unknown_message, FALSE},
};

static const struct messageMap_cb spcpMessagesCbMap[SPCP_MESSAGE_HIGH_BOUNDARY + 1- SPCP_MESSAGE_OFFSET] = {
	[SPCPRegisterTokenRequest - SPCP_MESSAGE_OFFSET] = {handle_SPCPTokenReq, FALSE},
	//[UnknownVGMessage - SPCP_MESSAGE_OFFSET] = {NULL, FALSE},
};

/*!
 * \brief       Controller function to handle Received Messages
 * \param       msg Message as sccp_msg_t
 * \param       s Session as sccp_session_t
 */
int sccp_handle_message(constMessagePtr msg, constSessionPtr s)
{
	const struct messageMap_cb *messageMap_cb = NULL;
	uint32_t mid = 0;
	AUTO_RELEASE(sccp_device_t, device , NULL);

	if (!s) {
		pbx_log(LOG_ERROR, "SCCP: (sccp_handle_message) Client does not have a session which is required. Exiting sccp_handle_message !\n");
		return -1;
	}

	if (!msg) {
		pbx_log(LOG_ERROR, "%s: (sccp_handle_message) No Message Specified.\n which is required, Exiting sccp_handle_message !\n", sccp_session_getDesignator(s));
		return -2;
	}

	mid = letohl(msg->header.lel_messageId);

	/* search for message handler */
	//if ((mid >= SCCP_MESSAGE_LOW_BOUNDARY && mid <= SCCP_MESSAGE_HIGH_BOUNDARY)) {
	if (mid <= SCCP_MESSAGE_HIGH_BOUNDARY) {
		messageMap_cb = &sccpMessagesCbMap[mid];
	} else if ((mid >= SPCP_MESSAGE_LOW_BOUNDARY && mid <= SPCP_MESSAGE_HIGH_BOUNDARY)) {
		messageMap_cb = &spcpMessagesCbMap[mid - SPCP_MESSAGE_OFFSET]; 
	} else {
		pbx_log(LOG_WARNING, "SCCP: Unknown Message %x. Don't know how to handle it. Skipping.\n", mid);
		handle_unknown_message(s, device, msg);
		return 0;
	}
	sccp_log((DEBUGCAT_MESSAGE)) (VERBOSE_PREFIX_3 "%s: >> Got message %s (0x%X)\n", sccp_session_getDesignator(s), msgtype2str(mid), mid);

	device = check_session_message_device(s, msg, msgtype2str(mid), messageMap_cb->deviceIsNecessary);	/* retained device returned */

	if (messageMap_cb->messageHandler_cb && messageMap_cb->deviceIsNecessary == TRUE && !device) {
		pbx_log(LOG_ERROR, "SCCP: Device is required to handle this message %s(%x), but none is provided. Exiting sccp_handle_message\n", msgtype2str(mid), mid);
		return -3;
	}
	if (messageMap_cb->messageHandler_cb) {
		messageMap_cb->messageHandler_cb(s, device, msg);
	}

	if (device && sccp_device_getRegistrationState(device) == SKINNY_DEVICE_RS_PROGRESS && mid == device->protocol->registrationFinishedMessageId) {
		sccp_dev_set_registered(device, SKINNY_DEVICE_RS_OK);
		char servername[StationMaxDisplayNotifySize];

		snprintf(servername, sizeof(servername), "%s %s", GLOB(servername), SKINNY_DISP_CONNECTED);
		sccp_dev_displaynotify(device, servername, 5);
	}
	return 0;
}

/*!
 * \brief Handle BackSpace Event for Device
 * \param d SCCP Device as sccp_device_t
 * \param lineInstance Line Instance as uint8_t
 * \param callid Call ID as uint32_t
 */
void sccp_handle_backspace(constDevicePtr d, const uint8_t lineInstance, const uint32_t callid)
{
	pbx_assert(d != NULL && d->session != NULL);
	sccp_msg_t *msg_out = NULL;

	REQ(msg_out, BackSpaceResMessage);
	msg_out->data.BackSpaceResMessage.lel_lineInstance = htolel(lineInstance);
	msg_out->data.BackSpaceResMessage.lel_callReference = htolel(callid);
	sccp_dev_send(d, msg_out);

	sccp_log((DEBUGCAT_CORE)) (VERBOSE_PREFIX_3 "%s: sent backspace response on line instance %u, call %u.\n", d->id, lineInstance, callid);
}

/*!
 * \brief Handle DialTone Without Lock
 * \param d SCCP Device (retained)
 * \param l SCCP Line (retained)
 * \param channel SCCP Channel (retained)
 */
void sccp_handle_dialtone(constDevicePtr d, constLinePtr l, constChannelPtr channel)
{
	pbx_assert(d != NULL && l != NULL && channel != NULL);
	uint8_t instance;

	//pbx_log(LOG_WARNING, "%s: handle dialtone on %s. Current state: %s\n", DEV_ID_LOG(d), channel->designator, sccp_channelstate2str(channel->state));
	if (channel->softswitch_action != SCCP_SOFTSWITCH_DIAL || channel->scheduler.hangup_id > -1 || channel->state == SCCP_CHANNELSTATE_DIALING) {
		return;
	}

	instance = sccp_device_find_index_for_line(d, l->name);

	/* we check dialtone just in DIALING action
	 * otherwise, you'll get secondary dialtone also
	 * when catching call forward number, meetme room,
	 * etc.
	 * */
	if (sccp_strlen_zero(channel->dialedNumber) && channel->state != SCCP_CHANNELSTATE_OFFHOOK) {
		sccp_dev_stoptone(d, instance, channel->callid);
		sccp_dev_starttone(d, SKINNY_TONE_INSIDEDIALTONE, instance, channel->callid, SKINNY_TONEDIRECTION_USER);
	} else if (!sccp_strlen_zero(channel->dialedNumber)) {
		sccp_indicate(d, channel, SCCP_CHANNELSTATE_DIGITSFOLL);
	}
}


/* ============================================================================================================================ Local Handlers */

/*!
 * \brief Handle Unknown Message
 * \param no_s SCCP Session = NULL
 * \param no_d SCCP Device = NULL
 * \param msg_in SCCP Message
 */
void handle_unknown_message(constSessionPtr no_s, devicePtr no_d, constMessagePtr msg_in)
{
	uint32_t mid = letohl(msg_in->header.lel_messageId);

	if ((GLOB(debug) & DEBUGCAT_MESSAGE) != 0) {								// only show when debugging messages
		pbx_log(LOG_WARNING, "Unhandled SCCP Message: %s(0x%04X) %d bytes length\n", msgtype2str(mid), mid, msg_in->header.length);
		sccp_dump_msg(msg_in);
	}
}


/*
 * Interesting values for Last =
 * 0 Phone Load Is Rejected
 * 1 Phone Load TFTP Size Error
 * 2 Phone Load Compressor Error
 * 3 Phone Load Version Error
 * 4 Disk Full Error
 * 5 Checksum Error
 * 6 Phone Load Not Found in TFTP Server
 * 7 TFTP Timeout
 * 8 TFTP Access Error
 * 9 TFTP Error
 * 10 CCM TCP Connection timeout
 * 11 CCM TCP Connection Close because of bad Ack
 * 12 CCM Resets TCP Connection
 * 13 CCM Aborts TCP Connection
 * 14 CCM TCP Connection Closed
 * 15 CCM TCP Connection Closed because ICMP Unreachable
 * 16 CCM Rejects TCP Connection
 * 17 Keepalive Time Out
 * 18 Fail Back to Primary CCM
 * 20 User Resets Phone By Keypad
 * 21 Phone Resets because IP configuration
 * 22 CCM Resets Phone
 * 23 CCM Restarts Phone
 * 24 CCM Rejects Phone Registration
 * 25 Phone Initializes
 * 26 CCM TCP Connection Closed With Unknown Reason
 * 27 Waiting For State From CCM
 * 28 Waiting For Response From CCM
 * 29 DSP Alarm
 * 30 Phone Abort CCM TCP Connection
 * 31 File Authorization Failed
 */

/*!
 * \brief Handle Alarm
 * \param s SCCP Session = NULL
 * \param no_d SCCP Device = NULL
 * \param msg_in SCCP Message
 *
 */
void handle_alarm(constSessionPtr s, devicePtr no_d, constMessagePtr msg_in)
{
	sccp_log((DEBUGCAT_CORE)) (VERBOSE_PREFIX_3 "SCCP: Alarm Message: Severity: %s (%d), %s [%d/%d]\n", 
		skinny_alarm2str(letohl(msg_in->data.AlarmMessage.lel_alarmSeverity)), 
		letohl(msg_in->data.AlarmMessage.lel_alarmSeverity), 
		msg_in->data.AlarmMessage.text, 
		letohl(msg_in->data.AlarmMessage.lel_parm1), 
		letohl(msg_in->data.AlarmMessage.lel_parm2));
}

/*!
 * \brief Handle Unknown Message
 * \param s SCCP Session = NULL
 * \param no_d SCCP Device = NULL
 * \param msg_in SCCP Message
 */
void handle_XMLAlarmMessage(constSessionPtr s, devicePtr no_d, constMessagePtr msg_in)
{
	uint32_t mid = letohl(msg_in->header.lel_messageId);
	char alarmName[101];
	int reasonEnum;
	char lastProtocolEventSent[101];
	char lastProtocolEventReceived[101];

	/*
	   char *deviceName = "";
	   char neighborIpv4Address[15];
	   char neighborIpv6Address[41];
	   char neighborDeviceID[StationMaxNameSize];
	   char neighborPortID[StationMaxNameSize];
	 */

	char *xmlData = pbx_strdupa((char *) &msg_in->data.XMLAlarmMessage);
	char *state = "";
	char *line = "";

	for (line = strtok_r(xmlData, "\n", &state); line != NULL; line = strtok_r(NULL, "\n", &state)) {
		sccp_log((DEBUGCAT_DEVICE)) (VERBOSE_PREFIX_3 "%s\n", line);

		/*
		   if (sscanf(line, "<String name=\"%[a-zA-Z]\">", deviceName) == 1) {
		   sccp_log((DEBUGCAT_CORE)) (VERBOSE_PREFIX_2 "Device Name: %s\n", deviceName);
		   }
		 */
		if (sscanf(line, "<Alarm Name=\"%[a-zA-Z]\">", alarmName) == 1) {
			sccp_log((DEBUGCAT_CORE)) (VERBOSE_PREFIX_2 "Alarm Type: %s\n", alarmName);
		}
		if (sscanf(line, "<Enum name=\"ReasonForOutOfService\">%d</Enum>>", &reasonEnum) == 1) {
			sccp_log((DEBUGCAT_CORE)) (VERBOSE_PREFIX_2 "Reason Enum: %d\n", reasonEnum);
		}
		if (sscanf(line, "<String name=\"LastProtocolEventSent\">%[^<]</String>", lastProtocolEventSent) == 1) {
			sccp_log((DEBUGCAT_CORE)) (VERBOSE_PREFIX_2 "Last Event Sent: %s\n", lastProtocolEventSent);
		}
		if (sscanf(line, "<String name=\"LastProtocolEventReceived\">%[^<]</String>", lastProtocolEventReceived) == 1) {
			sccp_log((DEBUGCAT_CORE)) (VERBOSE_PREFIX_2 "Last Event Received: %s\n", lastProtocolEventReceived);
		}

		/* We might want to capture this information for later use (For example in a VideoAdvantage like project) */

		/*
		   if (sscanf(line, "<String name=\"NeighborIPv4Address\">%[^<]</String>", neighborIpv4Address) == 1) {
		   sccp_log((DEBUGCAT_CORE)) (VERBOSE_PREFIX_2 "neighborIpv4Address: %s\n", neighborIpv4Address);
		   }
		   if (sscanf(line, "<String name=\"NeighborIPv6Address\">%[^<]</String>", neighborIpv6Address) == 1) {
		   sccp_log((DEBUGCAT_CORE)) (VERBOSE_PREFIX_2 "neighborIpv6Address: %s\n", neighborIpv6Address);
		   }
		   if (sscanf(line, "<String name=\"NeighborDeviceID\">%[^<]</String>", neighborDeviceID) == 1) {
		   sccp_log((DEBUGCAT_CORE)) (VERBOSE_PREFIX_2 "neighborDeviceID: %s\n", neighborDeviceID);
		   }
		   if (sscanf(line, "<String name=\"NeighborPortID\">%[^<]</String>", neighborPortID) == 1) {
		   sccp_log((DEBUGCAT_CORE)) (VERBOSE_PREFIX_2 "neighborPortID: %s\n", neighborPortID);
		   }
		 */
	}
	if ((GLOB(debug) & DEBUGCAT_MESSAGE) != 0) {								// only show when debugging messages
		pbx_log(LOG_WARNING, "SCCP XMLAlarm Message: %s(0x%04X) %d bytes length\n", msgtype2str(mid), mid, msg_in->header.length);
		sccp_dump_msg(msg_in);
	}
}

/*!
 * \brief Handle LocationInfo Message send by Wireless devices like 792X
 * \param s SCCP Session = NULL
 * \param d SCCP Device = NULL
 * \param msg_in SCCP Message
 */
void handle_LocationInfoMessage(constSessionPtr s, devicePtr d, constMessagePtr msg_in)
{
	char *xmldata = pbx_strdupa(msg_in->data.LocationInfoMessage.xmldata);
	sccp_log(DEBUGCAT_DEVICE)(VERBOSE_PREFIX_2 "SCCP: LocationInfo (WIFI) Message: %s\n", xmldata);
	
	if ((GLOB(debug) & DEBUGCAT_MESSAGE) != 0) {								// only show when debugging messages
		sccp_dump_msg(msg_in);
        }
}

/*!
 * \brief Handle Token Request
 *
 * If a fall-back server has been entered in the phones cnf.xml file and the phone has fallen back to a secundairy server
 * it will send a tokenreq to the primairy every so often (secundaity keep alive timeout ?). Once the primairy server sends
 * a token acknowledgement the switches back.
 *
 * \param s SCCP Session
 * \param no_d SCCP Device = NULL
 * \param msg_in SCCP Message
 *
 * \callgraph
 * \callergraph
 *
 * \todo Implement a decision when to send RegisterTokenAck and when to send RegisterTokenReject
 *       If sending RegisterTokenReject what should the lel_tokenRejWaitTime (BackOff time) be
 */
void handle_token_request(constSessionPtr s, devicePtr no_d, constMessagePtr msg_in)
{
	AUTO_RELEASE(sccp_device_t, device , NULL);
	char *deviceName = "";
	uint32_t serverPriority = GLOB(server_priority);
	uint32_t deviceInstance = 0;
	uint32_t deviceType = 0;

	deviceName = pbx_strdupa(msg_in->data.RegisterTokenRequest.sId.deviceName);
	deviceInstance = letohl(msg_in->data.RegisterTokenRequest.sId.lel_instance);
	deviceType = letohl(msg_in->data.RegisterTokenRequest.lel_deviceType);

	if (GLOB(reload_in_progress)) {
		pbx_log(LOG_NOTICE, "SCCP: Reload in progress. Come back later.\n");
		sccp_session_tokenReject(s, 10);
		return;
	}
	if (!skinny_devicetype_exists(deviceType)) {
		pbx_log(LOG_NOTICE, "%s: We currently do not (fully) support this device type (%d).\n" "Please send this device type number plus the information about the phone model you are using to one of our developers.\n" "Be Warned you should Expect Trouble Ahead\nWe will try to go ahead (Without any guarantees)\n", deviceName, deviceType);
	}
	sccp_log((DEBUGCAT_MESSAGE | DEBUGCAT_ACTION | DEBUGCAT_DEVICE)) (VERBOSE_PREFIX_2 "%s: is requesting a Token, Device Instance: %d, Type: %s (%d)\n", deviceName, deviceInstance, skinny_devicetype2str(deviceType), deviceType);

	{
		// Search for already known device->sessions
		AUTO_RELEASE(sccp_device_t, tmpdevice , sccp_device_find_byid(deviceName, TRUE));
		if (tmpdevice) {
			skinny_registrationstate_t state = sccp_device_getRegistrationState(tmpdevice);
			if (state == SKINNY_DEVICE_RS_TOKEN && tmpdevice->registrationTime < time(0) + 60) {
				pbx_log(LOG_NOTICE, "%s: Token already sent, giving up\n", DEV_ID_LOG(device));
				return;
			}
			if (sccp_session_check_crossdevice(s, tmpdevice) || (state != SKINNY_DEVICE_RS_FAILED && state != SKINNY_DEVICE_RS_NONE)) {
				pbx_log(LOG_NOTICE, "%s: Cleaning previous session, come back later, state:%s\n", DEV_ID_LOG(device), skinny_registrationstate2str(state));
				sccp_session_crossdevice_cleanup(s, tmpdevice->session);
				sccp_session_tokenReject(s, 10);
				return;
			}
		}
	}

	// Search for the device (including realtime), if does not exist and hotline is requested create one.
	device = sccp_device_find_byid(deviceName, TRUE);
	if (!device && GLOB(allowAnonymous)) {
		device = sccp_device_createAnonymous(msg_in->data.RegisterTokenRequest.sId.deviceName);
		sccp_config_applyDeviceConfiguration(device, NULL);
		sccp_config_addButton(&device->buttonconfig, 1, LINE, GLOB(hotline)->line->name, NULL, NULL);
		sccp_log((DEBUGCAT_CORE)) (VERBOSE_PREFIX_3 "%s: hotline name: %s\n", deviceName, GLOB(hotline)->line->name);
		device->defaultLineInstance = SCCP_FIRST_LINEINSTANCE;
		sccp_device_addToGlobals(device);
	}

	/* no configuation for this device and no anonymous devices allowed */
	if (!device) {
		pbx_log(LOG_NOTICE, "%s: Rejecting device: not found\n", deviceName);
		sccp_session_tokenReject(s, GLOB(token_backoff_time));
		return;
	}

	sccp_session_setProtocol(s, SCCP_PROTOCOL);
	if (sccp_session_retainDevice(s, device) < 0) {
		pbx_log(LOG_WARNING, "%s: Signing over the session to new device failed. Giving up.\n", DEV_ID_LOG(device));
		sccp_session_tokenReject(s, GLOB(token_backoff_time));
		return;
	}
	device->status.token = SCCP_TOKEN_STATE_REJ;
	device->skinny_type = deviceType;

	if (device->checkACL(device) == FALSE) {
		struct sockaddr_storage sas = { 0 };
		sccp_session_getSas(s, &sas);
		pbx_log(LOG_NOTICE, "%s: Rejecting device: Ip address '%s' denied (deny + permit/permithosts).\n", msg_in->data.RegisterTokenRequest.sId.deviceName, sccp_netsock_stringify_addr(&sas));
		sccp_device_setRegistrationState(device, SKINNY_DEVICE_RS_FAILED);
		sccp_session_tokenReject(s, GLOB(token_backoff_time));
		return;
	}

	/* accepting token by default */
	boolean_t sendAck = TRUE;
	int last_digit = deviceName[strlen(deviceName)];
	int token_backoff_time = GLOB(token_backoff_time) >= 30 ? GLOB(token_backoff_time) : 60;

	if (!sccp_strlen_zero(GLOB(token_fallback))) {
		if (sccp_false(GLOB(token_fallback))) {
			sendAck = FALSE;
		} else if (sccp_true(GLOB(token_fallback))) {
			/* we are the primary server */
			if (serverPriority == 1) {
				sendAck = TRUE;
			}
		} else if (!strcasecmp("odd", GLOB(token_fallback))) {
			if (last_digit % 2 != 0) {
				sendAck = TRUE;
			}
		} else if (!strcasecmp("even", GLOB(token_fallback))) {
			if (last_digit % 2 == 0) {
				sendAck = TRUE;
			}
		} else if (strstr(GLOB(token_fallback), "/") != NULL) {
			struct stat sb = { 0 };
			if (stat(GLOB(token_fallback), &sb) == 0 && sb.st_mode & S_IXUSR) {
				char command[SCCP_PATH_MAX];
				char buff[20] = "";
				char output[21] = "";

				struct sockaddr_storage sas = { 0 };
				sccp_session_getSas(s, &sas);
				snprintf(command, SCCP_PATH_MAX, "%s %s %s %s", GLOB(token_fallback), deviceName, sccp_netsock_stringify_host(&sas), skinny_devicetype2str(deviceType));
				FILE *pp;

				//sccp_log(DEBUGCAT_CORE) (VERBOSE_PREFIX_3 "%s: (token_request), executing '%s'\n", deviceName, (char *) command);
				pp = popen(command, "r");
				if (pp != NULL) {
					while (fgets(buff, sizeof(buff) - 1, pp)) {
						snprintf(output + strlen(output), sizeof(output) - 1, "%s", buff);
					}
					pclose(pp);
					sccp_log((DEBUGCAT_CORE)) (VERBOSE_PREFIX_3 "%s: (token_request), script result='%s'\n", deviceName, (char *) output);
					if (sccp_strcaseequals(output, "ACK\n")) {
						sendAck = TRUE;
					} else if (sscanf(output, "%d\n", &token_backoff_time) == 1 && token_backoff_time > 30) {
						//sccp_log((DEBUGCAT_CORE)) (VERBOSE_PREFIX_3 "%s: (token_request), sets new token_backoff_time=%d\n", deviceName, token_backoff_time);
						sendAck = FALSE;
					} else {
						pbx_log(LOG_WARNING, "%s: (token_request) script '%s' return unknown result: '%s'\n", deviceName, GLOB(token_fallback), (char *) output);
					}
				} else {
					pbx_log(LOG_WARNING, "%s: (token_request) Unable to execute '%s'\n", deviceName, (char *) command);
				}
			} else {
				pbx_log(LOG_WARNING, "Script %s, either not found or not executable by this user\n", GLOB(token_fallback));
			}
		} else {
			pbx_log(LOG_WARNING, "%s: did not understand global fallback value: '%s'... sending default value 'ACK'\n", deviceName, GLOB(token_fallback));
		}
	} else {
		pbx_log(LOG_WARNING, "%s: global fallback value is empty... sending default value 'ACK'\n", deviceName);
	}

	/* some test to detect active calls */
	sccp_log((DEBUGCAT_ACTION)) (VERBOSE_PREFIX_3 "%s: serverPriority: %d, unknown: %d, active call? %s\n", deviceName, serverPriority, letohl(msg_in->data.RegisterTokenRequest.unknown), (letohl(msg_in->data.RegisterTokenRequest.unknown) & 0x6) ? "yes" : "no");
	device->keepalive = device->keepaliveinterval = device->keepalive ? device->keepalive : GLOB(keepalive);

	sccp_device_setRegistrationState(device, SKINNY_DEVICE_RS_TOKEN);
	if (sendAck) {
		sccp_log_and((DEBUGCAT_CORE)) (VERBOSE_PREFIX_2 "%s: Acknowledging phone token request\n", deviceName);
		sccp_session_tokenAck(s);
	} else {
		sccp_log_and((DEBUGCAT_CORE)) (VERBOSE_PREFIX_2 "%s: Sending phone a token rejection (sccp.conf:fallback=%s, serverPriority=%d), ask again in '%d' seconds\n", deviceName, GLOB(token_fallback), serverPriority, GLOB(token_backoff_time));
		sccp_session_tokenReject(s, token_backoff_time);
	}

	device->status.token = (sendAck) ? SCCP_TOKEN_STATE_ACK : SCCP_TOKEN_STATE_REJ;
	device->registrationTime = time(0);									// last time device tried sending token
}

/*!
 * \brief Handle Token Request for SPCP phones
 *
 * If a fall-back server has been entered in the phones cnf.xml file and the phone has fallen back to a secundairy server
 * it will send a tokenreq to the primairy every so often (secundaity keep alive timeout ?). Once the primairy server sends
 * a token acknowledgement the switches back.
 *
 * \param s SCCP Session
 * \param no_d SCCP Device = NULL
 * \param msg_in SCCP Message
 *
 * \callgraph
 * \callergraph
 *
 * \todo Implement a decision when to send RegisterTokenAck and when to send RegisterTokenReject
 *       If sending RegisterTokenReject what should the lel_tokenRejWaitTime (BackOff time) be
 */
void handle_SPCPTokenReq(constSessionPtr s, devicePtr no_d, constMessagePtr msg_in)
{
	AUTO_RELEASE(sccp_device_t, device , NULL);
	char *deviceName = "";
	uint32_t deviceInstance = 0;
	uint32_t deviceType = 0;

	deviceInstance = letohl(msg_in->data.SPCPRegisterTokenRequest.sId.lel_instance);
	deviceName = pbx_strdupa(msg_in->data.RegisterTokenRequest.sId.deviceName);
	deviceType = letohl(msg_in->data.SPCPRegisterTokenRequest.lel_deviceType);

	if (GLOB(reload_in_progress)) {
		pbx_log(LOG_NOTICE, "SCCP: Reload in progress. Come back later.\n");
		sccp_session_tokenReject(s, 10);
		return;
	}

	if (!skinny_devicetype_exists(deviceType)) {
		pbx_log(LOG_NOTICE, "%s: We currently do not (fully) support this device type (%d).\n" "Please send this device type number plus the information about the phone model you are using to one of our developers.\n" "Be Warned you should Expect Trouble Ahead\nWe will try to go ahead (Without any guarantees)\n", deviceName, deviceType);
	}
	sccp_log((DEBUGCAT_DEVICE)) (VERBOSE_PREFIX_2 "%s: is requesting a token, Instance: %d, Type: %s (%d)\n", msg_in->data.SPCPRegisterTokenRequest.sId.deviceName, deviceInstance, skinny_devicetype2str(deviceType), deviceType);

	/* ip address range check */
	struct sockaddr_storage sas = { 0 };
	sccp_session_getSas(s, &sas);
	if (GLOB(ha) && !sccp_apply_ha(GLOB(ha), &sas)) {
		pbx_log(LOG_NOTICE, "%s: Rejecting device: Ip address denied\n", msg_in->data.SPCPRegisterTokenRequest.sId.deviceName);
		sccp_session_reject(s, "IP not authorized");
		return;
	}

	{
		// Search for already known device-sessions
		AUTO_RELEASE(sccp_device_t, tmpdevice , sccp_device_find_byid(deviceName, TRUE));
		if (tmpdevice) {
			skinny_registrationstate_t state = sccp_device_getRegistrationState(tmpdevice);
			if (state == SKINNY_DEVICE_RS_TOKEN && tmpdevice->registrationTime < time(0) + 60) {
				pbx_log(LOG_NOTICE, "%s: Token already sent, giving up\n", DEV_ID_LOG(device));
				sleep(1);
				return;
			}
			if (sccp_session_check_crossdevice(s, tmpdevice) || (state != SKINNY_DEVICE_RS_FAILED && state != SKINNY_DEVICE_RS_NONE)) {
				pbx_log(LOG_NOTICE, "%s: Cleaning previous session, come back later, state:%s\n", DEV_ID_LOG(device), skinny_registrationstate2str(state));
				sccp_session_crossdevice_cleanup(s, tmpdevice->session);
				sccp_session_tokenRejectSPCP(s, 10);
				return;
			}
		}
	}

	// search for all devices including realtime
	device = sccp_device_find_byid(msg_in->data.SPCPRegisterTokenRequest.sId.deviceName, TRUE);
	if (!device && GLOB(allowAnonymous)) {
		device = sccp_device_createAnonymous(msg_in->data.SPCPRegisterTokenRequest.sId.deviceName);

		sccp_config_applyDeviceConfiguration(device, NULL);
		sccp_config_addButton(&device->buttonconfig, 1, LINE, GLOB(hotline)->line->name, NULL, NULL);
		sccp_log((DEBUGCAT_CORE)) (VERBOSE_PREFIX_3 "%s: hotline name: %s\n", msg_in->data.SPCPRegisterTokenRequest.sId.deviceName, GLOB(hotline)->line->name);
		device->defaultLineInstance = SCCP_FIRST_LINEINSTANCE;
		sccp_device_addToGlobals(device);
	}

	/* no configuation for this device and no anonymous devices allowed */
	if (!device) {
		pbx_log(LOG_NOTICE, "%s: Rejecting device: not found\n", msg_in->data.SPCPRegisterTokenRequest.sId.deviceName);
		sccp_session_tokenRejectSPCP(s, 60);
		return;
	}

	sccp_session_setProtocol(s, SPCP_PROTOCOL);
	if (sccp_session_retainDevice(s, device) < 0) {
		pbx_log(LOG_WARNING, "%s: Signing over the session to new device failed. Giving up.\n", DEV_ID_LOG(device));
		sccp_session_tokenRejectSPCP(s, GLOB(token_backoff_time));
		return;
	}
	device->status.token = SCCP_TOKEN_STATE_REJ;
	device->skinny_type = deviceType;

	if (device->checkACL(device) == FALSE) {
		pbx_log(LOG_NOTICE, "%s: Rejecting device: Ip address '%s' denied (deny + permit/permithosts).\n", msg_in->data.SPCPRegisterTokenRequest.sId.deviceName, sccp_netsock_stringify_addr(&sas));
		sccp_device_setRegistrationState(device, SKINNY_DEVICE_RS_FAILED);
		sccp_session_tokenRejectSPCP(s, GLOB(token_backoff_time));
		return;
	}

	/* obsolete, see above */
	if (device->session && device->session != s) {
		sccp_log((DEBUGCAT_CORE)) (VERBOSE_PREFIX_2 "%s: Crossover device registration!\n", device->id);
		sccp_device_setRegistrationState(device, SKINNY_DEVICE_RS_FAILED);
		sccp_session_tokenRejectSPCP(s, GLOB(token_backoff_time));
		device->session = sccp_session_reject(device->session, "Crossover session not allowed");
		return;
	}

	/* all checks passed, assign session to device */
	// device->session = s;
	device->keepalive = device->keepaliveinterval = device->keepalive ? device->keepalive : GLOB(keepalive);
	sccp_device_setRegistrationState(device, SKINNY_DEVICE_RS_TOKEN);
	device->status.token = SCCP_TOKEN_STATE_ACK;

	sccp_session_tokenAckSPCP(s, 65535);
	device->registrationTime = time(0);									// last time device tried sending token
}

/*!
 * \brief Handle Device Registration
 * \param s SCCP Session
 * \param maybe_d SCCP Device
 * \param msg_in SCCP Message
 *
 * \callgraph
 * \callergraph
 */
void handle_register(constSessionPtr s, devicePtr maybe_d, constMessagePtr msg_in)
{
	AUTO_RELEASE(sccp_device_t, device , NULL);
	char *phone_ipv4 = NULL;
	char *phone_ipv6 = NULL;

	uint32_t deviceInstance = letohl(msg_in->data.RegisterMessage.sId.lel_instance);
	uint32_t userid = letohl(msg_in->data.RegisterMessage.sId.lel_userid);
	char deviceName[StationMaxDeviceNameSize];

	sccp_copy_string(deviceName, msg_in->data.RegisterMessage.sId.deviceName, StationMaxDeviceNameSize);
	uint32_t deviceType = letohl(msg_in->data.RegisterMessage.lel_deviceType);
	//uint32_t maxStreams = letohl(msg_in->data.RegisterMessage.lel_maxStreams);
	//uint32_t activeStreams = letohl(msg_in->data.RegisterMessage.lel_activeStreams);
	uint8_t protocolVer = letohl(msg_in->data.RegisterMessage.phone_features) & SKINNY_PHONE_FEATURES_PROTOCOLVERSION;
	//uint32_t maxConferences = letohl(msg_in->data.RegisterMessage.lel_maxConferences);
	//uint32_t activeConferences = letohl(msg_in->data.RegisterMessage.lel_activeConferences);
	uint8_t macAddress[12];

	memcpy(macAddress, msg_in->data.RegisterMessage.macAddress, 12);
	//uint32_t ipV4AddressScope = letohl(msg_in->data.RegisterMessage.lel_ipV4AddressScope);
	//uint32_t maxNumberOfLines = letohl(msg_in->data.RegisterMessage.lel_maxNumberOfLines);
	//uint32_t ipV6AddressScope = letohl(msg_in->data.RegisterMessage.lel_ipV6AddressScope);

	if (GLOB(reload_in_progress)) {
		pbx_log(LOG_NOTICE, "SCCP: Reload in progress. Come back later.\n");
		sccp_session_reject(s, "Reload in progress");
		return;
	}

	if (!skinny_devicetype_exists(deviceType)) {
		pbx_log(LOG_NOTICE, "%s: We currently do not (fully) support this device type (%d).\n" "Please send this device type number plus the information about the phone model you are using to one of our developers.\n" "Be Warned you should Expect Trouble Ahead\nWe will try to go ahead (Without any guarantees)\n", deviceName, deviceType);
	}
	sccp_log((DEBUGCAT_MESSAGE | DEBUGCAT_ACTION | DEBUGCAT_DEVICE)) (VERBOSE_PREFIX_1 "%s: is registering, Instance: %d, UserId: %d, Type: %s (%d), Version: %d (loadinfo '%s')\n", deviceName, deviceInstance, userid, skinny_devicetype2str(deviceType), deviceType, protocolVer, msg_in->data.RegisterMessage.loadInfo);

	// search for all devices including realtime
	if (maybe_d) {
		device = sccp_device_retain(maybe_d);
		sccp_log((DEBUGCAT_CORE)) (VERBOSE_PREFIX_1 "%s: cached device configuration (state: %s)\n", DEV_ID_LOG(device), device ? skinny_registrationstate2str(sccp_device_getRegistrationState(device)) : "UNKNOWN");
	} else {
		device = sccp_device_find_byid(deviceName, TRUE);
	}
	if (device) {
		skinny_registrationstate_t state = sccp_device_getRegistrationState(device);
		if (
			sccp_session_check_crossdevice(s, device) ||
			state == SKINNY_DEVICE_RS_PROGRESS || state == SKINNY_DEVICE_RS_OK || 
			(state == SKINNY_DEVICE_RS_TOKEN && time(0) - device->registrationTime > 60)
		) {
			pbx_log(LOG_WARNING, "%s: Cleaning previous session, come back later, state:%s\n", DEV_ID_LOG(device), skinny_registrationstate2str(state));
			sccp_session_crossdevice_cleanup(s, device->session);
			sccp_session_reject(s, "Crossover session");
			goto FUNC_EXIT;
		}
	}

	/*! \todo We need a fix here. If deviceName was provided and specified in sccp.conf we should not continue to anonymous,
	 * but we cannot depend on one of the standard find functions for this, because they return null in two different cases (non-existent and refcount<0).
	 */
	if (!device && GLOB(allowAnonymous)) {
		if (!(device = sccp_device_createAnonymous(deviceName))) {
			sccp_log((DEBUGCAT_CORE)) (VERBOSE_PREFIX_3 "%s: hotline device could not be created: %s\n", deviceName, GLOB(hotline)->line->name);
			sccp_session_reject(s, "hotline failed");
			goto FUNC_EXIT;
		} else {
			sccp_config_applyDeviceConfiguration(device, NULL);
			sccp_config_addButton(&device->buttonconfig, 1, LINE, GLOB(hotline)->line->name, NULL, NULL);
			sccp_log((DEBUGCAT_CORE)) (VERBOSE_PREFIX_3 "%s: hotline name: %s\n", deviceName, GLOB(hotline)->line->name);
			device->defaultLineInstance = SCCP_FIRST_LINEINSTANCE;
			sccp_device_addToGlobals(device);
		}
	}

	if (device) {
		if (sccp_session_retainDevice(s, device) < 0) {
			pbx_log(LOG_WARNING, "%s: Signing over the session to new device failed. Giving up.\n", DEV_ID_LOG(device));
			sccp_session_reject(s, "register failed");
			goto FUNC_EXIT;
		}

		/* check ACLs for this device */
		if (device->checkACL(device) == FALSE) {
			struct sockaddr_storage sas = { 0 };
			sccp_session_getSas(s, &sas);
			pbx_log(LOG_NOTICE, "%s: Rejecting device: Ip address '%s' denied (deny + permit/permithosts).\n", deviceName, sccp_netsock_stringify_addr(&sas));
			sccp_device_setRegistrationState(device, SKINNY_DEVICE_RS_FAILED);
			sccp_session_reject(s, "IP Not Authorized");
			goto FUNC_EXIT;
		}

	} else {
		pbx_log(LOG_NOTICE, "%s: Rejecting device: Device Unknown \n", deviceName);
		sccp_session_reject(s, "Device Unknown");
		return;
	}

	device->device_features = letohl(msg_in->data.RegisterMessage.phone_features);
	device->linesRegistered = FALSE;

	struct sockaddr_storage register_sasIPv6 = { 0 };
	if (!sccp_strlen_zero(msg_in->data.RegisterMessage.ipv6Address)) {
		register_sasIPv6.ss_family = AF_INET6;
		struct sockaddr_in6 *sin6 = (struct sockaddr_in6 *) &register_sasIPv6;
		memcpy(&sin6->sin6_addr, &msg_in->data.RegisterMessage.ipv6Address, sizeof(sin6->sin6_addr));
		phone_ipv6 = pbx_strdupa(sccp_netsock_stringify_host(&register_sasIPv6));
	}

	/* set our IPv4 address */
	struct sockaddr_storage register_sasIPv4 = { 0 };
	{
		register_sasIPv4.ss_family = AF_INET;
		struct sockaddr_in *sin4 = (struct sockaddr_in *) &register_sasIPv4;
		memcpy(&sin4->sin_addr, &msg_in->data.RegisterMessage.stationIpAddr, sizeof(sin4->sin_addr));
		phone_ipv4 = pbx_strdupa(sccp_netsock_stringify_host(&register_sasIPv4));
		sccp_session_setOurIP4Address(s, &register_sasIPv4);
		sccp_log((DEBUGCAT_DEVICE)) (VERBOSE_PREFIX_3 "%s: Our Session IP4 Address %s\n", deviceName, sccp_netsock_stringify(&register_sasIPv4));
	}
	
	/* */
	//sccp_log((DEBUGCAT_DEVICE)) (VERBOSE_PREFIX_3 "%s: device load_info='%s', maxNumberOfLines='%d', supports dynamic_messages='%s', supports abbr_dial='%s'\n", deviceName, msg_in->data.RegisterMessage.loadInfo, maxNumberOfLines, (device->device_features & SKINNY_PHONE_FEATURES_DYNAMIC_MESSAGES) == 0 ? "no" : "yes", (device->device_features & SKINNY_PHONE_FEATURES_ABBRDIAL) == 0 ? "no" : "yes");
	//sccp_log((DEBUGCAT_DEVICE)) (VERBOSE_PREFIX_3 "%s: ipv4Address: %s, ipV4AddressScope: %d, ipv6Address: %s, ipV6AddressScope: %d\n", deviceName, phone_ipv4, ipV4AddressScope, phone_ipv6, ipV6AddressScope);
	//sccp_log((DEBUGCAT_DEVICE)) (VERBOSE_PREFIX_3 "%s: maxStreams: %d, activeStreams: %d, maxConferences: %d, activeConferences: %d\n", deviceName, maxStreams, activeStreams, maxConferences, activeConferences);

	/* auto NAT detection if NAT is not set as device configuration */
	if (SCCP_NAT_AUTO == device->nat || SCCP_NAT_AUTO_OFF == device->nat || SCCP_NAT_AUTO_ON == device->nat) {
		device->nat = SCCP_NAT_AUTO_OFF;
		struct sockaddr_storage session_sas = { 0 };
		sccp_session_getSas(s, &session_sas);
		sccp_netsock_ipv4_mapped(&session_sas, &session_sas);

		struct ast_str *ha_localnet_buf = pbx_str_alloca(DEFAULT_PBX_STR_BUFFERSIZE);
		sccp_print_ha(ha_localnet_buf, DEFAULT_PBX_STR_BUFFERSIZE, GLOB(localaddr));

		if (session_sas.ss_family == AF_INET) {
			char *session_ipv4 = pbx_strdupa(sccp_netsock_stringify_host(&session_sas));
			if (GLOB(localaddr) && sccp_apply_ha_default(GLOB(localaddr), &session_sas, AST_SENSE_DENY) != AST_SENSE_ALLOW) {	// if device->sin falls in localnet scope
				sccp_log((DEBUGCAT_CORE)) (VERBOSE_PREFIX_3 "%s: Auto Detected NAT. Session IP '%s' (Phone: '%s') is outside of localnet('%s') scope. We will use externip or externhost for the RTP stream\n", deviceName, session_ipv4, phone_ipv4, pbx_str_buffer(ha_localnet_buf));
				device->nat = SCCP_NAT_AUTO_ON;
			} else if (sccp_netsock_cmp_addr(&session_sas, &register_sasIPv4)) {				// compare device->sin to the phones reported ipaddr
				sccp_log((DEBUGCAT_CORE)) (VERBOSE_PREFIX_3 "%s: Auto Detected Remote NAT. Session IP '%s' does not match IpAddr '%s' Reported by Device.  We will use externip or externhost for the RTP stream\n", deviceName, session_ipv4, phone_ipv4);
				device->nat = SCCP_NAT_AUTO_ON;
			} else {
				sccp_log((DEBUGCAT_CORE)) (VERBOSE_PREFIX_3 "%s: Device Not NATTED. Device IP '%s' falls in localnet scope\n", deviceName, phone_ipv4);
			}
		} else {
			char *session_ipv6 = pbx_strdupa(sccp_netsock_stringify_host(&session_sas));
			if (sccp_netsock_cmp_addr(&session_sas, &register_sasIPv6)) {
				sccp_log((DEBUGCAT_CORE)) (VERBOSE_PREFIX_3 "%s: Auto Detected Remote NAT. Session IP '%s' does not match IpAddr '%s' Reported by Device.  We will use externip or externhost for the RTP stream\n", deviceName, session_ipv6, phone_ipv6);
				device->nat = SCCP_NAT_AUTO_ON;
			} else {
				sccp_log((DEBUGCAT_CORE)) (VERBOSE_PREFIX_3 "%s: Device Not NATTED. Device IP '%s' same as it's session: '%s'\n", deviceName, phone_ipv6, session_ipv6);
			}
		}
	} else {
		sccp_log((DEBUGCAT_CORE)) (VERBOSE_PREFIX_3 "%s: nat=%s set manually in config file\n", deviceName, sccp_nat2str(device->nat));
	}

	device->skinny_type = deviceType;

	// device->session = s;
	sccp_session_resetLastKeepAlive(s);
	device->mwilight = 0;
	device->protocolversion = protocolVer;
	device->status.token = SCCP_TOKEN_STATE_NOTOKEN;
	sccp_copy_string(device->loadedimageversion, msg_in->data.RegisterMessage.loadInfo, StationMaxImageVersionSize);

	/** workaround to fix the protocol version issue for ata devices */
	/*
	 * MAC-Address        : ATA00215504e821
	 * Protocol Version   : Supported '33', In Use '17'
	 */
	if (device->skinny_type == SKINNY_DEVICETYPE_ATA188 || device->skinny_type == SKINNY_DEVICETYPE_ATA186) {
		device->protocolversion = SCCP_DRIVER_SUPPORTED_PROTOCOL_LOW;
	}

	device->protocol = sccp_protocol_getDeviceProtocol(device, sccp_session_getProtocol(s));
	uint8_t ourMaxProtocolCapability = sccp_protocol_getMaxSupportedVersionNumber(sccp_session_getProtocol(s));

	sccp_log((DEBUGCAT_CORE)) (VERBOSE_PREFIX_4 "%s: Asked for our protocol capability (%d).\n", DEV_ID_LOG(device), ourMaxProtocolCapability);
	sccp_log((DEBUGCAT_CORE)) (VERBOSE_PREFIX_4 "%s: Phone protocol capability : %d\n", DEV_ID_LOG(device), protocolVer);
	sccp_log((DEBUGCAT_CORE)) (VERBOSE_PREFIX_4 "%s: Our protocol capability   : %d\n", DEV_ID_LOG(device), ourMaxProtocolCapability);
	sccp_log((DEBUGCAT_CORE)) (VERBOSE_PREFIX_3 "%s: Joint protocol capability : %d\n", DEV_ID_LOG(device), device->protocol->version);

	/* we need some entropy for keepalive, to reduce the number of devices sending keepalive at one time
	 * smaller random segment, keeping keepalive toward the upperbound */
	device->keepalive = device->keepalive ? device->keepalive : GLOB(keepalive);
	device->keepaliveinterval = ((device->keepalive / 4) * 3) + (sccp_random() % (device->keepalive / 4)) + 1;

	device->inuseprotocolversion = device->protocol->version;
	sccp_device_preregistration(device);

	sccp_log((DEBUGCAT_CORE)) (VERBOSE_PREFIX_3 "%s: Ask the phone to send keepalive message every %d seconds\n", DEV_ID_LOG(device), device->keepaliveinterval);
	device->protocol->sendRegisterAck(device, device->keepaliveinterval, device->keepaliveinterval*2, GLOB(dateformat));

	sccp_dev_set_registered(device, SKINNY_DEVICE_RS_PROGRESS);

	/*
	   Ask for the capabilities of the device
	   to proceed with registration according to sccp protocol specification 3.0
	 */
	//sccp_log((DEBUGCAT_ACTION)) (VERBOSE_PREFIX_3 "%s: (sccp_handle_register) asking for capabilities\n", DEV_ID_LOG(device));
	sccp_dev_sendmsg(device, CapabilitiesReqMessage);
	return;

FUNC_EXIT:
#if CS_REFCOUNT_DEBUG
	if (device) {
		pbx_str_t *buf = pbx_str_create(DEFAULT_PBX_STR_BUFFERSIZE);
		sccp_refcount_gen_report(device, &buf);
		pbx_log(LOG_NOTICE, "%s (handle_register) (realtime: %s)\nrefcount_report:\n%s\n", deviceName, device && device->realtime ? "yes" : "no", pbx_str_buffer(buf));
		sccp_free(buf);
	}
#endif
	return;
}

/*!
 * \brief Make Button Template for Device
 * \param d SCCP Device as sccp_device_t
 * \return Linked List of ButtonDefinitions
 */
static btnlist *sccp_make_button_template(devicePtr d)
{
	int i = 0;
	btnlist *btn;
	sccp_buttonconfig_t *buttonconfig;

	if (!d) {
		return NULL;
	}
	if (!(btn = sccp_calloc(sizeof *btn, StationMaxButtonTemplateSize))) {
		return NULL;
	}
	sccp_dev_build_buttontemplate(d, btn);

	uint16_t speeddialInstance = SCCP_FIRST_SPEEDDIALINSTANCE;						/* starting instance for speeddial is 1 */
	uint16_t lineInstance = SCCP_FIRST_LINEINSTANCE;
	uint16_t serviceInstance = SCCP_FIRST_SERVICEINSTANCE;
	boolean_t defaultLineSet = FALSE;

	if (!d->isAnonymous) {
		SCCP_LIST_LOCK(&d->buttonconfig);
		SCCP_LIST_TRAVERSE(&d->buttonconfig, buttonconfig, list) {
			//sccp_log((DEBUGCAT_BUTTONTEMPLATE)) (VERBOSE_PREFIX_3 "\n%s: searching for position of button type %d\n", DEV_ID_LOG(d), buttonconfig->type);

			if (buttonconfig->instance > 0) {
			//if (buttonconfig->instance > 0 || buttonconfig->pendingDelete) {
				continue;
			}
			for (i = 0; i < StationMaxButtonTemplateSize; i++) {
				if (!(btn[i].type >= SCCP_BUTTONTYPE_MULTI && btn[i].type <= SCCP_BUTTONTYPE_ABBRDIAL)) { 
					// skip already used up buttons
					continue;
				}

				if (buttonconfig->type == LINE && !sccp_strlen_zero(buttonconfig->button.line.name)) {
					if (btn[i].type == SCCP_BUTTONTYPE_MULTI || btn[i].type == SCCP_BUTTONTYPE_LINE) {
						btn[i].type = SKINNY_BUTTONTYPE_LINE;

						/* search line (create new line, if necessary (realtime)) */
						/*! retains new line in btn[i].ptr, finally released in sccp_dev_clean */
						if ((btn[i].ptr = sccp_line_find_byname(buttonconfig->button.line.name, TRUE))) {
							buttonconfig->instance = btn[i].instance = lineInstance++;
							sccp_line_addDevice((sccp_line_t *) btn[i].ptr, d, btn[i].instance, buttonconfig->button.line.subscriptionId);
							if (FALSE == defaultLineSet && !d->defaultLineInstance) {
								d->defaultLineInstance = buttonconfig->instance;
								defaultLineSet = TRUE;
							}
						} else {
							btn[i].type = SKINNY_BUTTONTYPE_UNUSED;
							buttonconfig->instance = btn[i].instance = 0;
							pbx_log(LOG_WARNING, "%s: line %s does not exists\n", DEV_ID_LOG(d), buttonconfig->button.line.name);
						}

						sccp_log((DEBUGCAT_BUTTONTEMPLATE)) (VERBOSE_PREFIX_3 "%s: Add line %s on position %d\n", DEV_ID_LOG(d), buttonconfig->button.line.name, buttonconfig->instance);
					} else {
						sccp_log((DEBUGCAT_CORE)) (VERBOSE_PREFIX_3 "%s: Cannot handle line %d with label:%s (No regular buttons left). Skipped\n", d->id, buttonconfig->index + 1, buttonconfig->label);
						btn[i].type = SKINNY_BUTTONTYPE_UNUSED;
					}
					break;

				} else if (buttonconfig->type == EMPTY) {
					if (btn[i].type == SCCP_BUTTONTYPE_MULTI || btn[i].type == SCCP_BUTTONTYPE_LINE || btn[i].type == SCCP_BUTTONTYPE_SPEEDDIAL) {
						btn[i].type = SKINNY_BUTTONTYPE_UNUSED;
						buttonconfig->instance = btn[i].instance = 0;
					} else {
						sccp_log((DEBUGCAT_CORE)) (VERBOSE_PREFIX_3 "%s: Cannot handle empty %d with label:%s (No regular buttons left). Skipped\n", d->id, buttonconfig->index + 1, buttonconfig->label);
						btn[i].type = SKINNY_BUTTONTYPE_UNUSED;
					}
					break;

				} else if (buttonconfig->type == SERVICE) {
					if (btn[i].type == SCCP_BUTTONTYPE_MULTI) {
						btn[i].type = SKINNY_BUTTONTYPE_SERVICEURL;
						buttonconfig->instance = btn[i].instance = serviceInstance++;
					} else {
						sccp_log((DEBUGCAT_CORE)) (VERBOSE_PREFIX_3 "%s: Cannot handle service %d with label:%s (No regular buttons left). Skipped\n", d->id, buttonconfig->index + 1, buttonconfig->label);
						btn[i].type = SKINNY_BUTTONTYPE_UNUSED;
					}
					break;

				} else if (buttonconfig->type == SPEEDDIAL && !sccp_strlen_zero(buttonconfig->label)) {
					if ((btn[i].type == SCCP_BUTTONTYPE_MULTI || btn[i].type == SCCP_BUTTONTYPE_SPEEDDIAL)) {

//						buttonconfig->instance = btn[i].instance = i + 1;
						if (!sccp_strlen_zero(buttonconfig->button.speeddial.hint)
						    && btn[i].type == SCCP_BUTTONTYPE_MULTI				/* we can set our feature */
						    ) {
#ifdef CS_DYNAMIC_SPEEDDIAL
							if (d->inuseprotocolversion >= 15) {
								btn[i].type = SKINNY_BUTTONTYPE_BLFSPEEDDIAL;
								buttonconfig->instance = btn[i].instance = speeddialInstance++;
							} else 
#endif
							{
								btn[i].type = SKINNY_BUTTONTYPE_LINE;
								buttonconfig->instance = btn[i].instance = lineInstance++;
							}
						} else {
							btn[i].type = SKINNY_BUTTONTYPE_SPEEDDIAL;
							buttonconfig->instance = btn[i].instance = speeddialInstance++;

						}
					} else if (btn[i].type == SCCP_BUTTONTYPE_ABBRDIAL) {
						btn[i].type = SKINNY_BUTTONTYPE_SPEEDDIAL;
						buttonconfig->instance = btn[i].instance = speeddialInstance++;
	 					sccp_log(DEBUGCAT_CORE)(VERBOSE_PREFIX_2 "%s: Assigned Speeddial %d to AbbrDial %d\n", d->id, i, buttonconfig->instance);
					} else {
						sccp_log((DEBUGCAT_CORE)) (VERBOSE_PREFIX_3 "%s: Cannot handle speeddial %d with label:%s (No button left). Skipped\n", d->id, buttonconfig->index + 1, buttonconfig->label);
						btn[i].type = SKINNY_BUTTONTYPE_UNUSED;
					}
 					break;

				} else if (buttonconfig->type == FEATURE && !sccp_strlen_zero(buttonconfig->label)) {
					if (btn[i].type == SCCP_BUTTONTYPE_MULTI) {
						buttonconfig->instance = btn[i].instance = speeddialInstance++;

						switch (buttonconfig->button.feature.id) {
							case SCCP_FEATURE_HOLD:
								btn[i].type = SKINNY_BUTTONTYPE_HOLD;
								break;
#ifdef CS_DEVSTATE_FEATURE
								// case SCCP_FEATURE_DEVSTATE:
								//btn[i].type = SKINNY_BUTTONTYPE_MULTIBLINKFEATURE;
								//break;
#endif
							case SCCP_FEATURE_TRANSFER:
								btn[i].type = SKINNY_BUTTONTYPE_TRANSFER;
								break;

							case SCCP_FEATURE_MONITOR:
								if (d->inuseprotocolversion > 15) {
									btn[i].type = SKINNY_BUTTONTYPE_MULTIBLINKFEATURE;
								} else {
									btn[i].type = SKINNY_BUTTONTYPE_FEATURE;
								}
								break;

							case SCCP_FEATURE_MULTIBLINK:
								if (d->inuseprotocolversion >= 15) {
									btn[i].type = SKINNY_BUTTONTYPE_MULTIBLINKFEATURE;
								} else {
									btn[i].type = SKINNY_BUTTONTYPE_FEATURE;
								}
								break;

							case SCCP_FEATURE_PARKINGLOT:
#ifdef CS_SCCP_PARK
								if (iParkingLot.attachObserver && iParkingLot.attachObserver(buttonconfig->button.feature.options, d, buttonconfig->instance)) {
									if (d->inuseprotocolversion > 15) {
										btn[i].type = SKINNY_BUTTONTYPE_MULTIBLINKFEATURE;
										buttonconfig->button.feature.status = 0x010000;
									} else {
										btn[i].type = SKINNY_BUTTONTYPE_FEATURE;
										buttonconfig->button.feature.status = 0;
									}
								} else {
									btn[i].type = SKINNY_BUTTONTYPE_PARKINGLOT;
								}
#endif
								break;

							case SCCP_FEATURE_MOBILITY:
								btn[i].type = SKINNY_BUTTONTYPE_MOBILITY;
								break;

							case SCCP_FEATURE_CONFERENCE:
								btn[i].type = SKINNY_BUTTONTYPE_CONFERENCE;
								break;

							case SCCP_FEATURE_PICKUP:
								btn[i].type = SKINNY_BUTTONTYPE_GROUPCALLPICKUP;
								break;

							case SCCP_FEATURE_DO_NOT_DISTURB:
								btn[i].type = SKINNY_BUTTONTYPE_DO_NOT_DISTURB;
								break;

							case SCCP_FEATURE_CONF_LIST:
								btn[i].type = SKINNY_BUTTONTYPE_CONF_LIST;
								break;

							case SCCP_FEATURE_REMOVE_LAST_PARTICIPANT:
								btn[i].type = SKINNY_BUTTONTYPE_REMOVE_LAST_PARTICIPANT;
								break;

							case SCCP_FEATURE_HLOG:
								btn[i].type = SKINNY_BUTTONTYPE_HLOG;
								break;

							case SCCP_FEATURE_QRT:
								btn[i].type = SKINNY_BUTTONTYPE_QRT;
								break;

							case SCCP_FEATURE_CALLBACK:
								btn[i].type = SKINNY_BUTTONTYPE_CALLBACK;
								break;

							case SCCP_FEATURE_OTHER_PICKUP:
								btn[i].type = SKINNY_BUTTONTYPE_OTHER_PICKUP;
								break;

							case SCCP_FEATURE_VIDEO_MODE:
								btn[i].type = SKINNY_BUTTONTYPE_VIDEO_MODE;
								break;

							case SCCP_FEATURE_NEW_CALL:
								btn[i].type = SKINNY_BUTTONTYPE_NEW_CALL;
								break;

							case SCCP_FEATURE_END_CALL:
								btn[i].type = SKINNY_BUTTONTYPE_END_CALL;
								break;

							case SCCP_FEATURE_TESTF:
								btn[i].type = SKINNY_BUTTONTYPE_TESTF;
								break;

							case SCCP_FEATURE_TESTI:
								btn[i].type = SKINNY_BUTTONTYPE_TESTI;
								break;

							case SCCP_FEATURE_TESTG:
								btn[i].type = SKINNY_BUTTONTYPE_MESSAGES;
								break;

							case SCCP_FEATURE_TESTH:
								btn[i].type = SKINNY_BUTTONTYPE_DIRECTORY;
								break;

							case SCCP_FEATURE_TESTJ:
								btn[i].type = SKINNY_BUTTONTYPE_APPLICATION;
								break;

							default:
								btn[i].type = SKINNY_BUTTONTYPE_FEATURE;
								break;

						}
					} else {
						sccp_log((DEBUGCAT_CORE)) (VERBOSE_PREFIX_3 "%s: Cannot handle feature %d with label:%s (No regular buttons left). Skipped\n", d->id, buttonconfig->index + 1, buttonconfig->label);
						btn[i].type = SKINNY_BUTTONTYPE_UNUSED;
					}
					break;
				}
			}
			sccp_log((DEBUGCAT_BUTTONTEMPLATE + DEBUGCAT_FEATURE_BUTTON)) (VERBOSE_PREFIX_3 "%s: Configured %d Phone Button [%.2d] = %s(%d), label:%s\n", d->id, buttonconfig->index + 1, buttonconfig->instance, skinny_buttontype2str(btn[i].type), btn[i].type, buttonconfig->label);
		}
		SCCP_LIST_UNLOCK(&d->buttonconfig);

		// all non defined buttons are set to UNUSED
		for (i = 0; i < StationMaxButtonTemplateSize; i++) {
			if (btn[i].type == SCCP_BUTTONTYPE_MULTI || btn[i].type == SCCP_BUTTONTYPE_ABBRDIAL) {
				btn[i].type = SKINNY_BUTTONTYPE_UNUSED;
			}
		}

	} else {
		/* reserve one line as hotline */
		buttonconfig = SCCP_LIST_FIRST(&d->buttonconfig);
		btn[i].type = SKINNY_BUTTONTYPE_LINE;
		btn[i].ptr = sccp_line_retain(GLOB(hotline)->line);
		buttonconfig->instance = btn[i].instance = SCCP_FIRST_LINEINSTANCE;
		sccp_line_addDevice((sccp_line_t *) btn[i].ptr, d, btn[i].instance, buttonconfig->button.line.subscriptionId);
	}

	return btn;
}

/*!
 * \brief Handle Available Lines
 * \param s SCCP Session
 * \param d SCCP Device
 * \param none SCCP Message
 *
 * \callgraph
 * \callergraph
 */
void sccp_handle_AvailableLines(constSessionPtr s, devicePtr d, constMessagePtr none)
{
	uint8_t i = 0, line_count = 0;
	btnlist *btn;

	line_count = 0;

	/** \todo why do we get the message twice  */
	if (d->linesRegistered) {
		return;
	}
	btn = d->buttonTemplate;

	if (!btn) {
		sccp_log((DEBUGCAT_BUTTONTEMPLATE)) (VERBOSE_PREFIX_3 "%s: no buttontemplate, reset device\n", DEV_ID_LOG(d));
		sccp_device_sendReset(d, SKINNY_DEVICE_RESTART);
		return;
	}

	/* count the available lines on the phone */
	for (i = 0; i < StationMaxButtonTemplateSize; i++) {
		if ((btn[i].type == SKINNY_BUTTONTYPE_LINE) || (btn[i].type == SCCP_BUTTONTYPE_MULTI)) {
			line_count++;
		} else if (btn[i].type == SKINNY_BUTTONTYPE_UNUSED) {
			break;
}
	}

	d->linesRegistered = TRUE;
}

/*!
 * \brief Handle Accessory Status Message
 * \param s SCCP Session
 * \param d SCCP Device
 * \param msg_in SCCP Message
 */
void handle_accessorystatus_message(constSessionPtr s, devicePtr d, constMessagePtr msg_in)
{
	sccp_accessory_t accessory = letohl(msg_in->data.AccessoryStatusMessage.lel_AccessoryID);
	sccp_accessorystate_t state = letohl(msg_in->data.AccessoryStatusMessage.lel_AccessoryStatus);

	sccp_device_setAccessoryStatus(d, accessory, state);
}

/*!
 * \brief Handle Device Unregister
 * \param s SCCP Session
 * \param device SCCP Device
 * \param msg_in SCCP Message
 */
void handle_unregister(constSessionPtr s, devicePtr device, constMessagePtr msg_in)
{
	sccp_msg_t *msg_out = NULL;
	AUTO_RELEASE(sccp_device_t, d , device ? sccp_device_retain(device) : NULL);
	int reason = letohl(msg_in->data.UnregisterMessage.lel_UnregisterReason);

	sccp_log((DEBUGCAT_CORE)) (VERBOSE_PREFIX_3 "%s: Unregister request Received (Reason: %s)\n", DEV_ID_LOG(d), reason ? "Unknown" : "Powersave");

	/* we don't need to look for active channels. the phone does send unregister only when there are no channels */
	REQ(msg_out, UnregisterAckMessage);

	if (d && d->active_channel) {
		msg_out->data.UnregisterAckMessage.lel_status = SKINNY_UNREGISTERSTATUS_NAK;
		sccp_session_send2(s, msg_out);							// send directly to session, skipping device check
		pbx_log(LOG_NOTICE, "%s: unregister request denied (active channel:%s)\n", DEV_ID_LOG(d), d->active_channel->designator);
		return;
	}

	msg_out->data.UnregisterAckMessage.lel_status = SKINNY_UNREGISTERSTATUS_OK;
	sccp_session_send2(s, msg_out);								// send directly to session, skipping device check
	sccp_log((DEBUGCAT_MESSAGE + DEBUGCAT_ACTION)) (VERBOSE_PREFIX_3 "%s: Unregister Ack sent\n", DEV_ID_LOG(d));
	
	sched_yield();
	if (s) {
		sccp_session_stopthread(s, SKINNY_DEVICE_RS_NONE);
	} else {
		sccp_device_setRegistrationState(d, SKINNY_DEVICE_RS_NONE);
	}
}

/*!
 * \brief Handle Button Template Request for Session
 * \param s SCCP Session
 * \param d SCCP Device
 * \param none SCCP Message
 *
 * \warning
 *   - device->buttonconfig is not always locked
 */
void sccp_handle_button_template_req(constSessionPtr s, devicePtr d, constMessagePtr none)
{
	btnlist *btn;
	int i;
	uint8_t buttonCount = 0, lastUsedButtonPosition = 0;

	sccp_msg_t *msg_out = NULL;

	skinny_registrationstate_t registrationState=sccp_device_getRegistrationState(d);
	if (registrationState != SKINNY_DEVICE_RS_PROGRESS && registrationState != SKINNY_DEVICE_RS_OK) {
		pbx_log(LOG_WARNING, "%s: Received a button template request from unregistered device\n", d->id);
		sccp_session_stopthread(s, SKINNY_DEVICE_RS_FAILED);
		return;
	}

	/* pre-attach lines. We will wait for button template req if the phone does support it */
	if (d->buttonTemplate) {
		sccp_free(d->buttonTemplate);
	}
	btn = d->buttonTemplate = sccp_make_button_template(d);

	/* update lineButtons array */
	sccp_line_createLineButtonsArray(d);

	if (!btn) {
		pbx_log(LOG_ERROR, "%s: No memory allocated for button template\n", d->id);
		sccp_session_stopthread(s, SKINNY_DEVICE_RS_FAILED);
		return;
	}

	REQ(msg_out, ButtonTemplateMessage);
	for (i = 0; i < StationMaxButtonTemplateSize; i++) {
		msg_out->data.ButtonTemplateMessage.definition[i].instanceNumber = btn[i].instance;

		if (SKINNY_BUTTONTYPE_UNUSED != btn[i].type) {
			//msg_out->data.ButtonTemplateMessage.lel_buttonCount = i+1;
			buttonCount = i + 1;
			lastUsedButtonPosition = i;
		}

		switch (btn[i].type) {
			case SCCP_BUTTONTYPE_HINT:
			case SCCP_BUTTONTYPE_LINE:
				/* we do not need a line if it is not configured */
				if (msg_out->data.ButtonTemplateMessage.definition[i].instanceNumber == 0) {
					msg_out->data.ButtonTemplateMessage.definition[i].buttonDefinition = SKINNY_BUTTONTYPE_UNDEFINED;
				} else {
					msg_out->data.ButtonTemplateMessage.definition[i].buttonDefinition = SKINNY_BUTTONTYPE_LINE;
				}
				break;

			case SCCP_BUTTONTYPE_SPEEDDIAL:
				msg_out->data.ButtonTemplateMessage.definition[i].buttonDefinition = SKINNY_BUTTONTYPE_SPEEDDIAL;
				break;

			case SKINNY_BUTTONTYPE_SERVICEURL:
				msg_out->data.ButtonTemplateMessage.definition[i].buttonDefinition = SKINNY_BUTTONTYPE_SERVICEURL;
				break;

			case SKINNY_BUTTONTYPE_FEATURE:
				msg_out->data.ButtonTemplateMessage.definition[i].buttonDefinition = SKINNY_BUTTONTYPE_FEATURE;
				break;

			case SCCP_BUTTONTYPE_MULTI:
				//msg_out->data.ButtonTemplateMessage.definition[i].buttonDefinition = SKINNY_BUTTONTYPE_DISPLAY;
				//break;

			case SKINNY_BUTTONTYPE_UNUSED:
				msg_out->data.ButtonTemplateMessage.definition[i].buttonDefinition = SKINNY_BUTTONTYPE_UNDEFINED;

				break;

			default:
				msg_out->data.ButtonTemplateMessage.definition[i].buttonDefinition = btn[i].type;
				break;
		}
		if (msg_out->data.ButtonTemplateMessage.definition[i].buttonDefinition < SKINNY_BUTTONTYPE_UNDEFINED) {
			sccp_log((DEBUGCAT_BUTTONTEMPLATE + DEBUGCAT_FEATURE_BUTTON)) (VERBOSE_PREFIX_3 "%s: Configured Phone Button [%.2d] = %s(%d) with instance:%d\n", d->id, i + 1, skinny_buttontype2str(msg_out->data.ButtonTemplateMessage.definition[i].buttonDefinition), msg_out->data.ButtonTemplateMessage.definition[i].buttonDefinition, msg_out->data.ButtonTemplateMessage.definition[i].instanceNumber);
		}
	}

	msg_out->data.ButtonTemplateMessage.lel_buttonOffset = 0;
	//msg_out->data.ButtonTemplateMessage.lel_buttonCount = htolel(msg_out->data.ButtonTemplateMessage.lel_buttonCount);
	msg_out->data.ButtonTemplateMessage.lel_buttonCount = htolel(buttonCount);
	/* buttonCount is already in a little endian format so don't need to convert it now */
	msg_out->data.ButtonTemplateMessage.lel_totalButtonCount = htolel(lastUsedButtonPosition + 1);

	/* set speeddial for older devices like 7912 */
	uint32_t speeddialInstance = 0;
	sccp_buttonconfig_t *config;

	//sccp_log((DEBUGCAT_BUTTONTEMPLATE + DEBUGCAT_SPEEDDIAL)) (VERBOSE_PREFIX_3 "%s: configure unconfigured speeddialbuttons \n", d->id);
	SCCP_LIST_TRAVERSE(&d->buttonconfig, config, list) {
		/* we found an unconfigured speeddial */
		if (config->type == SPEEDDIAL && config->instance == 0) {
			config->instance = speeddialInstance++;
		} else if (config->type == SPEEDDIAL && config->instance != 0) {
			speeddialInstance = config->instance + 1;
		}
	}
	/* done */

	sccp_dev_send(d, msg_out);
}

/*!
 * \brief Handle Line Number for Session
 * \param s SCCP Session
 * \param d SCCP Device
 * \param msg_in SCCP Message
 */
void handle_line_number(constSessionPtr s, devicePtr d, constMessagePtr msg_in)
{
	sccp_msg_t *msg_out = NULL;
	sccp_speed_t k;
	sccp_buttonconfig_t *config;

	uint8_t lineNumber = letohl(msg_in->data.LineStatReqMessage.lel_lineNumber);

	sccp_log((DEBUGCAT_LINE)) (VERBOSE_PREFIX_3 "%s: Configuring line number %d\n", d->id, lineNumber);

	/* if we find no regular line - it can be a speeddial with hint */
	AUTO_RELEASE(sccp_line_t, l , sccp_line_find_byid(d, lineNumber));

	if (!l) {
		sccp_dev_speed_find_byindex(d, lineNumber, TRUE, &k);
	}

	REQ(msg_out, LineStatMessage);
	if (!l && !k.valid) {
		pbx_log(LOG_ERROR, "%s: requested a line configuration for unknown line/speeddial %d\n", sccp_session_getDesignator(s), lineNumber);
		msg_out->data.LineStatMessage.lel_lineNumber = htolel(lineNumber);
		sccp_dev_send(d, msg_out);
		return;
	}
	msg_out->data.LineStatMessage.lel_lineNumber = htolel(lineNumber);

	d->copyStr2Locale(d, msg_out->data.LineStatMessage.lineDirNumber, ((l) ? l->name : k.name), sizeof(msg_out->data.LineStatMessage.lineDirNumber));

	/* lets set the device description for the first line, so it will be display on top of device -MC */
	if (lineNumber == 1 || !l) {
		d->copyStr2Locale(d, msg_out->data.LineStatMessage.lineFullyQualifiedDisplayName, (d->description), sizeof(msg_out->data.LineStatMessage.lineFullyQualifiedDisplayName));
	} else {
		d->copyStr2Locale(d, msg_out->data.LineStatMessage.lineFullyQualifiedDisplayName, ((l && l->description) ? l->description : k.name), sizeof(msg_out->data.LineStatMessage.lineFullyQualifiedDisplayName));
	}
	
	char label[SCCP_MAX_LABEL + 1];
	if (l) {
		SCCP_LIST_LOCK(&d->buttonconfig);
		SCCP_LIST_TRAVERSE(&d->buttonconfig, config, list) {
			if (config->type == LINE && config->instance == lineNumber) {
				if (config->button.line.subscriptionId && !sccp_strlen_zero(config->button.line.subscriptionId->label)) {
					if (config->button.line.subscriptionId->replaceCid) {
						snprintf(label, SCCP_MAX_LABEL, "%s", config->button.line.subscriptionId->label);
					} else {
						snprintf(label, SCCP_MAX_LABEL, "%s%s", l->label, config->button.line.subscriptionId->label);
					}
				} else {
					snprintf(label, SCCP_MAX_LABEL, "%s", l->label);
				}
				break;
			}
		}
		SCCP_LIST_UNLOCK(&d->buttonconfig);
	} else {
		snprintf(label, SCCP_MAX_LABEL, "%s", k.name);
	}
	d->copyStr2Locale(d, msg_out->data.LineStatMessage.lineDisplayName, label, sizeof(msg_out->data.LineStatMessage.lineDisplayName));

	sccp_dev_send(d, msg_out);

	if (l) {
		/* set default line on device if based on "default" config option */
		SCCP_LIST_LOCK(&d->buttonconfig);
		SCCP_LIST_TRAVERSE(&d->buttonconfig, config, list) {
			if (config->type == LINE && config->instance == lineNumber) {
				if (config->button.line.options && strcasestr(config->button.line.options, "default")) {
					d->defaultLineInstance = lineNumber;
					sccp_log((DEBUGCAT_LINE)) (VERBOSE_PREFIX_3 "set defaultLineInstance to: %u\n", lineNumber);
				}
				break;
			}
		}
		SCCP_LIST_UNLOCK(&d->buttonconfig);
	}
}

/*!
 * \brief Handle SpeedDial Status Request for Session
 * \param s SCCP Session
 * \param d SCCP Device
 * \param msg_in SCCP Message
 */
void handle_speed_dial_stat_req(constSessionPtr s, devicePtr d, constMessagePtr msg_in)
{
	sccp_speed_t k;
	sccp_msg_t *msg_out = NULL;

	int wanted = letohl(msg_in->data.SpeedDialStatReqMessage.lel_speedDialNumber);

	sccp_log((DEBUGCAT_ACTION)) (VERBOSE_PREFIX_3 "%s: Speed Dial Request for Button %d\n", sccp_session_getDesignator(s), wanted);

	REQ(msg_out, SpeedDialStatMessage);
	msg_out->data.SpeedDialStatMessage.lel_speedDialNumber = htolel(wanted);

	sccp_dev_speed_find_byindex(d, wanted, FALSE, &k);
	if (k.valid) {
		d->copyStr2Locale(d, msg_out->data.SpeedDialStatMessage.speedDialDirNumber, k.ext, sizeof(msg_out->data.SpeedDialStatMessage.speedDialDirNumber));
		d->copyStr2Locale(d, msg_out->data.SpeedDialStatMessage.speedDialDisplayName, k.name, sizeof(msg_out->data.SpeedDialStatMessage.speedDialDisplayName));
	} else {
		sccp_log((DEBUGCAT_ACTION)) (VERBOSE_PREFIX_3 "%s: speeddial %d unknown\n", sccp_session_getDesignator(s), wanted);
	}

	sccp_dev_send(d, msg_out);
}

/*!
 * \brief Handle LastNumberRedial Stimulus
 * \param d SCCP Device
 * \param l SCCP Line
 * \param instance uint8_t
 * \param callId uint32_t
 * \param stimulusstatus uint32_t
 */
static void handle_stimulus_lastnumberredial(constDevicePtr d, constLinePtr l, const uint16_t instance, const uint32_t callId, const uint32_t stimulusstatus)
{
	sccp_log_and((DEBUGCAT_CORE + DEBUGCAT_ACTION)) (VERBOSE_PREFIX_3 "%s: Handle LastNumber Redial Stimulus\n", d->id);

	if (sccp_strlen_zero(d->redialInformation.number)) {
		pbx_log(LOG_NOTICE, "%s: (lastnumberredial) No last number stored to dial\n", d->id);
		return;
	}
	AUTO_RELEASE(sccp_channel_t, channel , sccp_device_getActiveChannel(d));

	if (channel) {
		if (channel->state == SCCP_CHANNELSTATE_OFFHOOK) {
			sccp_channel_stop_schedule_digittimout(channel);
			sccp_copy_string(channel->dialedNumber, d->redialInformation.number, sizeof(d->redialInformation.number));
			sccp_pbx_softswitch(channel);
			sccp_log((DEBUGCAT_CORE)) (VERBOSE_PREFIX_3 "%s: Redial the number %s\n", d->id, d->redialInformation.number);
		} else {
			sccp_log((DEBUGCAT_CORE)) (VERBOSE_PREFIX_3 "%s: Redial ignored as call in progress\n", d->id);
		}
	} else {
		channel = sccp_channel_newcall(l, d, d->redialInformation.number, SKINNY_CALLTYPE_OUTBOUND, NULL, NULL);
		sccp_channel_stop_schedule_digittimout(channel);
	}
}

/*!
 * \brief Handle SpeedDial for Device
 * \param d SCCP Device as sccp_device_t
 * \param k SCCP SpeedDial as sccp_speed_t
 */
static void handle_speeddial(constDevicePtr d, const sccp_speed_t * k)
{
	int len;

	if (!k || !d || !d->session) {
		return;
	}
	sccp_log((DEBUGCAT_CORE)) (VERBOSE_PREFIX_3 "%s: Speeddial Button (%d) pressed, configured number is (%s)\n", d->id, k->instance, k->ext);

	AUTO_RELEASE(sccp_channel_t, channel , sccp_device_getActiveChannel(d));
	if (channel) {
		sccp_log((DEBUGCAT_CORE)) (VERBOSE_PREFIX_3 "%s: applying to channel:%s with state %s\n", DEV_ID_LOG(d), channel->designator, sccp_channelstate2str(channel->state));
		if (channel->state == SCCP_CHANNELSTATE_DIGITSFOLL || (d->earlyrtp == SCCP_EARLYRTP_IMMEDIATE && channel->state == SCCP_CHANNELSTATE_DIALING)) { /* already dialing digits following, add the speedial extension */
			if (iPbx.send_digits) {
				sccp_log((DEBUGCAT_CORE)) (VERBOSE_PREFIX_3 "%s: sending digits: %s\n", channel->designator, k->ext);
				iPbx.send_digits(channel, k->ext);
			}
			return;
		}
		if (channel->state == SCCP_CHANNELSTATE_OFFHOOK || channel->state == SCCP_CHANNELSTATE_GETDIGITS || channel->state == SCCP_CHANNELSTATE_SPEEDDIAL) {
			sccp_channel_stop_schedule_digittimout(channel);
			len = sccp_strlen(channel->dialedNumber);
			sccp_copy_string(channel->dialedNumber + len, k->ext, sizeof(channel->dialedNumber) - len);
			sccp_pbx_softswitch(channel);
			return;
		}
		if (channel->state >= SCCP_CHANNELSTATE_DIALING && channel->state <= SCCP_CHANNELSTATE_CONNECTEDCONFERENCE) {
			sccp_log((DEBUGCAT_ACTION)) (VERBOSE_PREFIX_3 "%s: put call %d on hold %d\n", DEV_ID_LOG(d), channel->callid, channel->state);
			if (!sccp_channel_hold(channel)) {
				pbx_log(LOG_ERROR, "%s: Putting Active Channel %s OnHold failed -> Cancelling new CaLL\n", d->id, channel->designator);
				return;
			}
			/* fall through to start new call */
		} else if (channel->state == SCCP_CHANNELSTATE_HOLD || channel->state == SCCP_CHANNELSTATE_ONHOOK || channel->state == SCCP_CHANNELSTATE_DOWN) {
			/* fall through to start new call */
		} else {
			pbx_log(LOG_WARNING, "%s: Received speedial while in a channel->state '%s', where that did not make sense, skipping!\n", d->id, sccp_channelstate2str(channel->state)); 
			return;
		}
	}

	/* \todo check Remote RINGING + gpickup */
	AUTO_RELEASE(sccp_line_t, l , NULL);

	if (d->defaultLineInstance > 0) {
		sccp_log_and((DEBUGCAT_LINE + DEBUGCAT_HIGH)) (VERBOSE_PREFIX_3 "using default line with instance: %u\n", d->defaultLineInstance);
		l = sccp_line_find_byid(d, d->defaultLineInstance);
	} else {
		l = sccp_dev_getActiveLine(d);
	}
	if (!l) {
		sccp_log_and((DEBUGCAT_LINE + DEBUGCAT_HIGH)) (VERBOSE_PREFIX_3 "using first line with instance: %u\n", d->defaultLineInstance);
		l = sccp_line_find_byid(d, SCCP_FIRST_LINEINSTANCE);
	}
	if (l) {
		AUTO_RELEASE(sccp_channel_t, new_channel , NULL);
		new_channel = sccp_channel_newcall(l, d, k->ext, SKINNY_CALLTYPE_OUTBOUND, NULL, NULL);
	}
}

/*!
 * \brief Handle Speeddial Stimulus
 * \param d SCCP Device
 * \param l SCCP Line
 * \param instance uint8_t
 * \param callId uint32_t
 * \param stimulusstatus uint32_t
 */
static void handle_stimulus_speeddial(constDevicePtr d, constLinePtr l, const uint16_t instance, const uint32_t callId, const uint32_t stimulusstatus)
{
	sccp_log_and((DEBUGCAT_CORE + DEBUGCAT_ACTION)) (VERBOSE_PREFIX_3 "%s: Handle Speeddial Stimulus\n", d->id);

	sccp_speed_t k;

	sccp_dev_speed_find_byindex(d, instance, FALSE, &k);
	if (k.valid) {
		handle_speeddial(d, &k);
		return;
	}
	sccp_log((DEBUGCAT_CORE)) (VERBOSE_PREFIX_3 "%s: No number assigned to speeddial %d\n", d->id, instance);
	sccp_dev_starttone(d, SKINNY_TONE_BEEPBONK, 0, 0, SKINNY_TONEDIRECTION_USER);
}

/*!
 * \brief Handle Speeddial Stimulus
 * \param d SCCP Device
 * \param l SCCP Line
 * \param instance uint8_t
 * \param callId uint32_t
 * \param stimulusstatus uint32_t
 */
static void handle_stimulus_blfspeeddial(constDevicePtr d, constLinePtr l, const uint16_t instance, const uint32_t callId, const uint32_t stimulusstatus)
{
	sccp_log_and((DEBUGCAT_CORE + DEBUGCAT_ACTION)) (VERBOSE_PREFIX_3 "%s: Handle BlfSpeeddial Stimulus\n", d->id);

	sccp_speed_t k;

	sccp_dev_speed_find_byindex(d, instance, TRUE, &k);
	if (k.valid) {
		handle_speeddial(d, &k);
		return;
	}
	sccp_log((DEBUGCAT_CORE)) (VERBOSE_PREFIX_3 "%s: No number assigned to BlfSpeeddial %d\n", d->id, instance);
	sccp_dev_starttone(d, SKINNY_TONE_BEEPBONK, 0, 0, SKINNY_TONEDIRECTION_USER);
}

/*!
 * \brief Handle Line Stimulus
 * \param d SCCP Device
 * \param l SCCP Line
 * \param instance uint8_t
 * \param callId uint32_t
 * \param stimulusstatus uint32_t
 */
static void handle_stimulus_line(constDevicePtr d, constLinePtr l, const uint16_t instance, const uint32_t callId, const uint32_t stimulusstatus)
{
	sccp_log_and((DEBUGCAT_CORE + DEBUGCAT_ACTION)) (VERBOSE_PREFIX_3 "%s: Handle Line Button Stimulus\n", d->id);

	/* Mandatory adhoc for Anonymous Phones */
	if (d->isAnonymous) {
		sccp_feat_adhocDial(d, GLOB(hotline)->line);							/* use adhoc dial feature with hotline */
		return;
	}

	/* for 7960's we use line keys to display hinted speeddials (Trick), without a hint it would have been a speeddial */
	if (!l) {
		sccp_speed_t k;
		sccp_log((DEBUGCAT_DEVICE + DEBUGCAT_LINE)) (VERBOSE_PREFIX_3 "%s: Handle (BLF) Speeddial Stimulus. Looking for a speeddial-instance:%d with hint\n", d->id, instance);
		sccp_dev_speed_find_byindex(d, instance, TRUE, &k);
		if (k.valid) {
			handle_speeddial(d, &k);
			return;
		}
		sccp_log((DEBUGCAT_CORE)) (VERBOSE_PREFIX_3 "%s: No number assigned to speeddial %d\n", d->id, instance);
		sccp_dev_starttone(d, SKINNY_TONE_BEEPBONK, 0, 0, SKINNY_TONEDIRECTION_USER);

		return;
	}

	/*
	 * \note Check speeddial before handling adHoc allows speeddials to be used and makes adHoc Non-Mandatory (This is a personal Preference - DdG). 
	 * To make adhoc mandatory you can close it down in the dialplan. 
	 */
	if (!sccp_strlen_zero(l->adhocNumber)) {
		sccp_feat_adhocDial(d, l);
		return;
	}

	sccp_log((DEBUGCAT_CORE)) (VERBOSE_PREFIX_3 "%s: Line Key press on line %s\n", d->id, (l) ? l->name : "(nil)");
	{
		AUTO_RELEASE(sccp_channel_t, channel , NULL);
		/* see if have an active call on this instance / callid / device */
		if (instance && callId) {
			channel = sccp_find_channel_by_lineInstance_and_callid(d, instance, callId);		/* newer phones */
		} else {
			channel = sccp_device_getActiveChannel(d);						/* older phones don't provide instance or callid */
		}
		if (channel) {
			sccp_log((DEBUGCAT_ACTION)) (VERBOSE_PREFIX_3 "%s: got active channel %s, line stimulus on line: %s\n", d->id, channel->designator, l->name);
			AUTO_RELEASE(sccp_device_t, check_device , sccp_channel_getDevice(channel));
			if (check_device == d) {							// check to see if we own the channel (otherwise it would be a shared line owned by another device)
				if (SCCP_CHANNELSTATE_IsConnected(channel->state)) {				/* incoming call on other line */
					if (sccp_channel_hold(channel)) {
						sccp_log((DEBUGCAT_ACTION)) (VERBOSE_PREFIX_3 "%s: call:%s put on hold\n", d->id, channel->designator);
						/* continue to handle the inactive line and/or shared line (below) */
					} else {
						sccp_log((DEBUGCAT_CORE)) (VERBOSE_PREFIX_3 "%s: Hold failed for call:%s\n", d->id, channel->designator);
						return;
					}
				} else {
					/* if not an active call, close it down, and handle the rest down below */
					sccp_log((DEBUGCAT_CORE)) (VERBOSE_PREFIX_3 "%s: Call:%s not in progress. Ending Call\n", d->id, channel->designator);
					sccp_channel_endcall(channel);
					sccp_dev_deactivate_cplane(d);
					if (l != channel->line) {						/* active channel and stimulated line are different -> close the active channel and continue */
						sccp_log((DEBUGCAT_CORE)) (VERBOSE_PREFIX_3 "%s: Active Call:%s and line:%s pressed are different => shared line handling\n", d->id, channel->designator, l->name);
						/* continue to handle the inactive line and/or shared line (below) */
					} else {								/* press line button on the active channel, which had been hungup */
						sccp_log((DEBUGCAT_CORE)) (VERBOSE_PREFIX_3 "%s: Call:%s has been hungup\n", d->id, channel->designator);
						return;
					}
				}
			} else {
				sccp_log((DEBUGCAT_ACTION)) (VERBOSE_PREFIX_3 "%s: active channel %s from a different device: %s, skipping.\n", d->id, channel->designator, check_device->id);
			}
		}
	}
	/* fall through to inactive & shared line handler */
	{
		sccp_log_and((DEBUGCAT_CORE + DEBUGCAT_ACTION)) (VERBOSE_PREFIX_3 "%s: Handle Line Button Stimulus on Inactive Line\n", d->id);
		AUTO_RELEASE(sccp_channel_t, channel , NULL);
		AUTO_RELEASE(sccp_device_t, device , sccp_device_retain(d));

		if (!SCCP_LIST_GETSIZE(&l->channels)) {
			sccp_log((DEBUGCAT_ACTION)) (VERBOSE_PREFIX_3 "%s: no activate channel on line %s\n -> New Call\n", DEV_ID_LOG(d), (l) ? l->name : "(nil)");
			sccp_dev_setActiveLine(device, l);
			sccp_dev_set_cplane(device, instance, 1);
			channel = sccp_channel_newcall(l, device, NULL, SKINNY_CALLTYPE_OUTBOUND, NULL, NULL);
		} else if ((channel = sccp_channel_find_bystate_on_line(l, SCCP_CHANNELSTATE_RINGING))) {
			sccp_log((DEBUGCAT_ACTION)) (VERBOSE_PREFIX_3 "%s: Answering incoming/ringing line %d\n", device->id, instance);
			sccp_channel_answer(device, channel);
			sccp_dev_set_cplane(device, instance, 1);
		} else if (l->statistic.numberOfHeldChannels >= 1) {
			channel = sccp_channel_find_bystate_on_line(l, SCCP_CHANNELSTATE_HOLD);
			if (l->statistic.numberOfHeldChannels == 1) {
				sccp_log((DEBUGCAT_ACTION)) (VERBOSE_PREFIX_3 "%s: Resume channel %d on line %d\n", device->id, channel->callid, instance);
				sccp_dev_setActiveLine(device, l);
				sccp_channel_resume(device, channel, FALSE);
			} else {
				sccp_log((DEBUGCAT_ACTION)) (VERBOSE_PREFIX_3 "%s: Multiple calls on hold, just switching to line %d and let user decide\n", device->id, instance);
				sccp_dev_setActiveLine(device, l);
				/* select the first channel on hold, but do not resume */
				sccp_device_sendcallstate(d, instance, channel->callid, SKINNY_CALLSTATE_HOLD, SKINNY_CALLPRIORITY_NORMAL, SKINNY_CALLINFO_VISIBILITY_DEFAULT);
			}
			sccp_dev_set_cplane(device, instance, 1);
		} else if ((channel = sccp_channel_find_bystate_on_line(l, SCCP_CHANNELSTATE_CONNECTED))) {
			sccp_log((DEBUGCAT_ACTION)) (VERBOSE_PREFIX_3 "%s: no activate channel on line %s for this phone, but remote has one or more-> %s ONHOOKSTEALABLE\n", DEV_ID_LOG(d), (l) ? l->name : "(nil)", d->currentLine ? "hide" : "show");
			//sccp_device_sendCallHistoryDisposition(d, instance, channel->callid, SKINNY_CALL_HISTORY_DISPOSITION_IGNORE);						// does not work on all device types, sadly
			sccp_device_sendcallstate(d, instance, channel->callid, SKINNY_CALLSTATE_CONNECTED, SKINNY_CALLPRIORITY_LOW, SKINNY_CALLINFO_VISIBILITY_HIDDEN);	// suppress missed call entry in phonebook
			if (d->currentLine == NULL) {	/* remote phone is on call, show remote call */
				sccp_dev_setActiveLine(device, l);
				sccp_device_sendcallstate(d, instance, channel->callid, SKINNY_CALLSTATE_CONNECTED, SKINNY_CALLPRIORITY_NORMAL, SKINNY_CALLINFO_VISIBILITY_DEFAULT);
			} else {			/* remote phone is on call, hide remote call */
				sccp_dev_setActiveLine(device, NULL);
				sccp_device_sendcallstate(d, instance, channel->callid, SKINNY_CALLSTATE_CONNECTED, SKINNY_CALLPRIORITY_LOW, SKINNY_CALLINFO_VISIBILITY_DEFAULT);
			}
		} else {
			sccp_log((DEBUGCAT_ACTION)) (VERBOSE_PREFIX_3 "%s: Don't know what the user wants to do, just switch to line %d\n", device->id, instance);
			sccp_dev_setActiveLine(device, l);
			sccp_dev_set_cplane(device, instance, 1);
		}
	}
}

/*!
 * \brief Handle Hold Stimulus
 * \param d SCCP Device
 * \param l SCCP Line
 * \param instance uint8_t 
 * \param callId uint32_t
 * \param stimulusstatus uint32_t
 */
static void handle_stimulus_hold(constDevicePtr d, constLinePtr l, const uint16_t instance, const uint32_t callId, const uint32_t stimulusstatus)
{
	/* this is the hard hold button. When we are here we are putting on hold the active_channel */
	sccp_log_and((DEBUGCAT_CORE + DEBUGCAT_ACTION)) (VERBOSE_PREFIX_3 "%s: Handle Hold/Resume Stimulus on  line %d\n", d->id, instance);

	AUTO_RELEASE(sccp_channel_t, channel1 , NULL);

	if ((channel1 = sccp_channel_find_bystate_on_line(l, SCCP_CHANNELSTATE_CONNECTED))) {
		sccp_channel_hold(channel1);
		return;
	} if ((channel1 = sccp_channel_find_bystate_on_line(l, SCCP_CHANNELSTATE_HOLD))) {
		AUTO_RELEASE(sccp_channel_t, channel2 , sccp_device_getActiveChannel(d));

		if (channel2 && channel2->state == SCCP_CHANNELSTATE_OFFHOOK) {
			if (channel2->calltype == SKINNY_CALLTYPE_OUTBOUND) {
				sccp_channel_endcall(channel2);
			} else {
				return;										/* new since 2014-6-5: Prevent accidental resume when we have in inbound call we are trying to answeer */
			}
		}
		sccp_channel_resume(d, channel1, TRUE);
		return;
	}
	sccp_log((DEBUGCAT_CORE)) (VERBOSE_PREFIX_3 "%s: No call to resume/hold found on line %d\n", d->id, instance);
	sccp_dev_starttone(d, SKINNY_TONE_BEEPBONK, 0, 0, SKINNY_TONEDIRECTION_USER);
}

/*!
 * \brief Handle Transfer Stimulus
 * \param d SCCP Device
 * \param l SCCP Line
 * \param instance uint8_t
 * \param callId uint32_t
 * \param stimulusstatus uint32_t
 */
static void handle_stimulus_transfer(constDevicePtr d, constLinePtr l, const uint16_t instance, const uint32_t callId, const uint32_t stimulusstatus)
{
	sccp_log_and((DEBUGCAT_CORE + DEBUGCAT_ACTION)) (VERBOSE_PREFIX_3 "%s: Handle Transfer Stimulus\n", d->id);
	if (!d->transfer) {
		sccp_log((DEBUGCAT_CORE)) (VERBOSE_PREFIX_3 "%s: Transfer disabled on device\n", d->id);
		return;
	}
	AUTO_RELEASE(sccp_channel_t, channel , sccp_device_getActiveChannel(d));

	if (channel) {
		sccp_channel_transfer(channel, d);
	}
	sccp_log((DEBUGCAT_CORE)) (VERBOSE_PREFIX_3 "%s: No call to transfer found on line %d\n", d->id, instance);
	sccp_dev_starttone(d, SKINNY_TONE_BEEPBONK, 0, 0, SKINNY_TONEDIRECTION_USER);
}

/*!
 * \brief Handle Voicemail Stimulus
 * \param d SCCP Device
 * \param l SCCP Line
 * \param instance uint8_t
 * \param callId Call ID as uint32_t
 * \param stimulusstatus uint32_t
 */
static void handle_stimulus_voicemail(constDevicePtr d, constLinePtr l, const uint16_t instance, const uint32_t callId, const uint32_t stimulusstatus)
{
	sccp_log_and((DEBUGCAT_CORE + DEBUGCAT_ACTION)) (VERBOSE_PREFIX_3 "%s: Handle Voicemail Stimulus\n", d->id);
	sccp_feat_voicemail(d, instance);
}

/*!
 * \brief Handle Conference Stimulus
 * \param d SCCP Device
 * \param l SCCP Line
 * \param instance uint8_t
 * \param callId uint32_t
 * \param stimulusstatus uint32_t
 */
static void handle_stimulus_conference(constDevicePtr d, constLinePtr l, const uint16_t instance, const uint32_t callId, const uint32_t stimulusstatus)
{
	sccp_log_and((DEBUGCAT_CORE + DEBUGCAT_ACTION)) (VERBOSE_PREFIX_3 "%s: Handle Conference Stimulus\n", d->id);
	AUTO_RELEASE(sccp_channel_t, channel , sccp_device_getActiveChannel(d));

	if (channel) {
		sccp_feat_handle_conference(d, l, instance, channel);
	}
	sccp_log((DEBUGCAT_CORE)) (VERBOSE_PREFIX_3 "%s: No call to handle conference for on line %d\n", d->id, instance);
	sccp_dev_starttone(d, SKINNY_TONE_BEEPBONK, 0, 0, SKINNY_TONEDIRECTION_USER);
}

/*!
 * \brief Handle Forward All Stimulus
 * \param d SCCP Device
 * \param l SCCP Line
 * \param instance uint8_t
 * \param callId uint32_t
 * \param stimulusstatus uint32_t
 */
static void handle_stimulus_forwardAll(constDevicePtr d, constLinePtr l, const uint16_t instance, const uint32_t callId, const uint32_t stimulusstatus)
{
	sccp_log_and((DEBUGCAT_CORE + DEBUGCAT_ACTION)) (VERBOSE_PREFIX_3 "%s: Handle Forward All Stimulus\n", d->id);
	if (d->cfwdall) {
		sccp_feat_handle_callforward(l, d, SCCP_CFWD_ALL);
		return;
	}
	sccp_log((DEBUGCAT_CORE)) (VERBOSE_PREFIX_3 "%s: CFWDALL disabled on device\n", d->id);
	sccp_dev_starttone(d, SKINNY_TONE_BEEPBONK, 0, 0, SKINNY_TONEDIRECTION_USER);
}

/*!
 * \brief Handle Forward Busy Stimulus
 * \param d SCCP Device
 * \param l SCCP Line
 * \param instance uint8_t
 * \param callId uint32_t
 * \param stimulusstatus uint32_t
 */
static void handle_stimulus_forwardBusy(constDevicePtr d, constLinePtr l, const uint16_t instance, const uint32_t callId, const uint32_t stimulusstatus)
{
	sccp_log_and((DEBUGCAT_CORE + DEBUGCAT_ACTION)) (VERBOSE_PREFIX_3 "%s: Handle Forward Busy Stimulus\n", d->id);
	if (d->cfwdbusy) {
		sccp_feat_handle_callforward(l, d, SCCP_CFWD_BUSY);
		return;
	}
	sccp_log((DEBUGCAT_CORE)) (VERBOSE_PREFIX_3 "%s: CFWDBUSY disabled on device\n", d->id);
	sccp_dev_starttone(d, SKINNY_TONE_BEEPBONK, 0, 0, SKINNY_TONEDIRECTION_USER);
}

/*!
 * \brief Handle Forward NoAnswer Stimulus
 * \param d SCCP Device
 * \param l SCCP Line
 * \param instance uint8_t
 * \param callId uint32_t
 * \param stimulusstatus uint32_t
 */
static void handle_stimulus_forwardNoAnswer(constDevicePtr d, constLinePtr l, const uint16_t instance, const uint32_t callId, const uint32_t stimulusstatus)
{
	sccp_log_and((DEBUGCAT_CORE + DEBUGCAT_ACTION)) (VERBOSE_PREFIX_3 "%s: Handle Forward NoAnswer Stimulus\n", d->id);
	if (d->cfwdnoanswer) {
		sccp_feat_handle_callforward(l, d, SCCP_CFWD_NOANSWER);
		return;
	}
	sccp_log((DEBUGCAT_CORE)) (VERBOSE_PREFIX_3 "%s: CFWDNoAnswer disabled on device\n", d->id);
	sccp_dev_starttone(d, SKINNY_TONE_BEEPBONK, 0, 0, SKINNY_TONEDIRECTION_USER);
}

/*!
 * \brief Handle Call Park Stimulus
 * \param d SCCP Device
 * \param l SCCP Line
 * \param instance uint8_t
 * \param callId uint32_t
 * \param stimulusstatus uint32_t
 */
static void handle_stimulus_callpark(constDevicePtr d, constLinePtr l, const uint16_t instance, const uint32_t callId, const uint32_t stimulusstatus)
{
	sccp_log_and((DEBUGCAT_CORE + DEBUGCAT_ACTION)) (VERBOSE_PREFIX_3 "%s: Handle Call Park Stimulus\n", d->id);
#ifdef CS_SCCP_PARK
	AUTO_RELEASE(sccp_channel_t, channel , sccp_device_getActiveChannel(d));

	if (channel) {
		sccp_channel_park(channel);
		return;
	}
	sccp_log((DEBUGCAT_CORE)) (VERBOSE_PREFIX_3 "%s: Cannot park while no calls in progress\n", d->id);
#else
	sccp_log((DEBUGCAT_BUTTONTEMPLATE + DEBUGCAT_CORE)) (VERBOSE_PREFIX_3 "### Native park was not compiled in\n");
#endif
	sccp_dev_starttone(d, SKINNY_TONE_BEEPBONK, 0, 0, SKINNY_TONEDIRECTION_USER);
}

/*!
 * \brief Handle Group Call Pickup Stimulus
 * \param d SCCP Device
 * \param l SCCP Line
 * \param instance uint8_t
 * \param callId uint32_t
 * \param stimulusstatus uint32_t
 */
static void handle_stimulus_groupcallpickup(constDevicePtr d, constLinePtr l, const uint16_t instance, const uint32_t callId, const uint32_t stimulusstatus)
{
	sccp_log_and((DEBUGCAT_CORE + DEBUGCAT_ACTION)) (VERBOSE_PREFIX_3 "%s: Handle Group Call Pickup Stimulus\n", d->id);
#ifdef CS_SCCP_PICKUP
	/*! \todo use feature map or sccp_feat_handle_directed_pickup */
	//sccp_feat_handle_directed_pickup(l, 1, d);
	AUTO_RELEASE(sccp_channel_t, maybe_c , sccp_find_channel_by_lineInstance_and_callid(d, instance, callId));
	AUTO_RELEASE(sccp_channel_t, channel , sccp_channel_getEmptyChannel(l, d, maybe_c, SKINNY_CALLTYPE_OUTBOUND, NULL, NULL));
	if (channel) {
		channel->softswitch_action = SCCP_SOFTSWITCH_DIAL;
		channel->ss_data = 0;
		iPbx.getPickupExtension(channel, channel->dialedNumber);
		sccp_indicate(d, channel, SCCP_CHANNELSTATE_SPEEDDIAL);
		iPbx.set_callstate(channel, AST_STATE_OFFHOOK);
		if (d->earlyrtp <= SCCP_EARLYRTP_OFFHOOK && !channel->rtp.audio.instance) {
			sccp_channel_openReceiveChannel(channel);
		}
		sccp_pbx_softswitch(channel);
	}

	//if (!(channel = sccp_channel_newcall(l, d, "pickupexten", SKINNY_CALLTYPE_OUTBOUND, NULL, NULL))) {
	//        pbx_log(LOG_ERROR, "%s: (grouppickup) Cannot start a new channel\n", d->id);
	//}
#else
	sccp_log((DEBUGCAT_FEATURE + DEBUGCAT_LINE)) (VERBOSE_PREFIX_3 "### Native GROUP PICKUP was not compiled in\n");
#endif
}

/*!
 * \brief Handle Feature Action for Device
 * \param d SCCP Device as sccp_device_t
 * \param instance Instance as int
 * \param toggleState as boolean
 *
 * \warning
 *   - device->buttonconfig is not always locked
 */
static void handle_feature_action(constDevicePtr d, const int instance, const boolean_t toggleState)
{
	sccp_buttonconfig_t *config = NULL;
	sccp_callforward_t status = 0;										/* state of cfwd */
	uint32_t featureStat1 = 0;
	uint32_t featureStat2 = 0;
	uint32_t featureStat3 = 0;
	uint32_t res = 0;

	if (!d) {
		return;
	}

	sccp_log((DEBUGCAT_FEATURE_BUTTON + DEBUGCAT_FEATURE)) (VERBOSE_PREFIX_3 "%s: instance: %d, toggle: %s\n", d->id, instance, (toggleState) ? "yes" : "no");

	SCCP_LIST_TRAVERSE(&d->buttonconfig, config, list) {
		if (config->instance == instance && config->type == FEATURE) {
			// sccp_log((DEBUGCAT_FEATURE_BUTTON + DEBUGCAT_FEATURE)) (VERBOSE_PREFIX_3 "%s: toggle status from %d\n", d->id, config->button.feature.status);
			// config->button.feature.status = (config->button.feature.status == 0) ? 1 : 0;
			// sccp_log((DEBUGCAT_FEATURE_BUTTON + DEBUGCAT_FEATURE)) (VERBOSE_PREFIX_3 " to %d\n", config->button.feature.status);
			break;
		}

	}

	if (!config || !config->type || config->type != FEATURE) {
		sccp_log((DEBUGCAT_CORE)) (VERBOSE_PREFIX_3 "%s: Couldn find feature with ID = %d \n", d->id, instance);
		return;
	}

	/* notice: we use this function for request and changing status -> so just change state if toggleState==TRUE -MC */
	char featureOption[255] = "";

	if (config->button.feature.options && !sccp_strlen_zero(config->button.feature.options)) {
		sccp_copy_string(featureOption, config->button.feature.options, sizeof(featureOption));
	}

	sccp_log((DEBUGCAT_FEATURE_BUTTON + DEBUGCAT_FEATURE)) (VERBOSE_PREFIX_3 "%s: FeatureID = %d, Option: %s\n", d->id, config->button.feature.id, featureOption);
	switch (config->button.feature.id) {

		case SCCP_FEATURE_PRIVACY:

			if (!d->privacyFeature.enabled) {
				sccp_log((DEBUGCAT_FEATURE_BUTTON + DEBUGCAT_FEATURE)) (VERBOSE_PREFIX_3 "%s: privacy feature is disabled, ignore this change\n", d->id);
				break;
			}

			if (sccp_strcaseequals(config->button.feature.options, "callpresent")) {
				res = d->privacyFeature.status & SCCP_PRIVACYFEATURE_CALLPRESENT;
				sccp_featureConfiguration_t *privacyFeature = (sccp_featureConfiguration_t *)&d->privacyFeature;		/* discard const */

				sccp_log((DEBUGCAT_FEATURE_BUTTON + DEBUGCAT_FEATURE)) (VERBOSE_PREFIX_3 "%s: device->privacyFeature.status=%d\n", d->id, d->privacyFeature.status);
				sccp_log((DEBUGCAT_FEATURE_BUTTON + DEBUGCAT_FEATURE)) (VERBOSE_PREFIX_3 "%s: result=%d\n", d->id, res);
				if (res) {
					/* switch off */
					privacyFeature->status &= ~SCCP_PRIVACYFEATURE_CALLPRESENT;
					config->button.feature.status = 0;
				} else {
					privacyFeature->status |= SCCP_PRIVACYFEATURE_CALLPRESENT;
					config->button.feature.status = 1;
				}
				sccp_log((DEBUGCAT_FEATURE_BUTTON + DEBUGCAT_FEATURE)) (VERBOSE_PREFIX_3 "%s: device->privacyFeature.status=%d\n", d->id, d->privacyFeature.status);
			} else {
				sccp_log((DEBUGCAT_FEATURE_BUTTON + DEBUGCAT_FEATURE)) (VERBOSE_PREFIX_3 "%s: do not know how to handle %s\n", d->id, config->button.feature.options ? config->button.feature.options : "");
			}

			break;
		case SCCP_FEATURE_CFWDALL:
			status = SCCP_CFWD_NONE;
			if (TRUE == toggleState) {
				config->button.feature.status = (config->button.feature.status == 0) ? 1 : 0;
			}
			// Ask for activation of the feature.
			if (!sccp_strlen_zero(config->button.feature.options)) {
				// Now set the feature status. Note that the button status has already been toggled above.
				if (config->button.feature.status) {
					status = SCCP_CFWD_ALL;
				}
			}

			SCCP_LIST_TRAVERSE(&d->buttonconfig, config, list) {
				if (config->type == LINE) {
					AUTO_RELEASE(sccp_line_t, line , sccp_line_find_byname(config->button.line.name, FALSE));

					if (line) {
						sccp_line_cfwd(line, d, status, featureOption);
					}
				}
			}

			break;

		case SCCP_FEATURE_DND:
			if (TRUE == toggleState) {
				config->button.feature.status = (config->button.feature.status == 0) ? 1 : 0;
			}

			sccp_featureConfiguration_t *dndFeature = (sccp_featureConfiguration_t *)&d->dndFeature;		/* discard const */
			if (sccp_strcaseequals(config->button.feature.options, "silent")) {
				dndFeature->status = (config->button.feature.status) ? SCCP_DNDMODE_SILENT : SCCP_DNDMODE_OFF;
			} else if (sccp_strcaseequals(config->button.feature.options, "busy")) {
				dndFeature->status = (config->button.feature.status) ? SCCP_DNDMODE_REJECT : SCCP_DNDMODE_OFF;
			}

			sccp_log((DEBUGCAT_CORE)) (VERBOSE_PREFIX_3 "%s: dndmode %d is %s\n", d->id, d->dndFeature.status, (d->dndFeature.status) ? "on" : "off");
			sccp_dev_check_displayprompt(d);
			sccp_feat_changed(d, NULL, SCCP_FEATURE_DND);
			break;
#ifdef CS_SCCP_FEATURE_MONITOR
		case SCCP_FEATURE_MONITOR:
			if (TRUE == toggleState) {
				AUTO_RELEASE(sccp_channel_t, maybe_channel , sccp_device_getActiveChannel(d));
				sccp_feat_monitor(d, NULL, 0, maybe_channel);
			}

			break;
#endif

#ifdef CS_DEVSTATE_FEATURE

		/**
		  * Handling of custom devicestate toggle buttons.
		  */
		case SCCP_FEATURE_DEVSTATE:
			sccp_log((DEBUGCAT_CORE + DEBUGCAT_FEATURE_BUTTON)) (VERBOSE_PREFIX_3 "%s: Feature Change DevState: '%s', State: '%s'\n", DEV_ID_LOG(d), config->button.feature.options ? config->button.feature.options : "", config->button.feature.status ? "On" : "Off");

			if (TRUE == toggleState) {
				if (!sccp_strlen_zero(config->button.feature.options)) {
					enum ast_device_state newDeviceState = config->button.feature.status ? AST_DEVICE_NOT_INUSE : AST_DEVICE_INUSE;
					if (iPbx.feature_addToDatabase) {
						iPbx.feature_addToDatabase("CustomDevstate", config->button.feature.options, ast_devstate_str(newDeviceState));
					}
					pbx_devstate_changed(newDeviceState, "Custom:%s", config->button.feature.options);
				}
			}

			break;
#endif
		case SCCP_FEATURE_PARKINGLOT:
#ifdef CS_SCCP_PARK
			sccp_log((DEBUGCAT_CORE + DEBUGCAT_FEATURE_BUTTON)) (VERBOSE_PREFIX_3 "%s: ParkingLot:'%s' Action, State: '%s'\n", DEV_ID_LOG(d), config->button.feature.options ? config->button.feature.options : "", config->button.feature.status ? "On" : "Off");
			if (TRUE == toggleState && iParkingLot.handleButtonPress) {
				iParkingLot.handleButtonPress(config->button.feature.options, d, instance);
			}
#endif
			break;
		case SCCP_FEATURE_MULTIBLINK:
			featureStat1 = (d->priFeature.status & 0xf) - 1;
			featureStat2 = ((d->priFeature.status & 0xf00) >> 8) - 1;
			featureStat3 = ((d->priFeature.status & 0xf0000) >> 16) - 1;

			if (2 == featureStat2 && 6 == featureStat1) {
				featureStat3 = (featureStat3 + 1) % 2;
			}
			if (6 == featureStat1) {
				featureStat2 = (featureStat2 + 1) % 3;
			}
			featureStat1 = (featureStat1 + 1) % 7;

			sccp_featureConfiguration_t *priFeature = (sccp_featureConfiguration_t *)&d->priFeature;		/* discard const */

			priFeature->status = ((featureStat3 + 1) << 16) | ((featureStat2 + 1) << 8) | (featureStat1 + 1);
			sccp_log((DEBUGCAT_CORE)) (VERBOSE_PREFIX_3 "%s: priority feature status: %d, %d, %d, total: %d\n", d->id, featureStat3, featureStat2, featureStat1, priFeature->status);
			break;

		default:
			sccp_log((DEBUGCAT_CORE)) (VERBOSE_PREFIX_3 "%s: unknown feature\n", d->id);
			break;

	}

	if (config) {
		sccp_log((DEBUGCAT_FEATURE_BUTTON + DEBUGCAT_FEATURE)) (VERBOSE_PREFIX_3 "%s: Got Feature Status Request.  Index = %d Status: %d\n", d->id, instance, config->button.feature.status);
		sccp_feat_changed(d, NULL, config->button.feature.id);
	}

	return;
}

/*!
 * \brief Handle Featere Action Stimulus
 * \param d SCCP Device
 * \param l SCCP Line
 * \param instance uint8_t
 * \param callId uint32_t
 * \param stimulusstatus uint32_t
 */
static void handle_stimulus_feature(constDevicePtr d, constLinePtr l, const uint16_t instance, const uint32_t callId, const uint32_t stimulusstatus)
{
	sccp_log_and((DEBUGCAT_CORE + DEBUGCAT_ACTION)) (VERBOSE_PREFIX_3 "%s: Handle Feature Button Stimulus (status: %d)\n", d->id, stimulusstatus);
	handle_feature_action(d, instance, TRUE);
}

static const struct _skinny_stimulusMap_cb {
	void (*const handler_cb) (constDevicePtr d, constLinePtr l, const uint16_t instance, const uint32_t callId, const uint32_t stimulusstatus);
	boolean_t lineRequired;
} skinny_stimulusMap_cb[] = {
	/* *INDENT-OFF* */
	[SKINNY_STIMULUS_UNUSED] 			= {NULL, TRUE},
	[SKINNY_STIMULUS_LASTNUMBERREDIAL] 		= {handle_stimulus_lastnumberredial, TRUE},
	[SKINNY_STIMULUS_SPEEDDIAL] 			= {handle_stimulus_speeddial, FALSE},
	[SKINNY_STIMULUS_BLFSPEEDDIAL] 			= {handle_stimulus_blfspeeddial, FALSE},
	[SKINNY_STIMULUS_LINE] 				= {handle_stimulus_line, FALSE},
	[SKINNY_STIMULUS_HOLD] 				= {handle_stimulus_hold, TRUE},
	[SKINNY_STIMULUS_TRANSFER] 			= {handle_stimulus_transfer, TRUE},
	[SKINNY_STIMULUS_VOICEMAIL] 			= {handle_stimulus_voicemail, TRUE},
	[SKINNY_STIMULUS_CONFERENCE] 			= {handle_stimulus_conference, TRUE},
	[SKINNY_STIMULUS_FORWARDALL] 			= {handle_stimulus_forwardAll, TRUE},
	[SKINNY_STIMULUS_FORWARDBUSY] 			= {handle_stimulus_forwardBusy, TRUE},
	[SKINNY_STIMULUS_FORWARDNOANSWER] 		= {handle_stimulus_forwardNoAnswer, TRUE},
	[SKINNY_STIMULUS_CALLPARK] 			= {handle_stimulus_callpark, TRUE},
	[SKINNY_STIMULUS_GROUPCALLPICKUP] 		= {handle_stimulus_groupcallpickup, TRUE},
	[SKINNY_STIMULUS_FEATURE] 			= {handle_stimulus_feature, FALSE},
	[SKINNY_STIMULUS_MOBILITY] 			= {handle_stimulus_feature, FALSE},
	[SKINNY_STIMULUS_MULTIBLINKFEATURE] 		= {handle_stimulus_feature, FALSE},
	[SKINNY_STIMULUS_DO_NOT_DISTURB] 		= {handle_stimulus_feature, FALSE},
	[SKINNY_STIMULUS_QRT] 				= {handle_stimulus_feature, FALSE},
	[SKINNY_STIMULUS_CALLBACK] 			= {handle_stimulus_feature, FALSE},
	[SKINNY_STIMULUS_OTHER_PICKUP] 			= {handle_stimulus_feature, FALSE},
	[SKINNY_STIMULUS_VIDEO_MODE] 			= {handle_stimulus_feature, FALSE},
	[SKINNY_STIMULUS_NEW_CALL] 			= {handle_stimulus_feature, FALSE},
	[SKINNY_STIMULUS_END_CALL] 			= {handle_stimulus_feature, FALSE},
	[SKINNY_STIMULUS_HLOG] 				= {handle_stimulus_feature, FALSE},
	[SKINNY_STIMULUS_PARKINGLOT] 			= {handle_stimulus_feature, FALSE},
	[SKINNY_STIMULUS_TESTF] 			= {handle_stimulus_feature, FALSE},
	[SKINNY_STIMULUS_TESTI] 			= {handle_stimulus_feature, FALSE},
	[SKINNY_STIMULUS_MESSAGES] 			= {handle_stimulus_feature, FALSE},
	[SKINNY_STIMULUS_DIRECTORY] 			= {handle_stimulus_feature, FALSE},
	[SKINNY_STIMULUS_APPLICATION] 			= {handle_stimulus_feature, FALSE},
	[SKINNY_STIMULUS_DISPLAY] 			= {NULL, FALSE},
	[SKINNY_STIMULUS_T120CHAT] 			= {NULL, FALSE},
	[SKINNY_STIMULUS_T120WHITEBOARD] 		= {NULL, FALSE},
	[SKINNY_STIMULUS_T120APPLICATIONSHARING]	= {NULL, FALSE},
	[SKINNY_STIMULUS_T120FILETRANSFER] 		= {NULL, FALSE},
	[SKINNY_STIMULUS_VIDEO] 			= {NULL, FALSE},
	[SKINNY_STIMULUS_ANSWERRELEASE] 		= {NULL, FALSE},
	[SKINNY_STIMULUS_AUTOANSWER] 			= {NULL, FALSE},
	[SKINNY_STIMULUS_SELECT] 			= {NULL, FALSE},
	[SKINNY_STIMULUS_SERVICEURL] 			= {NULL, FALSE},
	[SKINNY_STIMULUS_MALICIOUSCALL] 		= {NULL, FALSE},
	[SKINNY_STIMULUS_GENERICAPPB1] 			= {NULL, FALSE},
	[SKINNY_STIMULUS_GENERICAPPB2] 			= {NULL, FALSE},
	[SKINNY_STIMULUS_GENERICAPPB3] 			= {NULL, FALSE},
	[SKINNY_STIMULUS_GENERICAPPB4] 			= {NULL, FALSE},
	[SKINNY_STIMULUS_GENERICAPPB5] 			= {NULL, FALSE},
	[SKINNY_STIMULUS_MEETMECONFERENCE] 		= {NULL, FALSE},
	[SKINNY_STIMULUS_CALLPICKUP] 			= {NULL, FALSE},
	[SKINNY_STIMULUS_CONF_LIST] 			= {NULL, FALSE},
	[SKINNY_STIMULUS_REMOVE_LAST_PARTICIPANT]	= {NULL, FALSE},
	[SKINNY_STIMULUS_QUEUING] 			= {NULL, FALSE},
	[SKINNY_STIMULUS_HEADSET] 			= {NULL, FALSE},
	[SKINNY_STIMULUS_KEYPAD] 			= {NULL, FALSE},
	[SKINNY_STIMULUS_AEC] 				= {NULL, FALSE},
	[SKINNY_STIMULUS_UNDEFINED] 			= {NULL, FALSE},
	/* *INDENT-ON* */
};

/*!
 * \brief Handle Stimulus for Session
 * \param s SCCP Session
 * \param d SCCP Device
 * \param msg_in SCCP Message
 *
 * \callgraph
 * \callergraph
 */
void handle_stimulus(constSessionPtr s, devicePtr d, constMessagePtr msg_in)
{
	AUTO_RELEASE(sccp_line_t, l , NULL);
	uint32_t callId = 0;
	uint32_t stimulusStatus = 0;

	skinny_stimulus_t stimulus = letohl(msg_in->data.StimulusMessage.lel_stimulus);
	uint8_t instance = letohl(msg_in->data.StimulusMessage.lel_stimulusInstance);

	if (msg_in->header.length > 12) {
		callId = letohl(msg_in->data.StimulusMessage.lel_callReference);
		stimulusStatus = letohl(msg_in->data.StimulusMessage.lel_stimulusStatus);
	}

	sccp_log((DEBUGCAT_CORE)) (VERBOSE_PREFIX_3 "%s: Got stimulus=%s (%d) for instance=%d, callreference=%d, status=%d\n", d->id, skinny_stimulus2str(stimulus), stimulus, instance, callId, stimulusStatus);
	if(!instance && stimulus == SKINNY_STIMULUS_LASTNUMBERREDIAL && d->redialInformation.lineInstance > 0) {
		instance = d->redialInformation.lineInstance;
	}
	if (!instance) {											/*! \todo also use the callReference if available */
		sccp_log((DEBUGCAT_CORE)) (VERBOSE_PREFIX_3 "%s: Instance 0 is not a valid instance. Trying the active line %d\n", d->id, instance);
		if ((l = sccp_dev_getActiveLine(d))) {
			instance = sccp_device_find_index_for_line(d, l->name);
		} else {
			instance = (d->defaultLineInstance > 0) ? d->defaultLineInstance : SCCP_FIRST_LINEINSTANCE;
		}
	}
	if (!l) {
		// \todo ADD Use of CallReference !!!!
		l = sccp_line_find_byid(d, instance);
	}

	if (stimulus > SKINNY_STIMULUS_UNUSED && stimulus < SKINNY_STIMULUS_UNDEFINED && skinny_stimulusMap_cb[stimulus].handler_cb) {
		if (!skinny_stimulusMap_cb[stimulus].lineRequired || (skinny_stimulusMap_cb[stimulus].lineRequired && l)) {
			skinny_stimulusMap_cb[stimulus].handler_cb(d, l, instance, callId, stimulusStatus);
		} else {
			sccp_log((DEBUGCAT_CORE)) (VERBOSE_PREFIX_3 "%s: No line found to handle stimulus\n", d->id);
			return;
		}
	} else {
		sccp_log(DEBUGCAT_CORE) (VERBOSE_PREFIX_3 "%s: Got stimulus=%s (%d), which does not have a handling function. Not Handled\n", d->id, skinny_stimulus2str(stimulus), stimulus);
	}
}

/*!
 * \brief Handle Off Hook Event for Session
 * \param s SCCP Session
 * \param d SCCP Device
 * \param msg_in SCCP Message
 */
void handle_offhook(constSessionPtr s, devicePtr d, constMessagePtr msg_in)
{
	if (d->isAnonymous) {
		sccp_feat_adhocDial(d, GLOB(hotline)->line);
		return;
	}

	AUTO_RELEASE(sccp_channel_t, channel , sccp_device_getActiveChannel(d));

	if (channel) {
		sccp_log((DEBUGCAT_CORE)) (VERBOSE_PREFIX_3 "%s: Taken Offhook with a call (%d) in progess. Skip it!\n", d->id, channel->callid);
		return;
	}

	/* we need this for callwaiting, hold, answer and stuff */
	sccp_log((DEBUGCAT_CORE)) (VERBOSE_PREFIX_3 "%s: Taken Offhook\n", d->id);
	sccp_device_setDeviceState(d, SCCP_DEVICESTATE_OFFHOOK);

	/* checking for registered lines */
	if (!d->configurationStatistic.numberOfLines) {
		pbx_log(LOG_NOTICE, "No lines registered on %s for take OffHook\n", sccp_session_getDesignator(s));
		sccp_dev_displayprompt(d, 0, 0, SKINNY_DISP_NO_LINES_REGISTERED, SCCP_DISPLAYSTATUS_TIMEOUT);
		sccp_dev_starttone(d, SKINNY_TONE_BEEPBONK, 0, 0, SKINNY_TONEDIRECTION_USER);
		return;
	}
	/* end line check */

	/* \todo This should be changed, to handle and atomic version of sccp_channel_answer if it would return Success/Failed
	 * (think of two phones on a shared line, picking up at the same time) 
	 */
	if ((channel = sccp_channel_find_bystate_on_device(d, SCCP_CHANNELSTATE_RINGING))) {
		/* Answer the ringing channel. */
		sccp_log((DEBUGCAT_CORE)) (VERBOSE_PREFIX_3 "%s: Answer channel\n", d->id);
		sccp_channel_answer(d, channel);
	} else {
		/* use default line if it is set */
		AUTO_RELEASE(sccp_line_t, l , NULL);

		if (d->defaultLineInstance > 0) {
			sccp_log_and((DEBUGCAT_LINE + DEBUGCAT_HIGH)) (VERBOSE_PREFIX_3 "using default line with instance: %u\n", d->defaultLineInstance);
			l = sccp_line_find_byid(d, d->defaultLineInstance);
		} else {
			l = sccp_dev_getActiveLine(d);
		}
		if (!l) {
			sccp_log_and((DEBUGCAT_LINE + DEBUGCAT_HIGH)) (VERBOSE_PREFIX_3 "using first line with instance: %u\n", d->defaultLineInstance);
			l = sccp_line_find_byid(d, SCCP_FIRST_LINEINSTANCE);
		}

		if (l) {
			sccp_log((DEBUGCAT_CORE)) (VERBOSE_PREFIX_3 "%s: Using line %s\n", d->id, l->name);
			AUTO_RELEASE(sccp_channel_t, new_channel , NULL);

			new_channel = sccp_channel_newcall(l, d, (!sccp_strlen_zero(l->adhocNumber) ? l->adhocNumber : NULL), SKINNY_CALLTYPE_OUTBOUND, NULL, NULL);
		}
	}
}


/*!
 * \brief Handle On Hook Event for Session
 * \param s SCCP Session
 * \param d SCCP Device
 * \param msg_in SCCP Message
 *
 * \warning
 *   - device->buttonconfig is not always locked
 *
 * \note
 *   - protocolversion < 15 phones send buttonIndex instead of lineInstance
 *   - protocolversion >= 15 phones don't send lineInstance nor callif on onhook (more like device state)
 */
void handle_onhook(constSessionPtr s, devicePtr d, constMessagePtr msg_in)
{
	pbx_assert(d != NULL);
	uint32_t buttonIndex = letohl(msg_in->data.OnHookMessage.lel_buttonIndex);
	uint32_t callid = letohl(msg_in->data.OnHookMessage.lel_callReference);

	if (!(d->lineButtons.size > SCCP_FIRST_LINEINSTANCE)) {
		pbx_log(LOG_NOTICE, "No lines registered on %s to put OnHook\n", DEV_ID_LOG(d));
		sccp_dev_displayprompt(d, 0, 0, SKINNY_DISP_NO_LINES_REGISTERED, SCCP_DISPLAYSTATUS_TIMEOUT);
		sccp_dev_starttone(d, SKINNY_TONE_BEEPBONK, 0, 0, SKINNY_TONEDIRECTION_USER);
		return;
	}

	/* we need this for callwaiting, hold, answer and stuff */
	sccp_device_setDeviceState(d, SCCP_DEVICESTATE_ONHOOK);
	sccp_log((DEBUGCAT_CORE)) (VERBOSE_PREFIX_3 "%s: is Onhook (buttonIndex: %d, callid: %d)\n", DEV_ID_LOG(d), buttonIndex, callid);

	AUTO_RELEASE(sccp_channel_t, channel , NULL);

	if (buttonIndex && callid) {
		channel = sccp_find_channel_by_buttonIndex_and_callid(d, buttonIndex, callid);
	}
	if (!channel) {
		channel = sccp_device_getActiveChannel(d);
	}
	if (channel) {
		if (!GLOB(transfer_on_hangup) || !sccp_channel_transfer_on_hangup(channel)) {
			sccp_channel_endcall(channel);
		}
	} else {
		sccp_dev_set_speaker(d, SKINNY_STATIONSPEAKER_OFF);
		sccp_dev_stoptone(d, 0, 0);
	}

	return;
}

/*!
 * \brief Handle HookFlash Event for Session
 * \param s SCCP Session
 * \param d SCCP Device
 * \param msg_in SCCP Message
 */
void handle_hookflash(constSessionPtr s, devicePtr d, constMessagePtr msg_in)
{
	pbx_assert(d != NULL);
	uint32_t lineInstance = letohl(msg_in->data.HookFlashMessage.lel_lineInstance);
	uint32_t callid = letohl(msg_in->data.HookFlashMessage.lel_callReference);

	if (lineInstance && callid) {
		AUTO_RELEASE(sccp_line_t, l , sccp_line_find_byid(d, lineInstance));
		if (l) {
			handle_stimulus_transfer(d, l, lineInstance, callid, 0);
		} else {
			sccp_log((DEBUGCAT_CORE)) (VERBOSE_PREFIX_3 "%s: (HookFlash) Line could not be found for lineInstance:%d\n", d->id, lineInstance);
		}
	} else {
		sccp_log((DEBUGCAT_CORE)) (VERBOSE_PREFIX_3 "%s: (HookFlash) Either lineInstance:%d or CallId:%d not provided\n", d->id, lineInstance, callid);
		sccp_dump_msg(msg_in);
	}
}

/*!
 * \brief Handle On Hook Event for Session
 * \param s SCCP Session
 * \param d SCCP Device
 * \param msg_in SCCP Message
 * \note this is used just in protocol v3 stuff, it has been included in 0x004A AccessoryStatusMessage
 */
void handle_headset(constSessionPtr s, devicePtr d, constMessagePtr msg_in)
{
	/*
	 * this is used just in protocol v3 stuff
	 * it has been included in 0x004A AccessoryStatusMessage
	 */
	uint32_t headsetmode = letohl(msg_in->data.HeadsetStatusMessage.lel_hsMode);

	sccp_log((DEBUGCAT_CORE)) (VERBOSE_PREFIX_3 "%s: Accessory '%s' is '%s' (%u)\n", sccp_session_getDesignator(s), sccp_accessory2str(SCCP_ACCESSORY_HEADSET), sccp_accessorystate2str(headsetmode), 0);
}

/*!
 * \brief Handle Capabilities for Session
 * \param s SCCP Session
 * \param d SCCP Device
 * \param msg_in SCCP Message
 */
void handle_capabilities_res(constSessionPtr s, devicePtr d, constMessagePtr msg_in)
{
	pbx_assert(d != NULL);
	int i;
	skinny_codec_t codec;

	uint8_t n = letohl(msg_in->data.CapabilitiesResMessage.lel_count);

	sccp_log((DEBUGCAT_CORE + DEBUGCAT_DEVICE)) (VERBOSE_PREFIX_3 "%s: Device has %d Capabilities\n", DEV_ID_LOG(d), n);
	for (i = 0; i < n; i++) {
		codec = letohl(msg_in->data.CapabilitiesResMessage.caps[i].lel_payloadCapability);
		if (codec2type(codec) == SKINNY_CODEC_TYPE_AUDIO) {
			d->capabilities.audio[i] = codec;
			sccp_log((DEBUGCAT_DEVICE)) (VERBOSE_PREFIX_3 "%s: SCCP:%6d %-25s\n", d->id, codec, codec2str(codec));
		}
	}

	if ((SKINNY_CODEC_NONE == d->preferences.audio[0])) {
		/* we have no preferred codec, use capabilities -MC */
		memcpy(&d->preferences.audio, &d->capabilities.audio, sizeof(d->preferences.audio));
	}
	
	char cap_buf[512];
	sccp_codec_multiple2str(cap_buf, sizeof(cap_buf) - 1, d->capabilities.audio, ARRAY_LEN(d->capabilities.audio));
	sccp_log((DEBUGCAT_DEVICE)) (VERBOSE_PREFIX_1 "%s: num of codecs %d, capabilities: %s\n", DEV_ID_LOG(d), (int) ARRAY_LEN(d->capabilities.audio), cap_buf);
}

/*!
 * \brief Handle Soft Key Template Request Message for Session
 * \param s SCCP Session
 * \param d SCCP Device
 * \param none SCCP Message
 */
void sccp_handle_soft_key_template_req(constSessionPtr s, devicePtr d, constMessagePtr none)
{
	uint8_t i;
	sccp_msg_t *msg_out = NULL;

	/* ok the device support the softkey map */
	d->softkeysupport = 1;

	int arrayLen = ARRAY_LEN(softkeysmap);
	int dummy_len = arrayLen * (sizeof(StationSoftKeyDefinition));
	int hdr_len = sizeof(msg_out->data.SoftKeyTemplateResMessage);

	/* create message */
	msg_out = sccp_build_packet(SoftKeyTemplateResMessage, hdr_len + dummy_len);
	msg_out->data.SoftKeyTemplateResMessage.lel_softKeyOffset = 0;

	for (i = 0; i < arrayLen; i++) {
		switch (softkeysmap[i]) {
			case SKINNY_LBL_EMPTY:
				// msg_out->data.SoftKeyTemplateResMessage.definition[i].softKeyLabel[0] = 0;
				// msg_out->data.SoftKeyTemplateResMessage.definition[i].softKeyLabel[1] = 0;
			case SKINNY_LBL_DIAL:
				sccp_copy_string(msg_out->data.SoftKeyTemplateResMessage.definition[i].softKeyLabel, label2str(softkeysmap[i]), StationMaxSoftKeyLabelSize);
				sccp_log((DEBUGCAT_SOFTKEY + DEBUGCAT_DEVICE + DEBUGCAT_MESSAGE)) (VERBOSE_PREFIX_3 "%s: Button(%d)[%2d] = %s\n", d->id, i, i + 1, msg_out->data.SoftKeyTemplateResMessage.definition[i].softKeyLabel);
				break;
			case SKINNY_LBL_MONITOR:
				sccp_copy_string(msg_out->data.SoftKeyTemplateResMessage.definition[i].softKeyLabel, label2str(softkeysmap[i]), StationMaxSoftKeyLabelSize);
				sccp_log((DEBUGCAT_SOFTKEY + DEBUGCAT_DEVICE + DEBUGCAT_MESSAGE)) (VERBOSE_PREFIX_3 "%s: Button(%d)[%2d] = %s\n", d->id, i, i + 1, msg_out->data.SoftKeyTemplateResMessage.definition[i].softKeyLabel);
				break;
#ifdef CS_SCCP_CONFERENCE
			case SKINNY_LBL_CONFRN:
			case SKINNY_LBL_JOIN:
			case SKINNY_LBL_CONFLIST:
				if (d->allow_conference) {
					msg_out->data.SoftKeyTemplateResMessage.definition[i].softKeyLabel[0] = (char)128;	/* adding "\200" upfront to indicate that we are using an embedded/xml label */
					msg_out->data.SoftKeyTemplateResMessage.definition[i].softKeyLabel[1] = softkeysmap[i];
				}
				break;
#endif
			default:
				msg_out->data.SoftKeyTemplateResMessage.definition[i].softKeyLabel[0] = (char)128;		/* adding "\200" upfront to indicate that we are using an embedded/xml label */
				msg_out->data.SoftKeyTemplateResMessage.definition[i].softKeyLabel[1] = softkeysmap[i];
				sccp_log((DEBUGCAT_SOFTKEY + DEBUGCAT_DEVICE + DEBUGCAT_MESSAGE)) (VERBOSE_PREFIX_3 "%s: Button(%d)[%2d] = %s\n", d->id, i, i + 1, label2str(msg_out->data.SoftKeyTemplateResMessage.definition[i].softKeyLabel[1]));
		}
		msg_out->data.SoftKeyTemplateResMessage.definition[i].lel_softKeyEvent = htolel(i + 1);
	}

	msg_out->data.SoftKeyTemplateResMessage.lel_softKeyCount = htolel(arrayLen);
	msg_out->data.SoftKeyTemplateResMessage.lel_totalSoftKeyCount = htolel(arrayLen);
	sccp_dev_send(d, msg_out);
}

/*!
 * \brief Handle Set Soft Key Request Message for Session
 * \param s SCCP Session
 * \param d SCCP Device
 * \param msg_in SCCP Message
 *
 * \warning
 *   - device->buttonconfig is not always locked
 */
void handle_soft_key_set_req(constSessionPtr s, devicePtr d, constMessagePtr msg_in)
{

	int iKeySetCount = 0;
	sccp_msg_t *msg_out = NULL;
	uint8_t i = 0;
	uint8_t trnsfvm = 0;
	uint8_t meetme = 0;

#ifdef CS_SCCP_PICKUP
	uint8_t pickupgroup = 0;
#endif

	/* set softkey definition */
	sccp_softKeySetConfiguration_t *softkeyset;
	d->softkeyset = NULL;

	if (!sccp_strlen_zero(d->softkeyDefinition)) {
		sccp_log((DEBUGCAT_DEVICE + DEBUGCAT_SOFTKEY)) (VERBOSE_PREFIX_3 "%s: searching for softkeyset: %s!\n", d->id, d->softkeyDefinition);
		SCCP_LIST_LOCK(&softKeySetConfig);
		SCCP_LIST_TRAVERSE(&softKeySetConfig, softkeyset, list) {
			if (sccp_strcaseequals(d->softkeyDefinition, softkeyset->name)) {
				sccp_log((DEBUGCAT_CORE)) (VERBOSE_PREFIX_3 "%s: using softkeyset: %s (%p)!\n", d->id, softkeyset->name, softkeyset);
				d->softkeyset = softkeyset;
				d->softKeyConfiguration.modes = softkeyset->modes;
				d->softKeyConfiguration.size = softkeyset->numberOfSoftKeySets;
			}
		}
		SCCP_LIST_UNLOCK(&softKeySetConfig);
		sccp_log((DEBUGCAT_DEVICE + DEBUGCAT_SOFTKEY)) (VERBOSE_PREFIX_3 "%s: d->softkeyDefinition=%s!\n", d->id, d->softkeyDefinition);
	}
	
	if (!d->softkeyset) {
		pbx_log(LOG_WARNING, "SCCP: Defined softkeyset: '%s' could not be found. Falling back to 'default' instead !\n", d->softkeyDefinition);
		SCCP_LIST_LOCK(&softKeySetConfig);
		SCCP_LIST_TRAVERSE(&softKeySetConfig, softkeyset, list) {
			if (sccp_strcaseequals("default", softkeyset->name)) {
				d->softkeyset = softkeyset;
				d->softKeyConfiguration.modes = softkeyset->modes;
				d->softKeyConfiguration.size = softkeyset->numberOfSoftKeySets;
			}
		}
		SCCP_LIST_UNLOCK(&softKeySetConfig);
	}

	/* end softkey definition */
	const softkey_modes *v = d->softKeyConfiguration.modes;
	const uint8_t v_count = d->softKeyConfiguration.size;
	const uint8_t *b;

	REQ(msg_out, SoftKeySetResMessage);
	msg_out->data.SoftKeySetResMessage.lel_softKeySetOffset = htolel(0);

	/* look for line trnsvm */
	sccp_buttonconfig_t *buttonconfig;

	SCCP_LIST_TRAVERSE(&d->buttonconfig, buttonconfig, list) {
		if (buttonconfig->type == LINE) {
			AUTO_RELEASE(sccp_line_t, l , sccp_line_find_byname(buttonconfig->button.line.name, FALSE));

			if (l) {
				if (!sccp_strlen_zero(l->trnsfvm)) {
					trnsfvm = 1;
				}
				if (l->meetme) {
					meetme = 1;
				}
				if (!sccp_strlen_zero(l->meetmenum)) {
					meetme = 1;
				}
#ifdef CS_SCCP_PICKUP
				if (l->pickupgroup) {
					pickupgroup = 1;
				}
#ifdef CS_AST_HAS_NAMEDGROUP
				if (!sccp_strlen_zero(l->namedpickupgroup)) {
					pickupgroup = 1;
				}
#endif
#endif
			}
		}
	}

	sccp_log((DEBUGCAT_DEVICE + DEBUGCAT_SOFTKEY)) (VERBOSE_PREFIX_3 "%s: softkey count: %d\n", d->id, v_count);

	sccp_log((DEBUGCAT_DEVICE + DEBUGCAT_SOFTKEY)) (VERBOSE_PREFIX_3 "%s: TRANSFER        is %s\n", d->id, (d->transfer) ? "enabled" : "disabled");
	sccp_log((DEBUGCAT_DEVICE + DEBUGCAT_SOFTKEY)) (VERBOSE_PREFIX_3 "%s: DND             is %s\n", d->id, (d->dndFeature.status) ? sccp_dndmode2str(d->dndFeature.status) : "disabled");
	sccp_log((DEBUGCAT_DEVICE + DEBUGCAT_SOFTKEY)) (VERBOSE_PREFIX_3 "%s: PRIVATE         is %s\n", d->id, (d->privacyFeature.enabled) ? "enabled" : "disabled");
#ifdef CS_SCCP_PARK
	sccp_log((DEBUGCAT_DEVICE + DEBUGCAT_SOFTKEY)) (VERBOSE_PREFIX_3 "%s: PARK            is  %s\n", d->id, (d->park) ? "enabled" : "disabled");
#endif
	sccp_log((DEBUGCAT_DEVICE + DEBUGCAT_SOFTKEY)) (VERBOSE_PREFIX_3 "%s: CFWDALL         is  %s\n", d->id, (d->cfwdall) ? "enabled" : "disabled");
	sccp_log((DEBUGCAT_DEVICE + DEBUGCAT_SOFTKEY)) (VERBOSE_PREFIX_3 "%s: CFWDBUSY        is  %s\n", d->id, (d->cfwdbusy) ? "enabled" : "disabled");
	sccp_log((DEBUGCAT_DEVICE + DEBUGCAT_SOFTKEY)) (VERBOSE_PREFIX_3 "%s: CFWDNOANSWER    is  %s\n", d->id, (d->cfwdnoanswer) ? "enabled" : "disabled");
	sccp_log((DEBUGCAT_DEVICE + DEBUGCAT_SOFTKEY)) (VERBOSE_PREFIX_3 "%s: TRNSFVM/IDIVERT is  %s\n", d->id, (trnsfvm) ? "enabled" : "disabled");
	sccp_log((DEBUGCAT_DEVICE + DEBUGCAT_SOFTKEY)) (VERBOSE_PREFIX_3 "%s: MEETME          is  %s\n", d->id, (meetme) ? "enabled" : "disabled");
#ifdef CS_SCCP_PICKUP
	sccp_log((DEBUGCAT_DEVICE + DEBUGCAT_SOFTKEY)) (VERBOSE_PREFIX_3 "%s: PICKUPGROUP     is  %s\n", d->id, (pickupgroup) ? "enabled" : "disabled");
	sccp_log((DEBUGCAT_DEVICE + DEBUGCAT_SOFTKEY)) (VERBOSE_PREFIX_3 "%s: PICKUPEXTEN     is  %s\n", d->id, (d->directed_pickup) ? "enabled" : "disabled");
#endif
	size_t buffersize = 20 + (15 * sizeof(softkeysmap));
	struct ast_str *outputStr = ast_str_create(buffersize);

	for (i = 0; i < v_count; i++) {
		b = v->ptr;
		uint8_t c, j, cp = 0;

		ast_str_append(&outputStr, buffersize, "%-15s => |", skinny_keymode2str(v->id));

		for (c = 0, cp = 0; c < v->count; c++, cp++) {
			msg_out->data.SoftKeySetResMessage.definition[v->id].softKeyTemplateIndex[cp] = 0;
			/* look for the SKINNY_LBL_ number in the softkeysmap */
			if ((b[c] == SKINNY_LBL_PARK) && (!d->park)) {
				continue;
			}
			if ((b[c] == SKINNY_LBL_TRANSFER) && (!d->transfer)) {
				continue;
			}
			if ((b[c] == SKINNY_LBL_DND) && (!d->dndFeature.enabled)) {
				continue;
			}
			if ((b[c] == SKINNY_LBL_CFWDALL) && (!d->cfwdall)) {
				continue;
			}
			if ((b[c] == SKINNY_LBL_CFWDBUSY) && (!d->cfwdbusy)) {
				continue;
			}
			if ((b[c] == SKINNY_LBL_CFWDNOANSWER) && (!d->cfwdnoanswer)) {
				continue;
			}
			if ((b[c] == SKINNY_LBL_TRNSFVM) && (!trnsfvm)) {
				continue;
			}
			if ((b[c] == SKINNY_LBL_IDIVERT) && (!trnsfvm)) {
				continue;
			}
			if ((b[c] == SKINNY_LBL_MEETME) && (!meetme)) {
				continue;
			}
#ifndef CS_ADV_FEATURES
			if ((b[c] == SKINNY_LBL_BARGE)) {
				continue;
			}
			if ((b[c] == SKINNY_LBL_CBARGE)) {
				continue;
			}
#endif
#ifndef CS_SCCP_CONFERENCE
			if ((b[c] == SKINNY_LBL_JOIN)) {
				continue;
			}
			if ((b[c] == SKINNY_LBL_CONFRN)) {
				continue;
			}
#endif
#ifdef CS_SCCP_PICKUP
			if ((b[c] == SKINNY_LBL_PICKUP) && (!d->directed_pickup)) {
				continue;
			}
			if ((b[c] == SKINNY_LBL_GPICKUP) && (!pickupgroup)) {
				continue;
			}
#endif
			if ((b[c] == SKINNY_LBL_PRIVATE) && (!d->privacyFeature.enabled)) {
				continue;
			}
			if (b[c] == SKINNY_LBL_EMPTY) {
				continue;
			}
			for (j = 0; j < sizeof(softkeysmap); j++) {
				if (b[c] == softkeysmap[j]) {
					ast_str_append(&outputStr, buffersize, "%-2d:%-9s|", c, label2str(softkeysmap[j]));
					msg_out->data.SoftKeySetResMessage.definition[v->id].softKeyTemplateIndex[cp] = (j + 1);
					msg_out->data.SoftKeySetResMessage.definition[v->id].les_softKeyInfoIndex[cp] = htoles(j + 301);
					break;
				}
			}

		}

		sccp_log((DEBUGCAT_DEVICE | DEBUGCAT_SOFTKEY)) (VERBOSE_PREFIX_3 "%s: %s\n", d->id, ast_str_buffer(outputStr));
		ast_str_reset(outputStr);
		v++;
		iKeySetCount++;
	};
	sccp_free(outputStr);

	/* disable videomode and join softkey for all softkeysets */
	for (i = 0; i < KEYMODE_ONHOOKSTEALABLE; i++) {
		sccp_softkey_setSoftkeyState(d, i, SKINNY_LBL_VIDEO_MODE, FALSE);
		sccp_softkey_setSoftkeyState(d, i, SKINNY_LBL_JOIN, FALSE);
	}

	sccp_log((DEBUGCAT_DEVICE + DEBUGCAT_SOFTKEY)) (VERBOSE_PREFIX_3 "There are %d SoftKeySets.\n", iKeySetCount);

	msg_out->data.SoftKeySetResMessage.lel_softKeySetCount = htolel(iKeySetCount);
	msg_out->data.SoftKeySetResMessage.lel_totalSoftKeySetCount = htolel(iKeySetCount);			// <<-- for now, but should be: iTotalKeySetCount;

	sccp_dev_send(d, msg_out);
	sccp_dev_set_keyset(d, 0, 0, KEYMODE_ONHOOK);
}

/*!
 * \brief Handle Dialed PhoneBook Message for Session
 * \param s SCCP Session
 * \param d SCCP Device
 * \param msg_in SCCP Message
 */
void handle_dialedphonebook_message(constSessionPtr s, devicePtr d, constMessagePtr msg_in)
{
	/* this is from CCM7 dump */
	sccp_msg_t *msg_out = NULL;

	// sccp_BFLState_t state;

	uint32_t transactionID = letohl(msg_in->data.SubscriptionStatReqMessage.lel_transactionID);										
	uint32_t featureID = letohl(msg_in->data.SubscriptionStatReqMessage.lel_featureID);		/* LineInstance / BLF: 0x01 */
	uint32_t timer = letohl(msg_in->data.SubscriptionStatReqMessage.lel_timer);			/* all 32 bits used */
	char *subscriptionID = pbx_strdupa(msg_in->data.SubscriptionStatReqMessage.subscriptionID);

	/* take transactionID apart */
	uint32_t tr_index = transactionID >> 4;								/* just 28 bits filled */
	uint32_t unknown1 = (transactionID | 0xFFFFFFF0) ^ 0xFFFFFFF0;					/* just 4 bits filled */

	// Sending 0x152 Ack Message.
	REQ(msg_out, SubscriptionStatMessage);
	msg_out->data.SubscriptionStatMessage.lel_transactionID = htolel(transactionID);
	msg_out->data.SubscriptionStatMessage.lel_featureID = htolel(featureID);
	msg_out->data.SubscriptionStatMessage.lel_timer = htolel(timer);
	/* we could actually run a match against the pbx dialplan if we had a context (default line ?), and return OK / RouteFail depending on the outcome */
	msg_out->data.SubscriptionStatMessage.lel_cause = 0;						/*!< Cause (Enum): 
														OK: 0x00, 
														RouteFail:0x01, 
														AuthFail:0x02, 
														Timeout:0x03, 
														TrunkTerm:0x04, 
														TrunkForbidden:0x05, 
														Throttle:0x06
													*/
	sccp_dev_send(d, msg_out);

	/* sometimes a phone sends an ' ' entry, I think we can ignore this one */
	if (sccp_strlen(subscriptionID) <= 1) {
		return;
	}

	AUTO_RELEASE(sccp_line_t, line , sccp_line_find_byid(d, featureID));				

	if (line) {
		REQ(msg_out, NotificationMessage);
		uint32_t status = iPbx.getExtensionState(subscriptionID, line->context);

		msg_out->data.NotificationMessage.lel_transactionID = htolel(transactionID);
		msg_out->data.NotificationMessage.lel_featureID = htolel(featureID);				/* lineInstance */
		msg_out->data.NotificationMessage.lel_status = htolel(status);
		sccp_dev_send(d, msg_out);
		sccp_log((DEBUGCAT_HINT + DEBUGCAT_ACTION)) (VERBOSE_PREFIX_3 "%s: send NotificationMessage for extension '%s', context '%s', state %d\n", DEV_ID_LOG(d), subscriptionID, line->context ? line->context : "<not set>", status);
		sccp_log((DEBUGCAT_HINT + DEBUGCAT_ACTION)) (VERBOSE_PREFIX_3 "%s: Device sent Dialed PhoneBook Rec.'%u' (%u) dn '%s' (timer:0x%08X) line instance '%d'.\n", DEV_ID_LOG(d), tr_index, unknown1, subscriptionID, timer, featureID);
	}
}

/*!
 * \brief Handle Time/Date Request Message for Session
 * \param s SCCP Session
 * \param d SCCP Device
 * \param none SCCP Message
 */
void sccp_handle_time_date_req(constSessionPtr s, devicePtr d, constMessagePtr none)
{
	pbx_assert(s != NULL);
	time_t timer = 0;
	struct tm *cmtime = NULL;

	// char servername[StationMaxDisplayNotifySize];
	sccp_msg_t *msg_out = NULL;
	REQ(msg_out, DefineTimeDate);

	/* modulate the timezone by full hours only */
	timer = time(0) + (d->tz_offset * 3600);
	cmtime = localtime(&timer);
	msg_out->data.DefineTimeDate.lel_year = htolel(cmtime->tm_year + 1900);
	msg_out->data.DefineTimeDate.lel_month = htolel(cmtime->tm_mon + 1);
	msg_out->data.DefineTimeDate.lel_dayOfWeek = htolel(cmtime->tm_wday);
	msg_out->data.DefineTimeDate.lel_day = htolel(cmtime->tm_mday);
	msg_out->data.DefineTimeDate.lel_hour = htolel(cmtime->tm_hour);
	msg_out->data.DefineTimeDate.lel_minute = htolel(cmtime->tm_min);
	msg_out->data.DefineTimeDate.lel_seconds = htolel(cmtime->tm_sec);
	msg_out->data.DefineTimeDate.lel_milliseconds = htolel(0);
	msg_out->data.DefineTimeDate.lel_systemTime = htolel(timer);
	sccp_dev_send(d, msg_out);
	sccp_log((DEBUGCAT_DEVICE)) (VERBOSE_PREFIX_3 "%s: Send date/time\n", DEV_ID_LOG(d));

}

/*!
 * \brief Handle KeyPad Button for Session
 * \param s SCCP Session
 * \param d SCCP Device
 * \param msg_in SCCP Message
 */
void handle_keypad_button(constSessionPtr s, devicePtr d, constMessagePtr msg_in)
{
	pbx_assert(d != NULL);
	char resp = '\0';
	int len = 0;
	
	
	enum sccp_cili {
		SCCP_CILI_HAS_NEITHER,
		SCCP_CILI_HAS_CALLID,
		SCCP_CILI_HAS_LINEINSTANCE,
	}; 

	sccp_dump_msg(msg_in);

	int digit = letohl(msg_in->data.KeypadButtonMessage.lel_kpButton);
	switch (digit) {
		case 0 ... 9:
			resp = '0' + digit;
			break;
		case 14:
			resp = '*';
			break;
		case 15:
			resp = '#';
			break;
		case 16:
			resp = '+';
			break;
		default:
			pbx_log(LOG_ERROR, "%s: (handle_keypad) received unsupported digit:%d\n", DEV_ID_LOG(d), digit);
			return;
	}

	uint8_t CallIdAndLineInstance = SCCP_CILI_HAS_NEITHER;
	uint8_t lineInstance = 0;
	uint32_t callid = 0;
	if (msg_in->header.length >= 16) {									/* get callid and lineInstance if available. set bitfield accordingly */
		lineInstance = letohl(msg_in->data.KeypadButtonMessage.lel_lineInstance);
		CallIdAndLineInstance |= lineInstance ? SCCP_CILI_HAS_LINEINSTANCE : 0;
		if (msg_in->header.length >= 20) {
			callid = letohl(msg_in->data.KeypadButtonMessage.lel_callReference);
			CallIdAndLineInstance |= callid ? SCCP_CILI_HAS_CALLID : 0;
		}
	}

	/* old devices (like 7906) send buttonIndex instead of lineInstance, convert buttonIndex to lineInstance */
	if (d->protocolversion < 15 && (CallIdAndLineInstance & SCCP_CILI_HAS_LINEINSTANCE)) {
		int16_t tmpLineInstance, buttonIndex = lineInstance;
		if ((tmpLineInstance = sccp_device_buttonIndex2lineInstance(d, buttonIndex)) >= 0) {
			sccp_log((DEBUGCAT_CORE)) (VERBOSE_PREFIX_3 "%s: SCCP (handle_keypad) digit:%08x, callid:%d, buttonIndex:%d => lineInstance:%d\n", DEV_ID_LOG(d), digit, callid, buttonIndex, tmpLineInstance);
			lineInstance = tmpLineInstance;
			CallIdAndLineInstance |= lineInstance ? SCCP_CILI_HAS_LINEINSTANCE : 0;
		}
	}
	sccp_log((DEBUGCAT_CORE)) (VERBOSE_PREFIX_3 "%s: SCCP (handle_keypad) digit:%08x, callid:%d, lineInstance:%d\n", DEV_ID_LOG(d), digit, callid, lineInstance);

	AUTO_RELEASE(sccp_channel_t, channel , NULL);
	AUTO_RELEASE(sccp_line_t, l , NULL);
	switch(CallIdAndLineInstance) {
		case SCCP_CILI_HAS_CALLID | SCCP_CILI_HAS_LINEINSTANCE:
			sccp_log((DEBUGCAT_CORE)) (VERBOSE_PREFIX_3 "%s: SCCP (handle_keypad) BOTH callid and lineinstance\n", DEV_ID_LOG(d));
			if ((channel = sccp_find_channel_by_lineInstance_and_callid(d, lineInstance, callid))) {
				break;
			}
			// fallthrough to lineInstance only method (channel could not be found on lineInstance), reported in issue #340
		case SCCP_CILI_HAS_LINEINSTANCE:
			sccp_log((DEBUGCAT_CORE)) (VERBOSE_PREFIX_3 "%s: SCCP (handle_keypad) only lineinstance\n", DEV_ID_LOG(d));
			if ((l = sccp_line_find_byid(d, lineInstance))) {
				SCCP_LIST_LOCK(&l->channels);
				channel = SCCP_LIST_FIND(&l->channels, sccp_channel_t, tmpc, list, (tmpc->state == SCCP_CHANNELSTATE_OFFHOOK || tmpc->state == SCCP_CHANNELSTATE_GETDIGITS || tmpc->state == SCCP_CHANNELSTATE_DIGITSFOLL), TRUE, __FILE__, __LINE__, __PRETTY_FUNCTION__);
				SCCP_LIST_UNLOCK(&l->channels);
			}
			break;
		case SCCP_CILI_HAS_CALLID:
			sccp_log((DEBUGCAT_CORE)) (VERBOSE_PREFIX_3 "%s: SCCP (handle_keypad) only callid\n", DEV_ID_LOG(d));
			channel = sccp_channel_find_byid(callid);
			break;
		case SCCP_CILI_HAS_NEITHER:
			/* Old phones like 7912 never uses callid so we would have trouble finding the right channel */
			sccp_log((DEBUGCAT_CORE)) (VERBOSE_PREFIX_3 "%s: SCCP (handle_keypad) has neither, using activeLine and activeChannel\n", DEV_ID_LOG(d));
			channel = sccp_device_getActiveChannel(d);
			break;
	}
	if (!l && channel && channel->line) {
		l = sccp_line_retain(channel->line);
	}
	
	{ /* check if we have all required structures and states for error conditions */
		if (!channel) {
<<<<<<< HEAD
			/*! When a call is already being ended, sometimes users misdial, should lower the ERROR to NOTICE status */
=======
			/* can also happen when user was still pressing digits but the call has already ended */
>>>>>>> 27bec59b
			pbx_log(LOG_NOTICE, "%s: Device sent a Keypress, but there is no (active) channel! Exiting\n", DEV_ID_LOG(d));
			return;
		}
		if (!channel->owner) {
			pbx_log(LOG_ERROR, "%s: Device sent a Keypress, but there is no (active) pbx channel! Exiting\n", DEV_ID_LOG(d));
			sccp_channel_endcall(channel);
			return;
		}
		if (!l) {
			pbx_log(LOG_ERROR, "%s: Device sent a Keypress, but there is no line specified! Exiting\n", DEV_ID_LOG(d));
			return;
		}
		if (channel->scheduler.hangup_id > -1) {
			sccp_log((DEBUGCAT_ACTION)) (VERBOSE_PREFIX_1 "%s: Channel to be hungup shortly, giving up on sending more digits %d\n", DEV_ID_LOG(d), digit);
			return;
		}
		if (channel->state == SCCP_CHANNELSTATE_INVALIDNUMBER || channel->state == SCCP_CHANNELSTATE_CONGESTION || channel->state == SCCP_CHANNELSTATE_BUSY || channel->state == SCCP_CHANNELSTATE_ZOMBIE || channel->state == SCCP_CHANNELSTATE_DND) {
			sccp_log((DEBUGCAT_ACTION)) (VERBOSE_PREFIX_1 "%s: Channel already ended, giving up on sending more digits %d\n", DEV_ID_LOG(d), digit);
			return;
		}
	}

	sccp_log((DEBUGCAT_CORE)) (VERBOSE_PREFIX_3 "%s: SCCP Digit: %08x (%d) on line %s, channel %d with state: %d (Using: %s)\n", DEV_ID_LOG(d), digit, digit, l->name, channel->callid, channel->state, sccp_dtmfmode2str(channel->dtmfmode));

	/* added PROGRESS to make sending digits possible during progress state (Pavel Troller) */
	if (channel->state == SCCP_CHANNELSTATE_CONNECTED || channel->state == SCCP_CHANNELSTATE_CONNECTEDCONFERENCE || channel->state == SCCP_CHANNELSTATE_PROCEED || channel->state == SCCP_CHANNELSTATE_RINGOUT) {
		/* we have to unlock 'cause the senddigit lock the channel */
		if (channel->dtmfmode == SCCP_DTMFMODE_SKINNY && iPbx.send_digit) {
			sccp_log((DEBUGCAT_ACTION)) (VERBOSE_PREFIX_1 "%s: Sending Emulated DTMF Digit %c to %s (using pbx frame)\n", DEV_ID_LOG(d), resp, l->name);
			iPbx.send_digit(channel, resp);
		} else {
			sccp_log((DEBUGCAT_ACTION)) (VERBOSE_PREFIX_1 "%s: Phone has sent DTMF Digit %c to %s (RFC2833)\n", DEV_ID_LOG(d), resp, l->name);
		}
		return;
	}

	len = sccp_strlen(channel->dialedNumber);
	if (len + 1 >= (SCCP_MAX_EXTENSION)) {
		/*! \todo Shouldn't we only skip displaying the number to the phone (Maybe even showing '...' at the end), but still dial it ? */
		sccp_log((DEBUGCAT_CORE)) (VERBOSE_PREFIX_2 "%s: Maximum Length of Extension reached. Skipping Digit\n", channel->designator);
		sccp_dev_displayprompt(d, lineInstance, channel->callid, SKINNY_DISP_NO_MORE_DIGITS, SCCP_DISPLAYSTATUS_TIMEOUT);
	} else if (((channel->state == SCCP_CHANNELSTATE_OFFHOOK) || (channel->state == SCCP_CHANNELSTATE_GETDIGITS) || (channel->state == SCCP_CHANNELSTATE_DIGITSFOLL)) && !iPbx.getChannelPbx(channel)) {
		/* enbloc emulation */
		double max_deviation = SCCP_SIM_ENBLOC_DEVIATION;
		int max_time_per_digit = SCCP_SIM_ENBLOC_MAX_PER_DIGIT;
		double variance = 0;
		double std_deviation = 0;
		int minimum_digit_before_check = SCCP_SIM_ENBLOC_MIN_DIGIT;
		int lpbx_digit_usecs = 0;
		int number_of_digits = len;
		int timeout_if_enbloc = SCCP_SIM_ENBLOC_TIMEOUT;						// new timeout if we have established we should enbloc dialing

		sccp_log((DEBUGCAT_ACTION)) (VERBOSE_PREFIX_1 "SCCP: ENBLOC_EMU digittimeout '%d' s, sched_wait '%d' ms\n", channel->enbloc.digittimeout, iPbx.sched_wait(channel->scheduler.digittimeout_id));
		if (GLOB(simulate_enbloc) && !channel->enbloc.deactivate && number_of_digits >= 1) {		// skip the first digit (first digit had longer delay than the rest)
			if ((int)channel->enbloc.digittimeout < (iPbx.sched_wait(channel->scheduler.digittimeout_id))) {
				lpbx_digit_usecs = (channel->enbloc.digittimeout * 1000) - (iPbx.sched_wait(channel->scheduler.digittimeout_id));
			} else {
				sccp_log((DEBUGCAT_CORE)) (VERBOSE_PREFIX_1 "SCCP: ENBLOC EMU Cancelled (past digittimeout)\n");
				channel->enbloc.deactivate = 1;
			}
			channel->enbloc.totaldigittime += lpbx_digit_usecs;
			channel->enbloc.totaldigittimesquared += pow(lpbx_digit_usecs, 2);
			sccp_log((DEBUGCAT_ACTION)) (VERBOSE_PREFIX_1 "SCCP: ENBLOC_EMU digit entry time '%d' ms, total dial time '%d' ms, number of digits: %d\n", lpbx_digit_usecs, channel->enbloc.totaldigittime, number_of_digits);
			if (number_of_digits >= 2) {								// prevent div/0
				if (number_of_digits >= minimum_digit_before_check) {				// minimal number of digits before checking
					if (lpbx_digit_usecs < max_time_per_digit) {
						variance = ((double) channel->enbloc.totaldigittimesquared - (pow((double) channel->enbloc.totaldigittime, 2) / (double) number_of_digits)) / ((double) number_of_digits - 1);
						std_deviation = sqrt(variance);
						sccp_log((DEBUGCAT_ACTION)) (VERBOSE_PREFIX_1 "SCCP: ENBLOC EMU sqrt((%d-((pow(%d, 2))/%d))/%d)='%2.2f'\n", channel->enbloc.totaldigittimesquared, channel->enbloc.totaldigittime, number_of_digits, number_of_digits - 1, std_deviation);
						sccp_log((DEBUGCAT_ACTION)) (VERBOSE_PREFIX_1 "SCCP: ENBLOC EMU totaldigittimesquared '%d', totaldigittime '%d', number_of_digits '%d', std_deviation '%2.2f', variance '%2.2f'\n", channel->enbloc.totaldigittimesquared, channel->enbloc.totaldigittime, number_of_digits, std_deviation, variance);
						if (std_deviation < max_deviation) {
							if ((int)channel->enbloc.digittimeout > timeout_if_enbloc) {	// only display message and change timeout once
								sccp_log((DEBUGCAT_CORE)) (VERBOSE_PREFIX_1 "SCCP: ENBLOC EMU FAST DIAL (new timeout=2 sec)\n");
								channel->enbloc.digittimeout = timeout_if_enbloc;	// set new digittimeout
							}
						} else {
							sccp_log((DEBUGCAT_CORE)) (VERBOSE_PREFIX_1 "SCCP: ENBLOC EMU Cancelled (deviation from mean '%2.2f' > maximum '%2.2f')\n", std_deviation, max_deviation);
							channel->enbloc.deactivate = 1;
						}
					} else {
						sccp_log((DEBUGCAT_CORE)) (VERBOSE_PREFIX_1 "SCCP: ENBLOC EMU Cancelled (time per digit '%d' > maximum '%d')\n", lpbx_digit_usecs, max_time_per_digit);
						channel->enbloc.deactivate = 1;
					}
				}
			}
		}

		/* add digit to dialed number */
		channel->dialedNumber[len++] = resp;
		channel->dialedNumber[len] = '\0';
		sccp_channel_schedule_digittimout(channel, channel->enbloc.digittimeout);

		if (GLOB(digittimeoutchar) == resp) {								// we dial on digit timeout char !
			sccp_log((DEBUGCAT_CORE)) (VERBOSE_PREFIX_3 "SCCP: Got digit timeout char '%c', dial immediately\n", GLOB(digittimeoutchar));
			channel->dialedNumber[len] = '\0';
			sccp_channel_stop_schedule_digittimout(channel);
			sccp_safe_sleep(100);									// we would hear last keypad stroke before starting all
			sccp_pbx_softswitch(channel);
		}
		if (sccp_pbx_helper(channel) == SCCP_EXTENSION_EXACTMATCH) {					// we dial when helper says we have a match
			sccp_channel_stop_schedule_digittimout(channel);
			sccp_safe_sleep(100);									// we would hear last keypad stroke before starting all
			sccp_pbx_softswitch(channel);								// channel will be released by hangup
		}
		sccp_handle_dialtone(d, l, channel);

	} else if (iPbx.getChannelPbx(channel) || channel->state == SCCP_CHANNELSTATE_DIALING) {		/* Overlap Dialing (\todo should we check &GLOB(allowoverlap) here ? */
		/* add digit to dialed number */
		channel->dialedNumber[len++] = resp;
		channel->dialedNumber[len] = '\0';

		if (d->earlyrtp == SCCP_EARLYRTP_IMMEDIATE) {
			sccp_channel_set_calledparty(channel, NULL, channel->dialedNumber);
			if (len==1) { sccp_dev_set_keyset(d, lineInstance, channel->callid, KEYMODE_DIGITSFOLL);
}
		}
		if (channel->dtmfmode == SCCP_DTMFMODE_SKINNY && iPbx.send_digit) {
			sccp_log((DEBUGCAT_ACTION)) (VERBOSE_PREFIX_1 "%s: Force Sending Emulated DTMF Digit %c to %s (using pbx frame)\n", DEV_ID_LOG(d), resp, l->name);
			iPbx.send_digit(channel, resp);
		}
	} else {
		pbx_log(LOG_WARNING, "%s: keypad_button could not be handled correctly because of invalid state on line %s, channel: %d, state: %d\n", DEV_ID_LOG(d), l->name, channel->callid, channel->state);
	}
}

/*!
 * \brief Handle Soft Key Event for Session
 * \param s SCCP Session
 * \param d SCCP Device
 * \param msg_in SCCP Message
 */
void handle_soft_key_event(constSessionPtr s, devicePtr d, constMessagePtr msg_in)
{
	pbx_assert(d != NULL);

	sccp_log((DEBUGCAT_MESSAGE + DEBUGCAT_ACTION + DEBUGCAT_SOFTKEY)) (VERBOSE_PREFIX_3 "%s: Got Softkey\n", DEV_ID_LOG(d));

	uint32_t event = letohl(msg_in->data.SoftKeyEventMessage.lel_softKeyEvent);
	uint32_t lineInstance = letohl(msg_in->data.SoftKeyEventMessage.lel_lineInstance);
	uint32_t callid = letohl(msg_in->data.SoftKeyEventMessage.lel_callReference);

	if ((int)event - 1 < 0 || (int)event - 1 > (int)ARRAY_LEN(softkeysmap) - 1) {
		pbx_log(LOG_ERROR, "SCCP: Received Softkey Event is out of bounds of softkeysmap (0 < %ld < %ld). Exiting\n", (long)(letohl(msg_in->data.SoftKeyEventMessage.lel_softKeyEvent) - 1), (long)ARRAY_LEN(softkeysmap));
		return;
	}
	event = softkeysmap[event - 1];

	/* correct events for nokia icc client (Legacy Support -FS) */
	if (!strcasecmp(d->config_type, "nokia-icc")) {
		switch (event) {
			case SKINNY_LBL_DIRTRFR:
				event = SKINNY_LBL_ENDCALL;
				break;
		}
	}

	sccp_log((DEBUGCAT_MESSAGE + DEBUGCAT_ACTION + DEBUGCAT_SOFTKEY)) (VERBOSE_PREFIX_3 "%s: Got Softkey: %s (%d) line=%d callid=%d\n", d->id, label2str(event), event, lineInstance, callid);

	AUTO_RELEASE(sccp_line_t, l, NULL);
	AUTO_RELEASE(sccp_channel_t, c, NULL);
	/* we have no line and call information -> use default line */
	if (!lineInstance && !callid && (event == SKINNY_LBL_NEWCALL || event == SKINNY_LBL_REDIAL)) {
		if (d->defaultLineInstance > 0) {
			lineInstance = d->defaultLineInstance;
		} else {
			l = sccp_dev_getActiveLine(d);
		}
	}

	if (!l && lineInstance) {
		l = sccp_line_find_byid(d, lineInstance);
	}

	if (l && callid) {
		c = sccp_find_channel_by_lineInstance_and_callid(d, lineInstance, callid);
	}

#ifdef CS_EXPERIMENTAL
	if (lineInstance && callid) {
		AUTO_RELEASE(sccp_channel_t, check_channel, sccp_device_getActiveChannel(d));
		/* if device->active_channel->callid does not match and is in offhook channelstate -> hangup */
		if (check_channel && check_channel->callid != callid && check_channel->state <= SCCP_CHANNELSTATE_OFFHOOK) {
			sccp_log((DEBUGCAT_CORE)) (VERBOSE_PREFIX_3 "%s: Call:%s not in progress. Ending Call\n", d->id, check_channel->designator);
			sccp_channel_endcall(check_channel);
			sccp_dev_deactivate_cplane(d);
		}
		/* switch to requested line and channel */
		if (c) {
			sccp_dev_setActiveLine(d, c->line);
		}
		sccp_dev_set_cplane(d, lineInstance, 1);
	}
#endif

	if (!sccp_SoftkeyMap_execCallbackByEvent(d, l, lineInstance, c, event)) {
		char buf[100];

		/* skipping message if event is endcall, because they can coincide when both parties hangup around the same time */
		if (event != SKINNY_LBL_ENDCALL) {
			snprintf(buf, sizeof(buf), SKINNY_DISP_NO_CHANNEL_TO_PERFORM_XXXXXXX_ON " " SKINNY_GIVING_UP, label2str(event));
			sccp_dev_displayprinotify(d, buf, SCCP_MESSAGE_PRIORITY_TIMEOUT, 5);
			sccp_dev_starttone(d, SKINNY_TONE_BEEPBONK, lineInstance, callid, SKINNY_TONEDIRECTION_USER);
			pbx_log(LOG_WARNING, "%s: Skip handling of Softkey %s (%d) line=%d callid=%d, because a channel is required, but not provided. Exiting\n", d->id, label2str(event), event, lineInstance, callid);
		}

		/* disable callplane for this device */
		if (d->indicate && d->indicate->onhook) {
			d->indicate->onhook(d, lineInstance, callid);
		}
	}
}

/*!
 * \brief Handle Start Media Transmission Acknowledgement for Session
 * \param s SCCP Session
 * \param d SCCP Device
 * \param msg_in SCCP Message
 */
void handle_port_response(constSessionPtr s, devicePtr d, constMessagePtr msg_in)
{
	AUTO_RELEASE(sccp_channel_t, channel , NULL);
	uint32_t conferenceId = 0, callReference = 0, passThruPartyId = 0, RTCPPortNumber = 0;
	skinny_mediaType_t mediaType = SKINNY_MEDIATYPE_SENTINEL;
	struct sockaddr_storage sas = { 0 };

	d->protocol->parsePortResponse((const sccp_msg_t *) msg_in, &conferenceId, &callReference, &passThruPartyId, &sas, &RTCPPortNumber, &mediaType);

	sccp_log(DEBUGCAT_RTP) (VERBOSE_PREFIX_3 "%s: (PortResponse) Got PortResponse Remote RTP/UDP '%s', ConferenceId:%d, PassThruPartyId:%u, CallID:%u, RTCPPortNumber:%d, mediaType:%s\n", d->id, 
		sccp_netsock_stringify(&sas), conferenceId, passThruPartyId, callReference, RTCPPortNumber, skinny_mediaType2str(mediaType));

		
	if ((channel = sccp_device_getActiveChannel(d))) {						// reduce the amount of searching by first checking active_channel
		if (channel->passthrupartyid != passThruPartyId || channel->callid != callReference) {	// make sure this is the intended channel
			sccp_channel_release(&channel);
		}
	}
	if (!channel && passThruPartyId) {
		channel = sccp_channel_find_on_device_bypassthrupartyid(d, passThruPartyId);
	}
	
	if (channel) {
		sccp_rtp_t *rtp = NULL;
		switch(mediaType) {
			case SKINNY_MEDIA_TYPE_AUDIO:
				rtp = &(channel->rtp.audio);
				break;
			case SKINNY_MEDIA_TYPE_MAIN_VIDEO:
				rtp = &(channel->rtp.video);
				break;
			case SKINNY_MEDIA_TYPE_INVALID:
				pbx_log(LOG_ERROR, "%s: PortReponse is Invalid. Skipping Request\n", d->id);
				return;
			default:
				pbx_log(LOG_ERROR, "%s: Cannot handling incoming PortResponse MediaType:%s (yet)!\n", d->id, skinny_mediaType2str(mediaType));
				return;
		}
		
		if (channel && !sccp_netsock_equals(&sas, &rtp->phone_remote)) {
			if (d->nat >= SCCP_NAT_ON) {
				/* Rewrite ip-addres to the outside source address using the phones connection (device->sin) */
				uint16_t port = sccp_netsock_getPort(&sas);
				sccp_session_getSas(s, &sas);
				
				sccp_netsock_ipv4_mapped(&sas, &sas);
				sccp_netsock_setPort(&sas, port);

			}
			sccp_rtp_set_phone(channel, rtp, &sas);
			//rtp->receiveChannelState = SCCP_RTP_STATUS_PORTSET;
		}
	}
}

/*!
 * \brief Handle Start Media Transmission Acknowledgement for Session
 * \param s SCCP Session
 * \param d SCCP Device
 * \param msg_in SCCP Message
 */
void handle_open_receive_channel_ack(constSessionPtr s, devicePtr d, constMessagePtr msg_in)
{
	skinny_mediastatus_t mediastatus = SKINNY_MEDIASTATUS_Unknown;
	uint32_t callReference = 0, passThruPartyId = 0;

	struct sockaddr_storage sas = { 0 };
	d->protocol->parseOpenReceiveChannelAck((const sccp_msg_t *) msg_in, &mediastatus, &sas, &passThruPartyId, &callReference);

	sccp_log(DEBUGCAT_RTP) (VERBOSE_PREFIX_3 "%s: Got OpenChannel ACK.  Status: '%s' (%d), Remote RTP/UDP '%s', Type: %s, PassThruPartyId: %u, CallID: %u\n", d->id, skinny_mediastatus2str(mediastatus), mediastatus, sccp_netsock_stringify(&sas), (d->directrtp ? "DirectRTP" : "Indirect RTP"), passThruPartyId, callReference);

	if (d->skinny_type == SKINNY_DEVICETYPE_CISCO6911 && 0 == passThruPartyId) {
		passThruPartyId = 0xFFFFFFFF - callReference;
		sccp_log((DEBUGCAT_RTP)) (VERBOSE_PREFIX_3 "%s: Dealing with 6911 which does not return a passThruPartyId, using callid: %u -> passThruPartyId %u\n", d->id, callReference, passThruPartyId);
	}

	AUTO_RELEASE(sccp_channel_t, channel , NULL);
	if ((channel = sccp_device_getActiveChannel(d))) {						// reduce the amount of searching by first checking active_channel
		if (channel->passthrupartyid != passThruPartyId || channel->callid != callReference) {	// make sure this is the intended channel
			sccp_channel_release(&channel);
		}
	}
	if (!channel && passThruPartyId) {
		channel = sccp_channel_find_on_device_bypassthrupartyid(d, passThruPartyId);
	}

	if (mediastatus) {
		pbx_log(LOG_ERROR, "%s: (OpenReceiveChannelAck) Device returned: '%s' (%d) !. Giving up.\n", d->id, skinny_mediastatus2str(mediastatus), mediastatus);
		if (channel) {
			sccp_channel_endcall(channel);
		}
		return;
	}
	if (channel) {
		if (channel->state == SCCP_CHANNELSTATE_DOWN || channel->state == SCCP_CHANNELSTATE_ONHOOK || channel->state == SCCP_CHANNELSTATE_INVALIDNUMBER) {
			if (channel->state == SCCP_CHANNELSTATE_INVALIDNUMBER) {
				pbx_log(LOG_NOTICE, "%s: (OpenReceiveChannelAck) Invalid Number (%s)\n", DEV_ID_LOG(d), sccp_channelstate2str(channel->state));
				sccp_indicate(d, channel, SCCP_CHANNELSTATE_INVALIDNUMBER);
			} else {
				pbx_log(LOG_NOTICE, "%s: (OpenReceiveChannelAck) Channel is onhook/down. Giving up... (%s)\n", DEV_ID_LOG(d), sccp_channelstate2str(channel->state));
				sccp_channel_endcall(channel);
			}
			return;
		}

		sccp_log((DEBUGCAT_RTP)) (VERBOSE_PREFIX_3 "%s: Starting Phone RTP/UDP Transmission (State: %s[%d])\n", d->id, sccp_channelstate2str(channel->state), channel->state);
		sccp_channel_setDevice(channel, d);
		if (channel->rtp.audio.instance) {
			sccp_rtp_set_phone(channel, &channel->rtp.audio, &sas);
			if (SCCP_RTP_STATUS_INACTIVE == channel->rtp.audio.mediaTransmissionState) {
				sccp_channel_startMediaTransmission(channel);
			}
			sccp_channel_send_callinfo(d, channel);

			/* update status */
			channel->rtp.audio.receiveChannelState = SCCP_RTP_STATUS_ACTIVE;

			/* indicate up state only if both transmit and receive is done - this should fix the 1sek delay -MC */
			sccp_dev_stoptone(d, sccp_device_find_index_for_line(d, channel->line->name), channel->callid);
			if (channel->calltype == SKINNY_CALLTYPE_INBOUND) {
				iPbx.queue_control(channel->owner, AST_CONTROL_ANSWER);
			} else {
				/* 'PROD' the remote side to let them know we can receive inband signalling from this moment onwards -> inband signalling required */
				iPbx.queue_control(channel->owner, -1);
			}
			if ((channel->state == SCCP_CHANNELSTATE_CONNECTED || channel->state == SCCP_CHANNELSTATE_CONNECTEDCONFERENCE) && ((channel->rtp.audio.receiveChannelState & SCCP_RTP_STATUS_ACTIVE) && (channel->rtp.audio.mediaTransmissionState & SCCP_RTP_STATUS_ACTIVE))) {
				iPbx.set_callstate(channel, AST_STATE_UP);
			}
		} else {
			pbx_log(LOG_ERROR, "%s: (OpenReceiveChannelAck) Can't set the RTP media address to %s, no asterisk rtp channel!\n", d->id, sccp_netsock_stringify(&sas));
			sccp_channel_endcall(channel);								// FS - 350
		}
	} else {
		/* we successfully opened receive channel, but have no channel active -> close receive */
		int32_t callId = passThruPartyId ^ 0xFFFFFFFF;
		sccp_log(DEBUGCAT_RTP) (VERBOSE_PREFIX_3 "%s: (OpenReceiveChannelAck) No channel with this PassThruPartyId %u (callReference: %d, callid: %d). Channel has already been hungup or closed.\n", d->id, passThruPartyId, callReference, callId);

		sccp_msg_t *r = NULL;
		REQ(r, CloseReceiveChannel);
		r->data.CloseReceiveChannel.lel_conferenceId = htolel(callReference);
		r->data.CloseReceiveChannel.lel_passThruPartyId = htolel(passThruPartyId);
		r->data.CloseReceiveChannel.lel_callReference = htolel(callReference);
		sccp_dev_send(d, r);
	}
}

/*!
 * \brief Handle Open Multi Media Receive Acknowledgement
 * \param s SCCP Session
 * \param d SCCP Device
 * \param msg_in SCCP Message
 */
void handle_OpenMultiMediaReceiveAck(constSessionPtr s, devicePtr d, constMessagePtr msg_in)
{
	char addrStr[INET6_ADDRSTRLEN + 6];
	struct sockaddr_storage sas = { 0 };
	skinny_mediastatus_t mediastatus = SKINNY_MEDIASTATUS_Unknown;
	uint32_t partyID = 0, passThruPartyId = 0, callReference;

	d->protocol->parseOpenMultiMediaReceiveChannelAck((const sccp_msg_t *) msg_in, &mediastatus, &sas, &passThruPartyId, &callReference);
	sccp_copy_string(addrStr, sccp_netsock_stringify(&sas), sizeof(addrStr));

	sccp_log(DEBUGCAT_RTP) (VERBOSE_PREFIX_3 "%s: Got OpenMultiMediaReceiveChannelAck.  Status: '%s' (%d), Remote RTP/UDP '%s', Type: %s, PassThruId: %u, CallID: %u\n", d->id, skinny_mediastatus2str(mediastatus), mediastatus, addrStr, (d->directrtp ? "DirectRTP" : "Indirect RTP"), partyID, callReference);
	if (mediastatus) {
		/* rtp error from the phone */
		pbx_log(LOG_WARNING, "%s: Error while opening MediaTransmission, '%s' (%d).\n", DEV_ID_LOG(d), skinny_mediastatus2str(mediastatus), mediastatus);
		if (mediastatus == SKINNY_MEDIASTATUS_OutOfChannels || mediastatus == SKINNY_MEDIASTATUS_OutOfSockets) {
			pbx_log(LOG_ERROR, "%s: (OpenReceiveChannelAck) Please Reset this Device. It ran out of Channels and/or Sockets\n", d->id);
		}
		return;
	}

	AUTO_RELEASE(sccp_channel_t, channel , NULL);
	if ((channel = sccp_device_getActiveChannel(d))) {						// reduce the amount of searching by first checking active_channel
		if (channel->passthrupartyid != passThruPartyId || channel->callid != callReference) {	// make sure this is the intended channel
			sccp_channel_release(&channel);
		}
	}
	if (!channel && passThruPartyId) {
		channel = sccp_channel_find_on_device_bypassthrupartyid(d, passThruPartyId);
	}
	if (channel) {												// && sccp_channel->state != SCCP_CHANNELSTATE_DOWN) {
		if (channel->state == SCCP_CHANNELSTATE_INVALIDNUMBER) {
			return;
		}

		sccp_log((DEBUGCAT_RTP)) (VERBOSE_PREFIX_3 "%s: Starting device rtp transmission with state %s(%d)\n", d->id, sccp_channelstate2str(channel->state), channel->state);
		if (channel->rtp.video.instance || sccp_rtp_createServer(d, channel, SCCP_RTP_VIDEO)) {
			if (d->nat >= SCCP_NAT_ON) {
				uint16_t port = sccp_netsock_getPort(&sas);
				sccp_session_getSas(s, &sas);
				sccp_netsock_ipv4_mapped(&sas, &sas);
				sccp_netsock_setPort(&sas, port);
			}

			sccp_log((DEBUGCAT_RTP)) (VERBOSE_PREFIX_3 "%s: Set the RTP media address to %s\n", d->id, sccp_netsock_stringify(&sas));
			sccp_rtp_set_phone(channel, &channel->rtp.video, &sas);
			channel->rtp.video.receiveChannelState = SCCP_RTP_STATUS_ACTIVE;

			if (channel->calltype == SKINNY_CALLTYPE_INBOUND) {
				iPbx.queue_control(channel->owner, AST_CONTROL_ANSWER);
			}
			if ((channel->state == SCCP_CHANNELSTATE_CONNECTED || channel->state == SCCP_CHANNELSTATE_CONNECTEDCONFERENCE) && ((channel->rtp.audio.receiveChannelState & SCCP_RTP_STATUS_ACTIVE) && (channel->rtp.audio.mediaTransmissionState & SCCP_RTP_STATUS_ACTIVE))) {
				iPbx.set_callstate(channel, AST_STATE_UP);
			}
		} else {
			pbx_log(LOG_ERROR, "%s: Can't set the RTP media address to %s, no asterisk rtp channel!\n", d->id, addrStr);
		}

		sccp_msg_t *msg_out = NULL;

		msg_out = sccp_build_packet(MiscellaneousCommandMessage, sizeof(msg_in->data.MiscellaneousCommandMessage));
		msg_out->data.MiscellaneousCommandMessage.lel_conferenceId = htolel(channel->callid);
		msg_out->data.MiscellaneousCommandMessage.lel_passThruPartyId = htolel(channel->passthrupartyid);
		msg_out->data.MiscellaneousCommandMessage.lel_callReference = htolel(channel->callid);
		msg_out->data.MiscellaneousCommandMessage.lel_miscCommandType = htolel(SKINNY_MISCCOMMANDTYPE_VIDEOFASTUPDATEPICTURE);	/* videoFastUpdatePicture */
		sccp_dev_send(d, msg_out);

		// msg_out = sccp_build_packet(FlowControlNotifyMessage, sizeof(msg_in->data.FlowControlNotifyMessage));
		// msg_out->data.FlowControlNotifyMessage.lel_conferenceID         = htolel(channel->callid);
		// msg_out->data.FlowControlNotifyMessage.lel_passThruPartyId      = htolel(channel->passthrupartyid);
		// msg_out->data.FlowControlNotifyMessage.lel_callReference        = htolel(channel->callid);
		// msg_out->data.FlowControlNotifyMessage.lel_maxBitRate           = htolel(500000);
		// sccp_dev_send(d, msg_out);

		iPbx.queue_control(channel->owner, AST_CONTROL_VIDUPDATE);
	} else {
		pbx_log(LOG_ERROR, "%s: No channel with this PassThruId %u!\n", d->id, partyID);
	}
}

/*!
 * \brief Handle Start Media Transmission Acknowledgement
 * \param s SCCP Session
 * \param d SCCP Device
 * \param msg_in SCCP Message
 *
 * \since 20090708
 * \author Federico
 */
void handle_startmediatransmission_ack(constSessionPtr s, devicePtr d, constMessagePtr msg_in)
{
	struct sockaddr_storage sas = { 0 };
	skinny_mediastatus_t mediastatus = SKINNY_MEDIASTATUS_Unknown;
	uint32_t partyID = 0, callID = 0, callID1 = 0, passthrupartyid = 0;

	d->protocol->parseStartMediaTransmissionAck((const sccp_msg_t *) msg_in, &partyID, &callID, &callID1, &mediastatus, &sas);

	if (partyID) {
		passthrupartyid = partyID;
	}

	if (d->skinny_type == SKINNY_DEVICETYPE_CISCO6911 && 0 == passthrupartyid) {
		passthrupartyid = 0xFFFFFFFF - callID1;
		sccp_log((DEBUGCAT_RTP)) (VERBOSE_PREFIX_3 "%s: Dealing with 6911 which does not return a passthrupartyid, using callid: %u -> passthrupartyid %u\n", d->id, callID1, passthrupartyid);
	}

	AUTO_RELEASE(sccp_channel_t, channel , NULL);
	if ((channel = sccp_device_getActiveChannel(d))) {						// reduce the amount of searching by first checking active_channel
		if (channel->passthrupartyid != passthrupartyid || channel->callid != callID) {		// make sure this is the intended channel
			sccp_channel_release(&channel);
		}
	}
	if (!channel && passthrupartyid) {
		channel = sccp_channel_find_on_device_bypassthrupartyid(d, passthrupartyid);
	}
	if (!channel) {
		pbx_log(LOG_WARNING, "%s: Channel with passthrupartyid %u / callid %u / callid1 %u not found, please report this to developer\n", DEV_ID_LOG(d), partyID, callID, callID1);
		return;
	}
	if (mediastatus) {
		pbx_log(LOG_WARNING, "%s: Error while opening MediaTransmission. Ending call. '%s' (%d))\n", DEV_ID_LOG(d), skinny_mediastatus2str(mediastatus), mediastatus);
		if (mediastatus == SKINNY_MEDIASTATUS_OutOfChannels || mediastatus == SKINNY_MEDIASTATUS_OutOfSockets) {
			pbx_log(LOG_ERROR, "%s: (OpenReceiveChannelAck) Please Reset this Device. It ran out of Channels and/or Sockets\n", d->id);
		}
		sccp_channel_closeAllMediaTransmitAndReceive(d, channel);
		sccp_channel_endcall(channel);
	} else {
		if (channel->state != SCCP_CHANNELSTATE_DOWN) {
			/* update status */
			channel->rtp.audio.mediaTransmissionState = SCCP_RTP_STATUS_ACTIVE;

			/* indicate up state only if both transmit and receive is done - this should fix the 1sek delay -MC */
			if (channel->calltype == SKINNY_CALLTYPE_INBOUND) {
				iPbx.queue_control(channel->owner, AST_CONTROL_ANSWER);
			}
			if ((channel->state == SCCP_CHANNELSTATE_CONNECTED || channel->state == SCCP_CHANNELSTATE_CONNECTEDCONFERENCE) && ((channel->rtp.audio.receiveChannelState & SCCP_RTP_STATUS_ACTIVE) && (channel->rtp.audio.mediaTransmissionState & SCCP_RTP_STATUS_ACTIVE))) {
				iPbx.set_callstate(channel, AST_STATE_UP);
			}
			sccp_log((DEBUGCAT_RTP)) (VERBOSE_PREFIX_3 "%s: Got StartMediaTranmission ACK.  Status: '%s' (%d), Remote TCP/IP: '%s', CallId %u (%u), PassThruId: %u\n", DEV_ID_LOG(d), skinny_mediastatus2str(mediastatus), mediastatus, sccp_netsock_stringify(&sas), callID, callID1, partyID);
		} else {
			pbx_log(LOG_WARNING, "%s: (sccp_handle_startmediatransmission_ack) Channel already down (%d). Hanging up\n", DEV_ID_LOG(d), channel->state);
			sccp_channel_closeAllMediaTransmitAndReceive(d, channel);
			sccp_channel_endcall(channel);
		}
	}
}

/*!
 * \brief Handle Start Multi Media Transmission Acknowledgement
 * \param s SCCP Session as sccp_session_t
 * \param d SCCP Device as sccp_device_t
 * \param msg_in SCCP Message
 */
void handle_startmultimediatransmission_ack(constSessionPtr s, devicePtr d, constMessagePtr msg_in)
{
	struct sockaddr_storage ss = { 0 };

	skinny_mediastatus_t mediastatus = SKINNY_MEDIASTATUS_Unknown;
	uint32_t partyID = 0, callID = 0, callID1 = 0;

	d->protocol->parseStartMultiMediaTransmissionAck((const sccp_msg_t *) msg_in, &partyID, &callID, &callID1, &mediastatus, &ss);
	if (ss.ss_family == AF_INET6) {
		pbx_log(LOG_ERROR, "SCCP: IPv6 not supported at this moment\n");
		return;
	}

	AUTO_RELEASE(sccp_channel_t, c , sccp_channel_find_bypassthrupartyid(partyID));
	if (mediastatus) {
		pbx_log(LOG_ERROR, "%s: (StartMultiMediaTransmissionAck) Device returned: '%s' (%d) !. Ending Call.\n", DEV_ID_LOG(d), skinny_mediastatus2str(mediastatus), mediastatus);
		if (c) {
			sccp_channel_endcall(c);
			c->rtp.video.mediaTransmissionState = SCCP_RTP_STATUS_INACTIVE;
		}
		return;
	}

	if (c) {
		/* update status */
		c->rtp.video.mediaTransmissionState = SCCP_RTP_STATUS_ACTIVE;
		sccp_log((DEBUGCAT_RTP)) (VERBOSE_PREFIX_3 "%s: Got StartMultiMediaTranmission ACK. Remote TCP/IP '%s', CallId %u (%u), PassThruId: %u\n", DEV_ID_LOG(d), sccp_netsock_stringify(&ss), callID, callID1, partyID);
		return;
	}
	pbx_log(LOG_WARNING, "%s: Channel with passthrupartyid %u could not be found, please report this to developer\n", DEV_ID_LOG(d), partyID);
	return;
}

/*!
 * \brief Handle Start Multi Media Transmission Acknowledgement
 * \param s SCCP Session as sccp_session_t
 * \param d SCCP Device as sccp_device_t
 * \param msg_in SCCP Message
 */
void handle_mediatransmissionfailure(constSessionPtr s, devicePtr d, constMessagePtr msg_in)
{
	sccp_dump_msg(msg_in);
	/*
	
	struct sockaddr_storage ss = { 0 };
	uint32_t confID = 0, partyID = 0, callRef = 0;
	d->protocol->parseMediaTransmissionFailure((const sccp_msg_t *) msg_in, &confID, &partyID, &ss, &callRef);
	
	AUTO_RELEASE(sccp_channel_t, c , sccp_channel_find_bypassthrupartyid(partyID));

	if (c) {
		pbx_log(LOG_ERROR, "%s: MediaFailure on Channel '%s'!. Ending Call.\n", d->id, c->designator);
		// if directrtp: switch back to indirect rtp
		// else
		// 	hangup
			sccp_channel_endcall(c);
	}
	*/

	sccp_log((DEBUGCAT_RTP)) (VERBOSE_PREFIX_3 "%s: Received a MediaTranmissionFailure (not being handled fully at this moment)\n", DEV_ID_LOG(d));
}

/*!
 * \brief Handle IpPort Message
 * \param no_s SCCP Session = NULL
 * \param no_d SCCP Device = NULL
 * \param msg_in SCCP Message
 */
void handle_ipport(constSessionPtr s, devicePtr d, constMessagePtr msg_in)
{
	d->rtpPort = letohl(msg_in->data.IpPortMessage.lel_rtpMediaPort);
	sccp_log((DEBUGCAT_CORE)) (VERBOSE_PREFIX_3 "%s: Got rtpPort:%d which the device wants to use for media\n", d->id, d->rtpPort);
}

/*!
 * \brief Handle Version for Session
 * \param s SCCP Session
 * \param d SCCP Device
 * \param msg_in SCCP Message
 */
void handle_version(constSessionPtr s, devicePtr d, constMessagePtr msg_in)
{
	sccp_msg_t *msg_out = NULL;

	REQ(msg_out, VersionMessage);
	sccp_copy_string(msg_out->data.VersionMessage.requiredVersion, d->imageversion, sizeof(msg_out->data.VersionMessage.requiredVersion));
	sccp_dev_send(d, msg_out);
	sccp_log((DEBUGCAT_CORE)) (VERBOSE_PREFIX_3 "%s: Sending version number: %s\n", d->id, d->imageversion);
}

/*!
 * \brief Handle Connection Statistics for Session
 * \param s SCCP Session
 * \param device SCCP Device
 * \param msg_in SCCP Message
 *
 * \section sccp_statistics Phone Audio Statistics
 *
 * MOS LQK = Mean Opinion Score for listening Quality (5=Excellent -> 1=BAD)
 * Max MOS LQK = Baseline or highest MOS LQK score observed from start of the voice stream. These codecs provide the following maximum MOS LQK score under normal conditions with no frame loss: (G.711 gives 4.5, G.729 A /AB gives 3.7)
 * MOS LQK Version = Version of the Cisco proprietary algorithm used to calculate MOS LQK scores.
 * CS = Concealement seconds
 * Cumulative Conceal Ratio = Total number of concealment frames divided by total number of speech frames received from start of the voice stream.
 * Interval Conceal Ratio = Ratio of concealment frames to speech frames in preceding 3-second interval of active speech. If using voice activity detection (VAD), a longer interval might be required to accumulate 3 seconds of active speech.
 * Max Conceal Ratio = Highest interval concealment ratio from start of the voice stream.
 * Conceal Secs = Number of seconds that have concealment events (lost frames) from the start of the voice stream (includes severely concealed seconds).
 * Severely Conceal Secs = Number of seconds that have more than 5 percent concealment events (lost frames) from the start of the voice stream.
 * Latency1 = Estimate of the network latency, expressed in milliseconds. Represents a running average of the round-trip delay, measured when RTCP receiver report blocks are received.
 * Max Jitter = Maximum value of instantaneous jitter, in milliseconds.
 * Sender Size = RTP packet size, in milliseconds, for the transmitted stream.
 * Rcvr Size = RTP packet size, in milliseconds, for the received stream.
 * Rcvr Discarded = RTP packets received from network but discarded from jitter buffers.
 */
void handle_ConnectionStatistics(constSessionPtr s, devicePtr device, constMessagePtr msg_in)
{
#define CALC_AVG(_newval, _mean, _numval) ( ( ((_mean) * (_numval) ) + (_newval) ) / ((_numval) + 1))

	size_t buffersize = 2048;
	struct ast_str *output_buf = pbx_str_alloca(buffersize);
	char QualityStats[600] = "";
	uint32_t QualityStatsSize = 0;

	AUTO_RELEASE(sccp_device_t, d , sccp_device_retain(device));

	if (d) {
		// update last_call_statistics
		sccp_call_statistics_t *call_stats = d->call_statistics;

		if (letohl(msg_in->header.lel_protocolVer < 20)) {
			call_stats[SCCP_CALLSTATISTIC_LAST].num = letohl(msg_in->data.ConnectionStatisticsRes.v3.lel_CallIdentifier);
			call_stats[SCCP_CALLSTATISTIC_LAST].packets_sent = letohl(msg_in->data.ConnectionStatisticsRes.v3.lel_SentPackets);
			call_stats[SCCP_CALLSTATISTIC_LAST].packets_received = letohl(msg_in->data.ConnectionStatisticsRes.v3.lel_RecvdPackets);
			call_stats[SCCP_CALLSTATISTIC_LAST].packets_lost = letohl(msg_in->data.ConnectionStatisticsRes.v3.lel_LostPkts);
			call_stats[SCCP_CALLSTATISTIC_LAST].jitter = letohl(msg_in->data.ConnectionStatisticsRes.v3.lel_Jitter);
			call_stats[SCCP_CALLSTATISTIC_LAST].latency = letohl(msg_in->data.ConnectionStatisticsRes.v3.lel_latency);
			QualityStatsSize = letohl(msg_in->data.ConnectionStatisticsRes.v3.lel_QualityStatsSize) + 1;
			QualityStatsSize = QualityStatsSize < sizeof(QualityStats) ? QualityStatsSize : sizeof(QualityStats);
			if (QualityStatsSize) {
				sccp_copy_string(QualityStats, msg_in->data.ConnectionStatisticsRes.v3.QualityStats, QualityStatsSize);
			}
		} else if (letohl(msg_in->header.lel_protocolVer < 22)) {
			call_stats[SCCP_CALLSTATISTIC_LAST].num = letohl(msg_in->data.ConnectionStatisticsRes.v20.lel_CallIdentifier);
			call_stats[SCCP_CALLSTATISTIC_LAST].packets_sent = letohl(msg_in->data.ConnectionStatisticsRes.v20.lel_SentPackets);
			call_stats[SCCP_CALLSTATISTIC_LAST].packets_received = letohl(msg_in->data.ConnectionStatisticsRes.v20.lel_RecvdPackets);
			call_stats[SCCP_CALLSTATISTIC_LAST].packets_lost = letohl(msg_in->data.ConnectionStatisticsRes.v20.lel_LostPkts);
			call_stats[SCCP_CALLSTATISTIC_LAST].jitter = letohl(msg_in->data.ConnectionStatisticsRes.v20.lel_Jitter);
			call_stats[SCCP_CALLSTATISTIC_LAST].latency = letohl(msg_in->data.ConnectionStatisticsRes.v20.lel_latency);
			QualityStatsSize = letohl(msg_in->data.ConnectionStatisticsRes.v20.lel_QualityStatsSize) + 1;
			QualityStatsSize = QualityStatsSize < sizeof(QualityStats) ? QualityStatsSize : sizeof(QualityStats);
			if (QualityStatsSize) {
				sccp_copy_string(QualityStats, msg_in->data.ConnectionStatisticsRes.v20.QualityStats, QualityStatsSize);
			}
		} else {											// odd
			// ConnectionStatisticsRes_V22 has irregular packing (single byte packing), need to access unaligned data (using get_unaligned_uint32 for sparc62 / buserror machines
#if defined(HAVE_UNALIGNED_BUSERROR)
			call_stats[SCCP_CALLSTATISTIC_LAST].num = letohl(get_unaligned_uint32((const void *) &msg_in->data.ConnectionStatisticsRes.v22.lel_CallIdentifier));
			call_stats[SCCP_CALLSTATISTIC_LAST].packets_sent = letohl(get_unaligned_uint32((const void *) &msg_in->data.ConnectionStatisticsRes.v22.lel_SentPackets));
			call_stats[SCCP_CALLSTATISTIC_LAST].packets_received = letohl(get_unaligned_uint32((const void *) &msg_in->data.ConnectionStatisticsRes.v22.lel_RecvdPackets));
			call_stats[SCCP_CALLSTATISTIC_LAST].packets_lost = letohl(get_unaligned_uint32((const void *) &msg_in->data.ConnectionStatisticsRes.v22.lel_LostPkts));
			call_stats[SCCP_CALLSTATISTIC_LAST].jitter = letohl(get_unaligned_uint32((const void *) &msg_in->data.ConnectionStatisticsRes.v22.lel_Jitter));
			call_stats[SCCP_CALLSTATISTIC_LAST].latency = letohl(get_unaligned_uint32((const void *) &msg_in->data.ConnectionStatisticsRes.v22.lel_latency));
			QualityStatsSize = letohl(get_unaligned_uint32((const void *) &msg_in->data.ConnectionStatisticsRes.v22.lel_QualityStatsSize));
#else
			call_stats[SCCP_CALLSTATISTIC_LAST].num = letohl(msg_in->data.ConnectionStatisticsRes.v22.lel_CallIdentifier);
			call_stats[SCCP_CALLSTATISTIC_LAST].packets_sent = letohl(msg_in->data.ConnectionStatisticsRes.v22.lel_SentPackets);
			call_stats[SCCP_CALLSTATISTIC_LAST].packets_received = letohl(msg_in->data.ConnectionStatisticsRes.v22.lel_RecvdPackets);
			call_stats[SCCP_CALLSTATISTIC_LAST].packets_lost = letohl(msg_in->data.ConnectionStatisticsRes.v22.lel_LostPkts);
			call_stats[SCCP_CALLSTATISTIC_LAST].jitter = letohl(msg_in->data.ConnectionStatisticsRes.v22.lel_Jitter);
			call_stats[SCCP_CALLSTATISTIC_LAST].latency = letohl(msg_in->data.ConnectionStatisticsRes.v22.lel_latency);
			QualityStatsSize = letohl(msg_in->data.ConnectionStatisticsRes.v22.lel_QualityStatsSize) + 1;
#endif
			QualityStatsSize = QualityStatsSize < sizeof(QualityStats) ? QualityStatsSize : sizeof(QualityStats);
			if (QualityStatsSize) {
				sccp_copy_string(QualityStats, msg_in->data.ConnectionStatisticsRes.v22.QualityStats, QualityStatsSize);
			}
		}
		pbx_str_append(&output_buf, buffersize, "%s: Call Statistics:\n", d->id);
		pbx_str_append(&output_buf, buffersize, "       [\n");

		pbx_str_append(&output_buf, buffersize, "         Last Call        : CallID: %d Packets sent: %d rcvd: %d lost: %d jitter: %d latency: %d\n", call_stats[SCCP_CALLSTATISTIC_LAST].num, call_stats[SCCP_CALLSTATISTIC_LAST].packets_sent, call_stats[SCCP_CALLSTATISTIC_LAST].packets_received, call_stats[SCCP_CALLSTATISTIC_LAST].packets_lost, call_stats[SCCP_CALLSTATISTIC_LAST].jitter, call_stats[SCCP_CALLSTATISTIC_LAST].latency);
		sccp_log(DEBUGCAT_CORE) (VERBOSE_PREFIX_3 "QualityStats: %s\n", QualityStats);
		if (!sccp_strlen_zero(QualityStats)) {
			if (letohl(msg_in->header.lel_protocolVer < 20)) {
				sscanf(QualityStats, "MLQK=%f;MLQKav=%f;MLQKmn=%f;MLQKmx=%f;MLQKvr=%f;CCR=%f;ICR=%f;ICRmx=%f;CS=%d;SCS=%d",
				       &call_stats[SCCP_CALLSTATISTIC_LAST].opinion_score_listening_quality, &call_stats[SCCP_CALLSTATISTIC_LAST].avg_opinion_score_listening_quality,
				       &call_stats[SCCP_CALLSTATISTIC_LAST].mean_opinion_score_listening_quality, &call_stats[SCCP_CALLSTATISTIC_LAST].max_opinion_score_listening_quality,
				       &call_stats[SCCP_CALLSTATISTIC_LAST].variance_opinion_score_listening_quality, &call_stats[SCCP_CALLSTATISTIC_LAST].cumulative_concealement_ratio, &call_stats[SCCP_CALLSTATISTIC_LAST].interval_concealement_ratio, &call_stats[SCCP_CALLSTATISTIC_LAST].max_concealement_ratio, &call_stats[SCCP_CALLSTATISTIC_LAST].concealed_seconds, &call_stats[SCCP_CALLSTATISTIC_LAST].severely_concealed_seconds);
			} else if (letohl(msg_in->header.lel_protocolVer < 22)) {
				int Log = 0;

				sscanf(QualityStats, "Log %d: mos %f, avgMos %f, maxMos %f, minMos %f, CS %d, SCS %d, CCR %f, ICR %f, maxCR %f",
				       &Log,
				       &call_stats[SCCP_CALLSTATISTIC_LAST].opinion_score_listening_quality, &call_stats[SCCP_CALLSTATISTIC_LAST].avg_opinion_score_listening_quality,
				       &call_stats[SCCP_CALLSTATISTIC_LAST].max_opinion_score_listening_quality, &call_stats[SCCP_CALLSTATISTIC_LAST].mean_opinion_score_listening_quality,
				       &call_stats[SCCP_CALLSTATISTIC_LAST].concealed_seconds, &call_stats[SCCP_CALLSTATISTIC_LAST].severely_concealed_seconds, &call_stats[SCCP_CALLSTATISTIC_LAST].cumulative_concealement_ratio, &call_stats[SCCP_CALLSTATISTIC_LAST].interval_concealement_ratio, &call_stats[SCCP_CALLSTATISTIC_LAST].max_concealement_ratio);
			} else {
				sscanf(QualityStats, "MLQK=%f;MLQKav=%f;MLQKmn=%f;MLQKmx=%f;ICR=%f;CCR=%f;ICRmx=%f;CS=%d;SCS=%d;MLQKvr=%f",
				       &call_stats[SCCP_CALLSTATISTIC_LAST].opinion_score_listening_quality, &call_stats[SCCP_CALLSTATISTIC_LAST].avg_opinion_score_listening_quality,
				       &call_stats[SCCP_CALLSTATISTIC_LAST].mean_opinion_score_listening_quality, &call_stats[SCCP_CALLSTATISTIC_LAST].max_opinion_score_listening_quality,
				       &call_stats[SCCP_CALLSTATISTIC_LAST].interval_concealement_ratio, &call_stats[SCCP_CALLSTATISTIC_LAST].cumulative_concealement_ratio, &call_stats[SCCP_CALLSTATISTIC_LAST].max_concealement_ratio, &call_stats[SCCP_CALLSTATISTIC_LAST].concealed_seconds, &call_stats[SCCP_CALLSTATISTIC_LAST].severely_concealed_seconds, &call_stats[SCCP_CALLSTATISTIC_LAST].variance_opinion_score_listening_quality);
			}
		}
		pbx_str_append(&output_buf, buffersize, "         Last Quality     : MLQK=%.4f;MLQKav=%.4f;MLQKmn=%.4f;MLQKmx=%.4f;MLQKvr=%.2f|ICR=%.4f;CCR=%.4f;ICRmx=%.4f|CS=%d;SCS=%d\n",
			       call_stats[SCCP_CALLSTATISTIC_LAST].opinion_score_listening_quality, call_stats[SCCP_CALLSTATISTIC_LAST].avg_opinion_score_listening_quality,
			       call_stats[SCCP_CALLSTATISTIC_LAST].mean_opinion_score_listening_quality, call_stats[SCCP_CALLSTATISTIC_LAST].max_opinion_score_listening_quality, call_stats[SCCP_CALLSTATISTIC_LAST].variance_opinion_score_listening_quality, call_stats[SCCP_CALLSTATISTIC_LAST].interval_concealement_ratio, call_stats[SCCP_CALLSTATISTIC_LAST].cumulative_concealement_ratio, call_stats[SCCP_CALLSTATISTIC_LAST].max_concealement_ratio,
			       (int) call_stats[SCCP_CALLSTATISTIC_LAST].concealed_seconds, (int) call_stats[SCCP_CALLSTATISTIC_LAST].severely_concealed_seconds);

		// update avg_call_statistics
		call_stats[SCCP_CALLSTATISTIC_AVG].packets_sent = CALC_AVG(call_stats[SCCP_CALLSTATISTIC_LAST].packets_sent, call_stats[SCCP_CALLSTATISTIC_AVG].packets_sent, call_stats[SCCP_CALLSTATISTIC_AVG].num);
		call_stats[SCCP_CALLSTATISTIC_AVG].packets_received = CALC_AVG(call_stats[SCCP_CALLSTATISTIC_LAST].packets_received, call_stats[SCCP_CALLSTATISTIC_AVG].packets_received, call_stats[SCCP_CALLSTATISTIC_AVG].num);
		call_stats[SCCP_CALLSTATISTIC_AVG].packets_lost = CALC_AVG(call_stats[SCCP_CALLSTATISTIC_LAST].packets_lost, call_stats[SCCP_CALLSTATISTIC_AVG].packets_lost, call_stats[SCCP_CALLSTATISTIC_AVG].num);
		call_stats[SCCP_CALLSTATISTIC_AVG].jitter = CALC_AVG(call_stats[SCCP_CALLSTATISTIC_LAST].jitter, call_stats[SCCP_CALLSTATISTIC_AVG].jitter, call_stats[SCCP_CALLSTATISTIC_AVG].num);
		call_stats[SCCP_CALLSTATISTIC_AVG].latency = CALC_AVG(call_stats[SCCP_CALLSTATISTIC_LAST].latency, call_stats[SCCP_CALLSTATISTIC_AVG].latency, call_stats[SCCP_CALLSTATISTIC_AVG].num);
		call_stats[SCCP_CALLSTATISTIC_AVG].opinion_score_listening_quality = CALC_AVG(call_stats[SCCP_CALLSTATISTIC_LAST].opinion_score_listening_quality, call_stats[SCCP_CALLSTATISTIC_AVG].opinion_score_listening_quality, call_stats[SCCP_CALLSTATISTIC_AVG].num);
		call_stats[SCCP_CALLSTATISTIC_AVG].avg_opinion_score_listening_quality = CALC_AVG(call_stats[SCCP_CALLSTATISTIC_LAST].avg_opinion_score_listening_quality, call_stats[SCCP_CALLSTATISTIC_AVG].avg_opinion_score_listening_quality, call_stats[SCCP_CALLSTATISTIC_AVG].num);
		call_stats[SCCP_CALLSTATISTIC_AVG].mean_opinion_score_listening_quality = CALC_AVG(call_stats[SCCP_CALLSTATISTIC_LAST].mean_opinion_score_listening_quality, call_stats[SCCP_CALLSTATISTIC_AVG].mean_opinion_score_listening_quality, call_stats[SCCP_CALLSTATISTIC_AVG].num);
		if (call_stats[SCCP_CALLSTATISTIC_AVG].max_opinion_score_listening_quality < call_stats[SCCP_CALLSTATISTIC_LAST].max_opinion_score_listening_quality) {
			call_stats[SCCP_CALLSTATISTIC_AVG].max_opinion_score_listening_quality = call_stats[SCCP_CALLSTATISTIC_LAST].max_opinion_score_listening_quality;
		}
		call_stats[SCCP_CALLSTATISTIC_AVG].interval_concealement_ratio = CALC_AVG(call_stats[SCCP_CALLSTATISTIC_LAST].interval_concealement_ratio, call_stats[SCCP_CALLSTATISTIC_AVG].interval_concealement_ratio, call_stats[SCCP_CALLSTATISTIC_AVG].num);
		call_stats[SCCP_CALLSTATISTIC_AVG].cumulative_concealement_ratio = CALC_AVG(call_stats[SCCP_CALLSTATISTIC_LAST].cumulative_concealement_ratio, call_stats[SCCP_CALLSTATISTIC_AVG].cumulative_concealement_ratio, call_stats[SCCP_CALLSTATISTIC_AVG].num);
		if (call_stats[SCCP_CALLSTATISTIC_AVG].max_concealement_ratio < call_stats[SCCP_CALLSTATISTIC_LAST].max_concealement_ratio) {
			call_stats[SCCP_CALLSTATISTIC_AVG].max_concealement_ratio = call_stats[SCCP_CALLSTATISTIC_LAST].max_concealement_ratio;
		}
		call_stats[SCCP_CALLSTATISTIC_AVG].concealed_seconds = CALC_AVG(call_stats[SCCP_CALLSTATISTIC_LAST].concealed_seconds, call_stats[SCCP_CALLSTATISTIC_AVG].concealed_seconds, call_stats[SCCP_CALLSTATISTIC_AVG].num);
		call_stats[SCCP_CALLSTATISTIC_AVG].severely_concealed_seconds = CALC_AVG(call_stats[SCCP_CALLSTATISTIC_LAST].severely_concealed_seconds, call_stats[SCCP_CALLSTATISTIC_AVG].severely_concealed_seconds, call_stats[SCCP_CALLSTATISTIC_AVG].num);
		call_stats[SCCP_CALLSTATISTIC_AVG].variance_opinion_score_listening_quality = CALC_AVG(call_stats[SCCP_CALLSTATISTIC_LAST].variance_opinion_score_listening_quality, call_stats[SCCP_CALLSTATISTIC_AVG].variance_opinion_score_listening_quality, call_stats[SCCP_CALLSTATISTIC_AVG].num);

		call_stats[SCCP_CALLSTATISTIC_AVG].num++;
		pbx_str_append(&output_buf, buffersize, "         Mean Statistics  : #Calls: %d Packets sent: %d rcvd: %d lost: %d jitter: %d latency: %d\n", call_stats[SCCP_CALLSTATISTIC_AVG].num, call_stats[SCCP_CALLSTATISTIC_AVG].packets_sent, call_stats[SCCP_CALLSTATISTIC_AVG].packets_received, call_stats[SCCP_CALLSTATISTIC_AVG].packets_lost, call_stats[SCCP_CALLSTATISTIC_AVG].jitter, call_stats[SCCP_CALLSTATISTIC_AVG].latency);

		pbx_str_append(&output_buf, buffersize, "         Mean Quality     : MLQK=%.4f;MLQKav=%.4f;MLQKmn=%.4f;MLQKmx=%.4f;MLQKvr=%.2f|ICR=%.4f;CCR=%.4f;ICRmx=%.4f|CS=%d;SCS=%d\n",
			       call_stats[SCCP_CALLSTATISTIC_AVG].opinion_score_listening_quality, call_stats[SCCP_CALLSTATISTIC_AVG].avg_opinion_score_listening_quality,
			       call_stats[SCCP_CALLSTATISTIC_AVG].mean_opinion_score_listening_quality, call_stats[SCCP_CALLSTATISTIC_AVG].max_opinion_score_listening_quality, call_stats[SCCP_CALLSTATISTIC_AVG].variance_opinion_score_listening_quality, call_stats[SCCP_CALLSTATISTIC_AVG].interval_concealement_ratio, call_stats[SCCP_CALLSTATISTIC_AVG].cumulative_concealement_ratio, call_stats[SCCP_CALLSTATISTIC_AVG].max_concealement_ratio,
			       (int) call_stats[SCCP_CALLSTATISTIC_AVG].concealed_seconds, (int) call_stats[SCCP_CALLSTATISTIC_AVG].severely_concealed_seconds);
		pbx_str_append(&output_buf, buffersize, "       ]\n");
		sccp_log((DEBUGCAT_CORE)) (VERBOSE_PREFIX_3 "%s", pbx_str_buffer(output_buf));
	}
}

/*!
 * \brief Handle Server Resource Message for Session
 * old protocol function replaced by the SEP file server addesses list
 *
 * \param s SCCP Session
 * \param d SCCP Device
 * \param msg_in SCCP Message
 *
 * \todo extend ServerResMessage to be able to return multiple servers (cluster)
 * \todo Handle IPv6
 */
void handle_ServerResMessage(constSessionPtr s, devicePtr d, constMessagePtr msg_in)
{
	pbx_assert(d != NULL);
	sccp_msg_t *msg_out = NULL;

	if (!sccp_session_isValid(s) || sccp_session_check_crossdevice(s, d)) {
		pbx_log(LOG_ERROR, "%s: Wrong Session or Session Changed mid flight (%s)\n", DEV_ID_LOG(d), sccp_session_getDesignator(s));
		return;
	}
	sccp_log(DEBUGCAT_CORE) (VERBOSE_PREFIX_3 "%s: Sending servers message (%s)\n", DEV_ID_LOG(d), sccp_session_getDesignator(s));

	REQ(msg_out, ServerResMessage);
	if (d->protocolversion < 17) {
		struct sockaddr_storage sas = { 0 };
		sccp_session_getOurIP(s, &sas, 0);
		sccp_copy_string(msg_out->data.ServerResMessage.v3.server[0].serverName, GLOB(servername), sizeof(msg_out->data.ServerResMessage.v3.server[0].serverName));
		msg_out->data.ServerResMessage.v3.serverListenPort[0] = sccp_netsock_getPort(&GLOB(bindaddr));
		struct sockaddr_in *in = (struct sockaddr_in *) &sas;
		memcpy(&msg_out->data.ServerResMessage.v3.serverIpAddr[0], &in->sin_addr, 4);
	} else {
		struct sockaddr_storage sas = { 0 };
		sccp_session_getOurIP(s, &sas, 0);
		sccp_copy_string(msg_out->data.ServerResMessage.v17.server[0].serverName, GLOB(servername), sizeof(msg_out->data.ServerResMessage.v17.server[0].serverName));
		msg_out->data.ServerResMessage.v17.serverListenPort[0] = sccp_netsock_getPort(&GLOB(bindaddr));
		msg_out->data.ServerResMessage.v17.serverIpAddr[0].lel_ipv46 = htolel(sas.ss_family == AF_INET6 ? 1 : 0);
		struct sockaddr_in6 *in6 = (struct sockaddr_in6 *) &sas;
		memcpy(&msg_out->data.ServerResMessage.v17.serverIpAddr[0].bel_ipAddr, &in6->sin6_addr, 16);
	}
	sccp_dev_send(d, msg_out);
}

/*!
 * \brief Handle Config Status Message for Session
 * \param s SCCP Session
 * \param d SCCP Device
 * \param msg_in SCCP Message
 */
void handle_ConfigStatMessage(constSessionPtr s, devicePtr d, constMessagePtr msg_in)
{
	sccp_msg_t *msg_out = NULL;
	sccp_buttonconfig_t *config = NULL;
	uint8_t lines = 0;
	uint8_t speeddials = 0;
	
	SCCP_LIST_LOCK(&d->buttonconfig);
	SCCP_LIST_TRAVERSE(&d->buttonconfig, config, list) {
		if (config->type == SPEEDDIAL) {
			speeddials++;
		} else if (config->type == LINE) {
			lines++;
		}
	}
	SCCP_LIST_UNLOCK(&d->buttonconfig);

	REQ(msg_out, ConfigStatMessage);
	sccp_copy_string(msg_out->data.ConfigStatMessage.station_identifier.deviceName, d->id, sizeof(msg_out->data.ConfigStatMessage.station_identifier.deviceName));
	msg_out->data.ConfigStatMessage.station_identifier.lel_stationUserId = htolel(0);
	msg_out->data.ConfigStatMessage.station_identifier.lel_stationInstance = htolel(1);
	msg_out->data.ConfigStatMessage.lel_numberLines = htolel(lines);
	msg_out->data.ConfigStatMessage.lel_numberSpeedDials = htolel(speeddials);

	sccp_dev_send(d, msg_out);
	sccp_log((DEBUGCAT_CORE)) (VERBOSE_PREFIX_3 "%s: Sending ConfigStatMessage, lines %d, speeddials %d\n", DEV_ID_LOG(d), lines, speeddials);
}

/*!
 * \brief Handle Enbloc Call Messsage (Dial in one block, instead of number by number)
 * \param s SCCP Session
 * \param d SCCP Device
 * \param msg_in SCCP Message
 */
void handle_EnblocCallMessage(constSessionPtr s, devicePtr d, constMessagePtr msg_in)
{
	int len = 0;

	char calledParty[25] = { 0 };
	uint32_t lineInstance = 0;

	if (d->protocol->parseEnblocCall) {
		d->protocol->parseEnblocCall((const sccp_msg_t *) msg_in, calledParty, &lineInstance);
		sccp_log((DEBUGCAT_CORE)) (VERBOSE_PREFIX_3 "%s: EnblocCall, party: %s, lineInstance %d\n", DEV_ID_LOG(d), calledParty, lineInstance);

		if (!sccp_strlen_zero(calledParty)) {
			AUTO_RELEASE(sccp_channel_t, channel , sccp_device_getActiveChannel(d));

			if (channel) {
				if ((channel->state == SCCP_CHANNELSTATE_DIALING) || (channel->state == SCCP_CHANNELSTATE_OFFHOOK)) {
					/* for anonymous devices we just want to call the extension defined in hotline->exten -> ignore dialed number -MC */
					if (d->isAnonymous) {
						return;
					}

					sccp_channel_stop_schedule_digittimout(channel);
					len = sccp_strlen(channel->dialedNumber);
					sccp_copy_string(channel->dialedNumber + len, calledParty, sizeof(channel->dialedNumber) - len);
					sccp_pbx_softswitch(channel);
					return;
				}
				if (iPbx.send_digits) {
					iPbx.send_digits(channel, calledParty);
				}
				return;
			}
			if (!lineInstance) {									// v3 - v16 don't provide lineinstance during enbloc
				lineInstance = d->defaultLineInstance ? d->defaultLineInstance : SCCP_FIRST_LINEINSTANCE;
			}

			AUTO_RELEASE(sccp_linedevices_t, linedevice , sccp_linedevice_findByLineinstance(d, lineInstance));
			if (linedevice) {
				AUTO_RELEASE(sccp_channel_t, new_channel , NULL);
				new_channel = sccp_channel_newcall(linedevice->line, d, calledParty, SKINNY_CALLTYPE_OUTBOUND, NULL, NULL);
				sccp_channel_stop_schedule_digittimout(new_channel);
			}

		}
	}
}

/*!
 * \brief Handle Forward Status Request for Session
 * \param s SCCP Session
 * \param d SCCP Device
 * \param msg_in SCCP Message
 */
void handle_forward_stat_req(constSessionPtr s, devicePtr d, constMessagePtr msg_in)
{
	sccp_msg_t *msg_out = NULL;

	uint32_t instance = letohl(msg_in->data.ForwardStatReqMessage.lel_lineNumber);

	sccp_log((DEBUGCAT_CORE)) (VERBOSE_PREFIX_3 "%s: Got Forward Status Request.  Line: %d\n", d->id, instance);

	AUTO_RELEASE(sccp_line_t, l , sccp_line_find_byid(d, instance));

	if (l) {
		sccp_dev_forward_status(l, instance, d);
		return;
	}

	/* speeddial with hint. Sending empty forward message */
	sccp_log((DEBUGCAT_CORE)) (VERBOSE_PREFIX_3 "%s: Send Forward Status. Instance: %d\n", d->id, instance);
	REQ(msg_out, ForwardStatMessage);
	msg_out->data.ForwardStatMessage.v3.lel_lineNumber = msg_in->data.ForwardStatReqMessage.lel_lineNumber;
	sccp_dev_send(d, msg_out);
}

/*!
 * \brief Handle Feature Status Reques for Session
 * \param s SCCP Session
 * \param d SCCP Device
 * \param msg_in SCCP Message
 *
 * \warning
 *   - device->buttonconfig is not always locked
 */
void handle_feature_stat_req(constSessionPtr s, devicePtr d, constMessagePtr msg_in)
{
	sccp_buttonconfig_t *config = NULL;

	int featureIndex = letohl(msg_in->data.FeatureStatReqMessage.lel_featureIndex);
	int capabilities = letohl(msg_in->data.FeatureStatReqMessage.lel_featureCapabilities);

	sccp_log((DEBUGCAT_FEATURE)) (VERBOSE_PREFIX_3 "%s: Got Feature Status Request.  Index = %d Unknown = %d \n", d->id, featureIndex, capabilities);

#ifdef CS_DYNAMIC_SPEEDDIAL
	/*
	 * the new speeddial style uses feature to display state
	 * unfortunately we dont know how to handle this on other way
	 */
	sccp_speed_t k;

	if ((capabilities == 1 && d->inuseprotocolversion >= 15)) {
		sccp_dev_speed_find_byindex(d, featureIndex, TRUE, &k);

		if (k.valid) {
			sccp_msg_t *msg_out = NULL;

			REQ(msg_out, FeatureStatDynamicMessage);
			msg_out->data.FeatureStatDynamicMessage.lel_featureIndex = htolel(featureIndex);
			msg_out->data.FeatureStatDynamicMessage.lel_featureID = htolel(SKINNY_BUTTONTYPE_BLFSPEEDDIAL);
			msg_out->data.FeatureStatDynamicMessage.lel_featureStatus = 0;

			//sccp_copy_string(msg_out->data.FeatureStatDynamicMessage.DisplayName, k.name, sizeof(msg_out->data.FeatureStatDynamicMessage.DisplayName));
			d->copyStr2Locale(d, msg_out->data.FeatureStatDynamicMessage.featureTextLabel, k.name, sizeof(msg_out->data.FeatureStatDynamicMessage.featureTextLabel));
			sccp_dev_send(d, msg_out);
			return;
		}
	}
#endif

	SCCP_LIST_TRAVERSE(&d->buttonconfig, config, list) {
		if (config->instance == featureIndex && config->type == FEATURE) {
			sccp_feat_changed(d, NULL, config->button.feature.id);
		}
	}
}

/*!
 * \brief Handle Feature Status Request for Session
 * \param s SCCP Session
 * \param d SCCP Device
 * \param msg_in SCCP Message
 */
void handle_services_stat_req(constSessionPtr s, devicePtr d, constMessagePtr msg_in)
{
	sccp_msg_t *msg_out = NULL;
	sccp_buttonconfig_t *config = NULL;

	int urlIndex = letohl(msg_in->data.ServiceURLStatReqMessage.lel_serviceURLIndex);

	sccp_log((DEBUGCAT_CORE)) (VERBOSE_PREFIX_3 "%s: Got ServiceURL Status Request.  Index = %d\n", d->id, urlIndex);

	if ((config = sccp_dev_serviceURL_find_byindex(d, urlIndex))) {
		/* \todo move ServiceURLStatMessage impl to sccp_protocol.c */
		if (d->inuseprotocolversion < 7) {
			REQ(msg_out, ServiceURLStatMessage);
			msg_out->data.ServiceURLStatMessage.lel_serviceURLIndex = htolel(urlIndex);
			sccp_copy_string(msg_out->data.ServiceURLStatMessage.URL, config->button.service.url, sccp_strlen(config->button.service.url) + 1);
			//sccp_copy_string(msg_out->data.ServiceURLStatMessage.label, config->label, sccp_strlen(config->label) + 1);
			d->copyStr2Locale(d, msg_out->data.ServiceURLStatMessage.label, config->label, sccp_strlen(config->label) + 1);
		} else {
			int URL_len = sccp_strlen(config->button.service.url);
			int label_len = sccp_strlen(config->label);
			int dummy_len = URL_len + label_len;

			int hdr_len = sizeof(msg_in->data.ServiceURLStatDynamicMessage) - 1;

			msg_out = sccp_build_packet(ServiceURLStatDynamicMessage, hdr_len + dummy_len);
			msg_out->data.ServiceURLStatDynamicMessage.lel_serviceURLIndex = htolel(urlIndex);

			if (dummy_len) {
				char buffer[dummy_len + 2];

				memset(&buffer[0], 0, dummy_len + 2);
				if (URL_len) {
					memcpy(&buffer[0], config->button.service.url, URL_len);
				}
				if (label_len) {
					memcpy(&buffer[URL_len + 1], config->label, label_len);
				}
				memcpy(&msg_out->data.ServiceURLStatDynamicMessage.dummy, &buffer[0], dummy_len + 2);
			}
		}
		sccp_dev_send(d, msg_out);
	} else {
		sccp_log((DEBUGCAT_ACTION)) (VERBOSE_PREFIX_3 "%s: serviceURL %d not assigned\n", sccp_session_getDesignator(s), urlIndex);
	}
}

#if defined(CS_SCCP_VIDEO) && defined(DEBUG) && DEBUG == 1
static void handle_updatecapabilities_dissect_customPictureFormat(constDevicePtr d, uint32_t customPictureFormatCount, const customPictureFormat_t customPictureFormat[MAX_CUSTOM_PICTURES]) {
	uint8_t video_customPictureFormat = 0;
	if (customPictureFormatCount <= MAX_CUSTOM_PICTURES) {
		for (video_customPictureFormat = 0; video_customPictureFormat < customPictureFormatCount; video_customPictureFormat++) {
			int width = letohl(customPictureFormat[video_customPictureFormat].lel_width);
			int height = letohl(customPictureFormat[video_customPictureFormat].lel_height);
			int pixelAspectRatio = letohl(customPictureFormat[video_customPictureFormat].lel_pixelAspectRatio);
			int pixelClockConversion = letohl(customPictureFormat[video_customPictureFormat].lel_pixelclockConversionCode);
			int pixelClockDivisor = letohl(customPictureFormat[video_customPictureFormat].lel_pixelclockDivisor);

			sccp_log((DEBUGCAT_DEVICE)) (VERBOSE_PREFIX_3 "%s: %7s %-5s customPictureFormat %d: width=%d, height=%d, pixelAspectRatio=%d, pixelClockConversion=%d, pixelClockDivisor=%d\n", DEV_ID_LOG(d), "", "", video_customPictureFormat, width, height, pixelAspectRatio, pixelClockConversion, pixelClockDivisor);
		}
	} else {
		pbx_log(LOG_ERROR, "%s: Received customPictureFormatCount: %d out of bounds (%d)\n", DEV_ID_LOG(d), customPictureFormatCount, MAX_CUSTOM_PICTURES);
	}
}

static void handle_updatecapabilities_dissect_levelPreference(sccp_device_t *d, uint32_t levelPreferenceCount, const levelPreference_t levelPreference[MAX_LEVEL_PREFERENCE]) {
	uint8_t level = 0;
	if (levelPreferenceCount <= MAX_LEVEL_PREFERENCE) {
		sccp_log((DEBUGCAT_DEVICE)) (VERBOSE_PREFIX_3 "%s: %7s Codec has %d levelPreferences:\n", DEV_ID_LOG(d), "", levelPreferenceCount);
		for (level = 0; level < levelPreferenceCount; level++) {
			int transmitPreference = letohl(levelPreference[level].lel_transmitPreference);
			skinny_videoformat_t video_format = letohl(levelPreference[level].lel_format);
			int maxBitRate = letohl(levelPreference[level].lel_maxBitRate);
			int minBitRate = letohl(levelPreference[level].lel_minBitRate);
			int MPI = letohl(levelPreference[level].lel_MPI);
			int serviceNumber = letohl(levelPreference[level].lel_serviceNumber);

			sccp_log((DEBUGCAT_DEVICE)) (VERBOSE_PREFIX_3 "%s: %6s %2d: %-3s transmitPreference: %d\n", DEV_ID_LOG(d), "", level, "", transmitPreference);
			sccp_log((DEBUGCAT_DEVICE)) (VERBOSE_PREFIX_3 "%s: %14s format: %d: %s\n", DEV_ID_LOG(d), "", video_format, skinny_videoformat2str(video_format));
			sccp_log((DEBUGCAT_DEVICE)) (VERBOSE_PREFIX_3 "%s: %14s maxBitRate: %d\n", DEV_ID_LOG(d), "", maxBitRate);
			sccp_log((DEBUGCAT_DEVICE)) (VERBOSE_PREFIX_3 "%s: %14s minBitRate: %d\n", DEV_ID_LOG(d), "", minBitRate);
			sccp_log((DEBUGCAT_DEVICE)) (VERBOSE_PREFIX_3 "%s: %14s MPI: %d\n", DEV_ID_LOG(d), "", MPI);
			sccp_log((DEBUGCAT_DEVICE)) (VERBOSE_PREFIX_3 "%s: %14s serviceNumber: %d\n", DEV_ID_LOG(d), "", serviceNumber);
		}
	} else {
		pbx_log(LOG_ERROR, "%s: Received levelPreferenceCount: %d out of bounds (%d)\n", DEV_ID_LOG(d), levelPreferenceCount, MAX_LEVEL_PREFERENCE);
	}
}

static void handle_updatecapabilities_dissect_videocapabiltyunion(constDevicePtr d, uint32_t video_codec, const videoCapabilityUnionV2_t *capability) {
	switch (video_codec) {
		case SKINNY_CODEC_H261:
			{
				int temporalSpatialTradeOffCapability = letohl(capability->h261.lel_temporalSpatialTradeOffCapability);
				int stillImageTransmission = letohl(capability->h261.lel_stillImageTransmission);

				sccp_log((DEBUGCAT_DEVICE)) (VERBOSE_PREFIX_3 "%s: %-7s temporalSpatialTradeOff: %d\n", DEV_ID_LOG(d), "", temporalSpatialTradeOffCapability);
				sccp_log((DEBUGCAT_DEVICE)) (VERBOSE_PREFIX_3 "%s: %-7s stillImageTransmission: %d\n", DEV_ID_LOG(d), "", stillImageTransmission);
			}
			break;
		case SKINNY_CODEC_H263:
			{
				int capabilityBitfield = letohl(capability->h263.lel_capabilityBitfield);
				int annexNandW = letohl(capability->h263.lel_annexNandWFutureUse);

				sccp_log((DEBUGCAT_DEVICE)) (VERBOSE_PREFIX_3 "%s: %-7s capabilityBitfield: %d\n", DEV_ID_LOG(d), "", capabilityBitfield);
				sccp_log((DEBUGCAT_DEVICE)) (VERBOSE_PREFIX_3 "%s: %-7s annexNandW: %d\n", DEV_ID_LOG(d), "", annexNandW);
			}
			break;
		case SKINNY_CODEC_H263P:		/* Vieo */
			{
				int modelNumber= letohl(capability->h263P.lel_modelNumber);
				int bandwidth = letohl(capability->h263P.lel_bandwidth);

				sccp_log((DEBUGCAT_DEVICE)) (VERBOSE_PREFIX_3 "%s: %-7s model: %d\n", DEV_ID_LOG(d), "", modelNumber);
				sccp_log((DEBUGCAT_DEVICE)) (VERBOSE_PREFIX_3 "%s: %-7s bandwidth: %d\n", DEV_ID_LOG(d), "", bandwidth);
			}
			break;
		case SKINNY_CODEC_H264:
			{
				int level = letohl(capability->h264.lel_level);
				int profile = letohl(capability->h264.lel_profile);

				sccp_log((DEBUGCAT_DEVICE)) (VERBOSE_PREFIX_3 "%s: %-7s level: %d\n", DEV_ID_LOG(d), "", level);
				sccp_log((DEBUGCAT_DEVICE)) (VERBOSE_PREFIX_3 "%s: %-7s profile: %d\n", DEV_ID_LOG(d), "", profile);
			}
			break;
	}
}
#endif

/*!
 * \brief Handle Update Capabilities Message
 *
 * This message is often used to add video and data capabilities to client. Atm we just use it for audio and video caps.
 * Will be better to store audio codec max packet size and video bandwidth and size.
 * In future we will parse also data caps to support T.38 and NSE with ATA186/188 devices.
 *
 * \param s SCCP Session
 * \param d SCCP Device
 * \param msg_in SCCP Message
 *
 * \since 20090708
 * \author Federico
 */
void handle_updatecapabilities_message(constSessionPtr s, devicePtr d, constMessagePtr msg_in)
{
	if (letohl(msg_in->header.lel_protocolVer) >= 16) {
		handle_updatecapabilities_V2_message(s, d, msg_in);
	} else {
		uint8_t audio_capability = 0, audio_codec = 0, audio_capabilities = 0;
		uint32_t maxFramesPerPacket = 0;
		/* parsing audio caps */
		audio_capabilities = letohl(msg_in->data.UpdateCapabilitiesMessage.v3.lel_audioCapCount);
		int RTPPayloadFormat = letohl(msg_in->data.UpdateCapabilitiesMessage.v3.lel_RTPPayloadFormat);
		sccp_log((DEBUGCAT_CORE + DEBUGCAT_DEVICE)) (VERBOSE_PREFIX_3 "%s: Device has %d Audio Capabilities, RTPPayloadFormat=%d\n", DEV_ID_LOG(d), audio_capabilities, RTPPayloadFormat);

		if (audio_capabilities > 0 && audio_capabilities <= SKINNY_MAX_CAPABILITIES) {
			sccp_log((DEBUGCAT_DEVICE)) (VERBOSE_PREFIX_3 "%s: %7s %-25s %-9s\n", DEV_ID_LOG(d), "#", "codec", "maxFrames");
			for (audio_capability = 0; audio_capability < audio_capabilities; audio_capability++) {
				audio_codec = letohl(msg_in->data.UpdateCapabilitiesMessage.v3.audioCaps[audio_capability].lel_payloadCapability);
				if (codec2type(audio_codec) == SKINNY_CODEC_TYPE_AUDIO) {
					maxFramesPerPacket = letohl(msg_in->data.UpdateCapabilitiesMessage.v3.audioCaps[audio_capability].lel_maxFramesPerPacket);
					d->capabilities.audio[audio_capability] = audio_codec;		/** store our audio capabilities */
					sccp_log((DEBUGCAT_DEVICE)) (VERBOSE_PREFIX_3 "%s: %7d %-25s %-6d\n", DEV_ID_LOG(d), audio_codec, codec2str(audio_codec), maxFramesPerPacket);
				}
				
				if (audio_codec == SKINNY_CODEC_G723_1) {
					sccp_log_and((DEBUGCAT_DEVICE + DEBUGCAT_HIGH))(VERBOSE_PREFIX_3 "%s: %7s bitRate: %d\n", DEV_ID_LOG(d), "", letohl(msg_in->data.UpdateCapabilitiesMessage.v3.audioCaps[audio_capability].payloads.lel_g723BitRate));
				} else {
					sccp_log_and((DEBUGCAT_DEVICE + DEBUGCAT_HIGH))(VERBOSE_PREFIX_3 "%s: %7s codecMode: %d, dynamicPayload: %d, codecParam1: %d, codecParam2: %d\n", DEV_ID_LOG(d), "", msg_in->data.UpdateCapabilitiesMessage.v3.audioCaps[audio_capability].payloads.codecParams.codecMode, msg_in->data.UpdateCapabilitiesMessage.v3.audioCaps[audio_capability].payloads.codecParams.dynamicPayload, msg_in->data.UpdateCapabilitiesMessage.v3.audioCaps[audio_capability].payloads.codecParams.codecParam1, msg_in->data.UpdateCapabilitiesMessage.v3.audioCaps[audio_capability].payloads.codecParams.codecParam2);
				}
			}
			sccp_codec_reduceSet(d->preferences.audio , d->capabilities.audio);
		}
#ifdef CS_SCCP_VIDEO
		uint8_t video_customPictureFormat = 0, video_customPictureFormats = 0;
		video_customPictureFormats = letohl(msg_in->data.UpdateCapabilitiesMessage.v3.lel_customPictureFormatCount);
		for (video_customPictureFormat = 0; video_customPictureFormat < video_customPictureFormats; video_customPictureFormat++) {
			int width = letohl(msg_in->data.UpdateCapabilitiesMessage.v3.customPictureFormat[video_customPictureFormat].lel_width);
			int height = letohl(msg_in->data.UpdateCapabilitiesMessage.v3.customPictureFormat[video_customPictureFormat].lel_height);
			int pixelAspectRatio = letohl(msg_in->data.UpdateCapabilitiesMessage.v3.customPictureFormat[video_customPictureFormat].lel_pixelAspectRatio);
			int pixelClockConversion = letohl(msg_in->data.UpdateCapabilitiesMessage.v3.customPictureFormat[video_customPictureFormat].lel_pixelclockConversionCode);
			int pixelClockDivisor = letohl(msg_in->data.UpdateCapabilitiesMessage.v3.customPictureFormat[video_customPictureFormat].lel_pixelclockDivisor);

			sccp_log((DEBUGCAT_DEVICE)) (VERBOSE_PREFIX_3 "%s: %6s %-5s customPictureFormat %d: width=%d, height=%d, pixelAspectRatio=%d, pixelClockConversion=%d, pixelClockDivisor=%d\n", DEV_ID_LOG(d), "", "", video_customPictureFormat, width, height, pixelAspectRatio, pixelClockConversion, pixelClockDivisor);
		}
		sccp_log((DEBUGCAT_DEVICE)) (VERBOSE_PREFIX_3 "%s: %6s %-5s %s\n", DEV_ID_LOG(d), "", "", "--");
		uint8_t video_capabilities = 0, video_capability = 0;
		uint8_t video_codec = 0;
		boolean_t previousVideoSupport = sccp_device_isVideoSupported(d);					/* to check if this update changes the video capabilities */

		/* parsing video caps */
		video_capabilities = letohl(msg_in->data.UpdateCapabilitiesMessage.v3.lel_videoCapCount);

		/* enable video mode button if device has video capability */
		if (video_capabilities > 0 && video_capabilities <= SKINNY_MAX_VIDEO_CAPABILITIES) {
			sccp_softkey_setSoftkeyState(d, KEYMODE_CONNTRANS, SKINNY_LBL_VIDEO_MODE, TRUE);
			sccp_log((DEBUGCAT_CORE + DEBUGCAT_SOFTKEY)) (VERBOSE_PREFIX_3 "%s: enable video mode softkey\n", DEV_ID_LOG(d));


			sccp_log((DEBUGCAT_CORE + DEBUGCAT_DEVICE)) (VERBOSE_PREFIX_3 "%s: Device has %d Video Capabilities\n", DEV_ID_LOG(d), video_capabilities);
			for (video_capability = 0; video_capability < video_capabilities; video_capability++) {
				if (codec2type(audio_codec) == SKINNY_CODEC_TYPE_VIDEO) {
					video_codec = letohl(msg_in->data.UpdateCapabilitiesMessage.v3.videoCaps[video_capability].lel_payloadCapability);
					d->capabilities.video[video_capability] = video_codec;		/** store our video capabilities */
#if DEBUG
					//char transmitReceiveStr[5];
					//snprintf(transmitReceiveStr, sizeof(transmitReceiveStr), "%c-%c", (letohl(msg_in->data.UpdateCapabilitiesMessage.v3.videoCaps[video_capability].lel_transmitOrReceive) & SKINNY_TRANSMITRECEIVE_RECEIVE) ? '<' : ' ', (letohl(msg_in->data.UpdateCapabilitiesMessage.v3.videoCaps[video_capability].lel_transmitOrReceive) & SKINNY_TRANSMITRECEIVE_TRANSMIT) ? '>' : ' ');
					//sccp_log((DEBUGCAT_DEVICE)) (VERBOSE_PREFIX_3 "%s: %-3s %3d %-25s\n", DEV_ID_LOG(d), transmitReceiveStr, video_codec, codec2str(video_codec));

					//int protocolDependentData = letohl(msg_in->data.UpdateCapabilitiesMessage.v3.videoCaps[video_capability].lel_protocolDependentData);
					//int maxBitRate = letohl(msg_in->data.UpdateCapabilitiesMessage.v3.videoCaps[video_capability].lel_maxBitRate);

					//sccp_log((DEBUGCAT_DEVICE)) (VERBOSE_PREFIX_3 "%s: %6s %-5s protocolDependentData: %d\n", DEV_ID_LOG(d), "", "", protocolDependentData);
					//sccp_log((DEBUGCAT_DEVICE)) (VERBOSE_PREFIX_3 "%s: %6s %-5s maxBitRate: %d\n", DEV_ID_LOG(d), "", "", maxBitRate);
					char transmitReceiveStr[5];
					snprintf(transmitReceiveStr, sizeof(transmitReceiveStr), "%c-%c", (letohl(msg_in->data.UpdateCapabilitiesMessage.v3.videoCaps[video_capability].lel_transmitOrReceive) & SKINNY_TRANSMITRECEIVE_RECEIVE) ? '<' : ' ', (letohl(msg_in->data.UpdateCapabilitiesMessage.v3.videoCaps[video_capability].lel_transmitOrReceive) & SKINNY_TRANSMITRECEIVE_TRANSMIT) ? '>' : ' ');
					sccp_log((DEBUGCAT_DEVICE)) (VERBOSE_PREFIX_3 "%s: %2d: %-3s %3d %-25s\n", DEV_ID_LOG(d), video_capability, transmitReceiveStr, video_codec, codec2str(video_codec));
					handle_updatecapabilities_dissect_videocapabiltyunion(d, video_codec, (videoCapabilityUnionV2_t *)&msg_in->data.UpdateCapabilitiesMessage.v3.videoCaps[video_capability].capability);

					uint8_t levelPreferences = letohl(msg_in->data.UpdateCapabilitiesMessage.v3.videoCaps[video_capability].lel_levelPreferenceCount);
					handle_updatecapabilities_dissect_levelPreference(d, levelPreferences, msg_in->data.UpdateCapabilitiesMessage.v3.videoCaps[video_capability].levelPreference);
#endif
				}
			}
			sccp_codec_reduceSet(d->preferences.video , d->capabilities.video);
			if (previousVideoSupport == FALSE) {
				sccp_dev_set_message(d, "Video support enabled", 5, FALSE, TRUE);
			}
		} else {
			d->capabilities.video[0] = SKINNY_CODEC_NONE;
			sccp_softkey_setSoftkeyState(d, KEYMODE_CONNTRANS, SKINNY_LBL_VIDEO_MODE, FALSE);
			sccp_log((DEBUGCAT_CORE + DEBUGCAT_SOFTKEY)) (VERBOSE_PREFIX_3 "%s: disable video mode softkey\n", DEV_ID_LOG(d));
			if (previousVideoSupport == TRUE) {
				sccp_dev_set_message(d, "Video support disabled", 5, FALSE, TRUE);
			}
		}
#endif
	}
}
/*!
 * \brief Handle Update Capabilities Message
 *
 * This message is often used to add video and data capabilities to client. Atm we just use it for audio and video caps.
 * Will be better to store audio codec max packet size and video bandwidth and size.
 * In future we will parse also data caps to support T.38 and NSE with ATA186/188 devices.
 *
 * \param s SCCP Session
 * \param d SCCP Device
 * \param msg_in SCCP Message
 */
void handle_updatecapabilities_V2_message(constSessionPtr s, devicePtr d, constMessagePtr msg_in)
{
	uint8_t audio_capability = 0, audio_codec = 0, audio_capabilities = 0;
	uint32_t maxFramesPerPacket = 0;

	/* parsing audio caps */
	audio_capabilities = letohl(msg_in->data.UpdateCapabilitiesV2Message.lel_audioCapCount);
	int RTPPayloadFormat = letohl(msg_in->data.UpdateCapabilitiesV2Message.lel_RTPPayloadFormat);
	sccp_log((DEBUGCAT_CORE + DEBUGCAT_DEVICE)) (VERBOSE_PREFIX_3 "%s: Device has %d Audio Capabilities, RTPPayloadFormat=%d (V2)\n", DEV_ID_LOG(d), audio_capabilities, RTPPayloadFormat);

	if (audio_capabilities > 0 && audio_capabilities <= SKINNY_MAX_CAPABILITIES) {
		sccp_log((DEBUGCAT_DEVICE)) (VERBOSE_PREFIX_3 "%s: %7s %-25s %-9s\n", DEV_ID_LOG(d), "#", "codec", "maxFrames");
		for (audio_capability = 0; audio_capability < audio_capabilities; audio_capability++) {
			audio_codec = letohl(msg_in->data.UpdateCapabilitiesV2Message.audioCaps[audio_capability].lel_payloadCapability);
			if (codec2type(audio_codec) == SKINNY_CODEC_TYPE_AUDIO) {
				maxFramesPerPacket = letohl(msg_in->data.UpdateCapabilitiesV2Message.audioCaps[audio_capability].lel_maxFramesPerPacket);
				d->capabilities.audio[audio_capability] = audio_codec;		/** store our audio capabilities */
				sccp_log((DEBUGCAT_DEVICE)) (VERBOSE_PREFIX_3 "%s: %7d %-25s %-6d\n", DEV_ID_LOG(d), audio_codec, codec2str(audio_codec), maxFramesPerPacket);
			}
			if (audio_codec == SKINNY_CODEC_G723_1) {
				sccp_log_and((DEBUGCAT_DEVICE + DEBUGCAT_HIGH))(VERBOSE_PREFIX_3 "%s: %7s bitRate: %d\n", DEV_ID_LOG(d), "", letohl(msg_in->data.UpdateCapabilitiesV2Message.audioCaps[audio_capability].payloads.lel_g723BitRate));
			} else {
				sccp_log_and((DEBUGCAT_DEVICE + DEBUGCAT_HIGH))(VERBOSE_PREFIX_3 "%s: %7s codecMode: %d, dynamicPayload: %d, codecParam1: %d, codecParam2: %d\n", DEV_ID_LOG(d), "", msg_in->data.UpdateCapabilitiesV2Message.audioCaps[audio_capability].payloads.codecParams.codecMode, msg_in->data.UpdateCapabilitiesV2Message.audioCaps[audio_capability].payloads.codecParams.dynamicPayload, msg_in->data.UpdateCapabilitiesV2Message.audioCaps[audio_capability].payloads.codecParams.codecParam1, msg_in->data.UpdateCapabilitiesV2Message.audioCaps[audio_capability].payloads.codecParams.codecParam2);
			}
		}
		sccp_codec_reduceSet(d->preferences.audio , d->capabilities.audio);
	}
#ifdef CS_SCCP_VIDEO
#if DEBUG
	uint8_t video_customPictureFormats = letohl(msg_in->data.UpdateCapabilitiesV2Message.lel_customPictureFormatCount);
	handle_updatecapabilities_dissect_customPictureFormat(d, video_customPictureFormats, msg_in->data.UpdateCapabilitiesV2Message.customPictureFormat);
#endif

	uint8_t video_capabilities = 0, video_capability = 0;
	uint8_t video_codec = 0;
	boolean_t previousVideoSupport = sccp_device_isVideoSupported(d);					/* to check if this update changes the video capabilities */

	/* parsing video caps */
	video_capabilities = letohl(msg_in->data.UpdateCapabilitiesV2Message.lel_videoCapCount);

	/* enable video mode button if device has video capability */
	if (video_capabilities > 0 && video_capabilities <= SKINNY_MAX_VIDEO_CAPABILITIES) {
		sccp_softkey_setSoftkeyState(d, KEYMODE_CONNTRANS, SKINNY_LBL_VIDEO_MODE, TRUE);
		sccp_log((DEBUGCAT_CORE + DEBUGCAT_SOFTKEY)) (VERBOSE_PREFIX_3 "%s: enable video mode softkey\n", DEV_ID_LOG(d));

		sccp_log((DEBUGCAT_CORE + DEBUGCAT_DEVICE)) (VERBOSE_PREFIX_3 "%s: Device has %d Video Capabilities\n", DEV_ID_LOG(d), video_capabilities);
		for (video_capability = 0; video_capability < video_capabilities; video_capability++) {
			video_codec = letohl(msg_in->data.UpdateCapabilitiesV2Message.videoCaps[video_capability].lel_payloadCapability);
			if (codec2type(audio_codec) == SKINNY_CODEC_TYPE_VIDEO) {
				d->capabilities.video[video_capability] = video_codec;		/** store our video capabilities */
#if DEBUG
				char transmitReceiveStr[5];
				snprintf(transmitReceiveStr, sizeof(transmitReceiveStr), "%c-%c", (letohl(msg_in->data.UpdateCapabilitiesV2Message.videoCaps[video_capability].lel_transmitOrReceive) & SKINNY_TRANSMITRECEIVE_RECEIVE) ? '<' : ' ', (letohl(msg_in->data.UpdateCapabilitiesV2Message.videoCaps[video_capability].lel_transmitOrReceive) & SKINNY_TRANSMITRECEIVE_TRANSMIT) ? '>' : ' ');
				sccp_log((DEBUGCAT_DEVICE)) (VERBOSE_PREFIX_3 "%s: %2d: %-3s %3d %-25s\n", DEV_ID_LOG(d), video_capability, transmitReceiveStr, video_codec, codec2str(video_codec));
				handle_updatecapabilities_dissect_videocapabiltyunion(d, video_codec, &msg_in->data.UpdateCapabilitiesV2Message.videoCaps[video_capability].capability);

				uint8_t levelPreferences = letohl(msg_in->data.UpdateCapabilitiesV2Message.videoCaps[video_capability].lel_levelPreferenceCount);
				handle_updatecapabilities_dissect_levelPreference(d, levelPreferences, msg_in->data.UpdateCapabilitiesV2Message.videoCaps[video_capability].levelPreference);
#endif
			}
		}
		sccp_codec_reduceSet(d->preferences.video , d->capabilities.video);
		if (previousVideoSupport == FALSE) {
			sccp_dev_set_message(d, "Video support enabled", 5, FALSE, TRUE);
		}
	} else {
		d->capabilities.video[0] = SKINNY_CODEC_NONE;
		sccp_softkey_setSoftkeyState(d, KEYMODE_CONNTRANS, SKINNY_LBL_VIDEO_MODE, FALSE);
		sccp_log((DEBUGCAT_CORE + DEBUGCAT_SOFTKEY)) (VERBOSE_PREFIX_3 "%s: disable video mode softkey\n", DEV_ID_LOG(d));
		if (previousVideoSupport == TRUE) {
			sccp_dev_set_message(d, "Video support disabled", 5, FALSE, TRUE);
		}
	}
#endif
}

/*!
 * \brief Handle Update Capabilities Message
 *
 * This message is often used to add video and data capabilities to client. Atm we just use it for audio and video caps.
 * Will be better to store audio codec max packet size and video bandwidth and size.
 * In future we will parse also data caps to support T.38 and NSE with ATA186/188 devices.
 *
 * \param s SCCP Session
 * \param d SCCP Device
 * \param msg_in SCCP Message
 */
void handle_updatecapabilities_V3_message(constSessionPtr s, devicePtr d, constMessagePtr msg_in)
{
	uint8_t audio_capability = 0, audio_codec = 0, audio_capabilities = 0;
	uint32_t maxFramesPerPacket = 0;

	/* parsing audio caps */
	audio_capabilities = letohl(msg_in->data.UpdateCapabilitiesV3Message.lel_audioCapCount);
	int RTPPayloadFormat = letohl(msg_in->data.UpdateCapabilitiesV3Message.lel_RTPPayloadFormat);
	sccp_log((DEBUGCAT_CORE + DEBUGCAT_DEVICE)) (VERBOSE_PREFIX_3 "%s: Device has %d Audio Capabilities, RTPPayloadFormat=%d (V3)\n", DEV_ID_LOG(d), audio_capabilities, RTPPayloadFormat);

	if (audio_capabilities > 0 && audio_capabilities <= SKINNY_MAX_CAPABILITIES) {
		sccp_log((DEBUGCAT_DEVICE)) (VERBOSE_PREFIX_3 "%s: %7s %-25s %-9s\n", DEV_ID_LOG(d), "#", "codec", "maxFrames");
		for (audio_capability = 0; audio_capability < audio_capabilities; audio_capability++) {
			audio_codec = letohl(msg_in->data.UpdateCapabilitiesV3Message.audioCaps[audio_capability].lel_payloadCapability);
			if (codec2type(audio_codec) == SKINNY_CODEC_TYPE_AUDIO) {
				maxFramesPerPacket = letohl(msg_in->data.UpdateCapabilitiesV3Message.audioCaps[audio_capability].lel_maxFramesPerPacket);
				d->capabilities.audio[audio_capability] = audio_codec;		/** store our audio capabilities */
				sccp_log((DEBUGCAT_DEVICE)) (VERBOSE_PREFIX_3 "%s: %7d %-25s %-6d\n", DEV_ID_LOG(d), audio_codec, codec2str(audio_codec), maxFramesPerPacket);
			}	
			if (audio_codec == SKINNY_CODEC_G723_1) {
				sccp_log_and((DEBUGCAT_DEVICE + DEBUGCAT_HIGH))(VERBOSE_PREFIX_3 "%s: %7s bitRate: %d\n", DEV_ID_LOG(d), "", letohl(msg_in->data.UpdateCapabilitiesV3Message.audioCaps[audio_capability].payloads.lel_g723BitRate));
			} else {
				sccp_log_and((DEBUGCAT_DEVICE + DEBUGCAT_HIGH))(VERBOSE_PREFIX_3 "%s: %7s codecMode: %d, dynamicPayload: %d, codecParam1: %d, codecParam2: %d\n", DEV_ID_LOG(d), "", msg_in->data.UpdateCapabilitiesV3Message.audioCaps[audio_capability].payloads.codecParams.codecMode, msg_in->data.UpdateCapabilitiesV3Message.audioCaps[audio_capability].payloads.codecParams.dynamicPayload, msg_in->data.UpdateCapabilitiesV3Message.audioCaps[audio_capability].payloads.codecParams.codecParam1, msg_in->data.UpdateCapabilitiesV3Message.audioCaps[audio_capability].payloads.codecParams.codecParam2);
			}
		}
		sccp_codec_reduceSet(d->preferences.audio , d->capabilities.audio);
	}
	
#ifdef CS_SCCP_VIDEO
#if DEBUG
	uint8_t video_customPictureFormats = letohl(msg_in->data.UpdateCapabilitiesV2Message.lel_customPictureFormatCount);
	handle_updatecapabilities_dissect_customPictureFormat(d, video_customPictureFormats, msg_in->data.UpdateCapabilitiesV3Message.customPictureFormat);
#endif

	uint8_t video_capabilities = 0, video_capability = 0;
	uint8_t video_codec = 0;
	boolean_t previousVideoSupport = sccp_device_isVideoSupported(d);					/* to check if this update changes the video capabilities */

	/* parsing video caps */
	video_capabilities = letohl(msg_in->data.UpdateCapabilitiesV3Message.lel_videoCapCount);

	/* enable video mode button if device has video capability */
	if (video_capabilities > 0 && video_capabilities <= SKINNY_MAX_VIDEO_CAPABILITIES) {
		sccp_softkey_setSoftkeyState(d, KEYMODE_CONNTRANS, SKINNY_LBL_VIDEO_MODE, TRUE);
		sccp_log((DEBUGCAT_CORE + DEBUGCAT_SOFTKEY)) (VERBOSE_PREFIX_3 "%s: enable video mode softkey\n", DEV_ID_LOG(d));


		sccp_log((DEBUGCAT_CORE + DEBUGCAT_DEVICE)) (VERBOSE_PREFIX_3 "%s: Device has %d Video Capabilities\n", DEV_ID_LOG(d), video_capabilities);
		for (video_capability = 0; video_capability < video_capabilities; video_capability++) {
			video_codec = letohl(msg_in->data.UpdateCapabilitiesV3Message.videoCaps[video_capability].lel_payloadCapability);
			if (codec2type(audio_codec) == SKINNY_CODEC_TYPE_VIDEO) {
				d->capabilities.video[video_capability] = video_codec;		/** store our video capabilities */
#if DEBUG
				char transmitReceiveStr[5];
				snprintf(transmitReceiveStr, sizeof(transmitReceiveStr), "%c-%c", (letohl(msg_in->data.UpdateCapabilitiesV3Message.videoCaps[video_capability].lel_transmitOrReceive) & SKINNY_TRANSMITRECEIVE_RECEIVE) ? '<' : ' ', (letohl(msg_in->data.UpdateCapabilitiesV3Message.videoCaps[video_capability].lel_transmitOrReceive) & SKINNY_TRANSMITRECEIVE_TRANSMIT) ? '>' : ' ');
				sccp_log((DEBUGCAT_DEVICE)) (VERBOSE_PREFIX_3 "%s: %2d: %-3s %3d %-25s\n", DEV_ID_LOG(d), video_capability, transmitReceiveStr, video_codec, codec2str(video_codec));
				handle_updatecapabilities_dissect_videocapabiltyunion(d, video_codec, &msg_in->data.UpdateCapabilitiesV3Message.videoCaps[video_capability].capability);

				uint8_t levelPreferences = letohl(msg_in->data.UpdateCapabilitiesV3Message.videoCaps[video_capability].lel_levelPreferenceCount);
				handle_updatecapabilities_dissect_levelPreference(d, levelPreferences, msg_in->data.UpdateCapabilitiesV3Message.videoCaps[video_capability].levelPreference);

				int encryptionCapability = letohl(msg_in->data.UpdateCapabilitiesV3Message.videoCaps[video_capability].lel_encryptionCapability);
				sccp_log((DEBUGCAT_CORE + DEBUGCAT_DEVICE)) (VERBOSE_PREFIX_3 "%s: EncryptionCapability: %s\n", DEV_ID_LOG(d), encryptionCapability ? "Yes" : "No");

				int ipv46 = letohl(msg_in->data.UpdateCapabilitiesV3Message.videoCaps[video_capability].lel_ipv46);
				sccp_log((DEBUGCAT_CORE + DEBUGCAT_DEVICE)) (VERBOSE_PREFIX_3 "%s: IPV46 Setting: %s\n", DEV_ID_LOG(d), ipv46 == 0 ? "IPv4" : ipv46 == 1 ? "IPv6" : "Mixed Mode");
#endif
			}
		}
		sccp_codec_reduceSet(d->preferences.video , d->capabilities.video);
		if (previousVideoSupport == FALSE) {
			sccp_dev_set_message(d, "Video support enabled", 5, FALSE, TRUE);
		}
	} else {
		d->capabilities.video[0] = SKINNY_CODEC_NONE;
		sccp_softkey_setSoftkeyState(d, KEYMODE_CONNTRANS, SKINNY_LBL_VIDEO_MODE, FALSE);
		sccp_log((DEBUGCAT_CORE + DEBUGCAT_SOFTKEY)) (VERBOSE_PREFIX_3 "%s: disable video mode softkey\n", DEV_ID_LOG(d));
		if (previousVideoSupport == TRUE) {
			sccp_dev_set_message(d, "Video support disabled", 5, FALSE, TRUE);
		}
	}
#endif

}

/*!
 * \brief Handle Keep Alive Message
 * \param s SCCP Session
 * \param maybe_d SCCP Device
 * \param msg_in SCCP Message
 */
void handle_KeepAliveMessage(constSessionPtr s, devicePtr maybe_d, constMessagePtr msg_in)
{
	sccp_msg_t *msg_out = sccp_build_packet(KeepAliveAckMessage, 0);
	sccp_session_send2(s, msg_out);					/* device existence is not guaranteed */
}

/*!
 * \brief Handle Device to User Message
 * \param s SCCP Session
 * \param d SCCP Device
 * \param msg_in SCCP Message
 */
void handle_device_to_user(constSessionPtr s, devicePtr d, constMessagePtr msg_in)
{
	uint32_t appID = 0;
	uint32_t callReference = 0;
	uint32_t lineInstance = 0;
	uint32_t transactionID = 0;
	uint32_t dataLength = 0;
	char data[StationMaxXMLMessage] = "";

#ifdef CS_SCCP_CONFERENCE
	uint32_t conferenceID = 0;
	uint32_t participantID = 0;
#endif

	appID = letohl(msg_in->data.DeviceToUserDataVersion1Message.lel_appID);
	callReference = letohl(msg_in->data.DeviceToUserDataVersion1Message.lel_callReference);
	lineInstance = letohl(msg_in->data.DeviceToUserDataVersion1Message.lel_lineInstance);
	transactionID = letohl(msg_in->data.DeviceToUserDataVersion1Message.lel_transactionID);

	dataLength = letohl(msg_in->data.DeviceToUserDataVersion1Message.lel_dataLength);
	if (dataLength) {
		memset(data, 0, dataLength);
		memcpy(data, msg_in->data.DeviceToUserDataVersion1Message.data, dataLength);
	}

	if (lineInstance == 0 && callReference == 0) {
		if (dataLength) {
			/* split data by "/" */
			char str_action[11] = "", str_transactionID[11] = "";
			if (sscanf(data, "%10[^/]/%10s", str_action, str_transactionID) > 0) {
				sccp_log((DEBUGCAT_CONFERENCE + DEBUGCAT_MESSAGE + DEBUGCAT_ACTION)) (VERBOSE_PREFIX_3 "%s: Handle DTU Softkey Button:%s, %s\n", d->id, str_action, str_transactionID);
				d->dtu_softkey.action = pbx_strdup(str_action);
				d->dtu_softkey.transactionID = sccp_atoi(str_transactionID, sizeof(str_transactionID));
			} else {
				pbx_log(LOG_NOTICE, "%s: Failure parsing DTU Softkey Button: %s\n", d->id, data);
			}
		}
	} else {
		sccp_log((DEBUGCAT_ACTION + DEBUGCAT_MESSAGE + DEBUGCAT_DEVICE + DEBUGCAT_CONFERENCE)) (VERBOSE_PREFIX_3 "%s: Handle DTU for AppID:%d, data:'%s', length:%d\n", d->id, appID, data, dataLength);
		switch (appID) {
			case APPID_CONFERENCE:									// Handle Conference App
#ifdef CS_SCCP_CONFERENCE
				conferenceID = lineInstance;							// conferenceId is passed on via lineInstance
				participantID = sccp_atoi(data, sizeof(data));					// participantId is passed on in the data segment
				sccp_log((DEBUGCAT_ACTION + DEBUGCAT_MESSAGE)) (VERBOSE_PREFIX_3 "%s: Handle ConferenceList Info for AppID %d , CallID %d, Transaction %d, Conference %d, Participant: %d\n", d->id, appID, callReference, transactionID, conferenceID, participantID);
				sccp_conference_handle_device_to_user(d, callReference, transactionID, conferenceID, participantID);
#endif
				break;
			case APPID_CONFERENCE_INVITE:								// Handle Conference Invite
#ifdef CS_SCCP_CONFERENCE
				conferenceID = lineInstance;							// conferenceId is passed on via lineInstance
				participantID = sccp_atoi(data, sizeof(data));					// participantId is passed on in the data segment
				sccp_log((DEBUGCAT_ACTION + DEBUGCAT_MESSAGE)) (VERBOSE_PREFIX_3 "%s: Handle ConferenceList Info for AppID %d , CallID %d, Transaction %d, Conference %d, Participant: %d\n", d->id, appID, callReference, transactionID, conferenceID, participantID);
				//sccp_conference_handle_device_to_user(d, callReference, transactionID, conferenceID, participantID);
#endif
				break;
			case APPID_VISUALPARKINGLOT:								// Handle Conference Invite
#ifdef CS_SCCP_PARK
				sccp_log((DEBUGCAT_ACTION + DEBUGCAT_MESSAGE)) (VERBOSE_PREFIX_3 "%s: Handle VisualParkingLot Info for AppID %d , Transaction %d, Action: %s, Observer:%d, Data:%s\n", d->id, appID, transactionID, d->dtu_softkey.action, lineInstance, data);
				char parkinglot[11] = "", slot_exten[11] = "";
				if (sscanf(data, "%10[^/]/%10s", parkinglot, slot_exten) > 0) {
					iParkingLot.handleDevice2User(parkinglot, d, slot_exten, lineInstance, transactionID);
				}
#endif
				break;
			case APPID_PROVISION:
				break;
		}
	}
}

/*!
 * \brief Handle Device to User Message
 * \param s SCCP Session
 * \param d SCCP Device
 * \param msg_in SCCP Message
 */
void handle_device_to_user_response(constSessionPtr s, devicePtr d, constMessagePtr msg_in)
{
	uint32_t appID;
	uint32_t lineInstance;
	uint32_t callReference;
	uint32_t transactionID;
	uint32_t dataLength;
	char data[StationMaxXMLMessage] = { 0 };

	appID = letohl(msg_in->data.DeviceToUserDataVersion1Message.lel_appID);
	lineInstance = letohl(msg_in->data.DeviceToUserDataVersion1Message.lel_lineInstance);
	callReference = letohl(msg_in->data.DeviceToUserDataVersion1Message.lel_callReference);
	transactionID = letohl(msg_in->data.DeviceToUserDataVersion1Message.lel_transactionID);
	dataLength = letohl(msg_in->data.DeviceToUserDataVersion1Message.lel_dataLength);

	if (dataLength) {
		sccp_copy_string(data, msg_in->data.DeviceToUserDataVersion1Message.data, dataLength);
	}

	sccp_log((DEBUGCAT_ACTION + DEBUGCAT_MESSAGE)) (VERBOSE_PREFIX_3 "%s: Device2User Response: AppID %d , LineInstance %d, CallID %d, Transaction %d\n", d->id, appID, lineInstance, callReference, transactionID);
	sccp_log((DEBUGCAT_ACTION + DEBUGCAT_MESSAGE + DEBUGCAT_DEVICE)) (VERBOSE_PREFIX_3 "%s: Device2User Response (XML)Data:\n%s\n", d->id, data);

	if (appID == APPID_DEVICECAPABILITIES) {
		sccp_log((DEBUGCAT_CORE)) (VERBOSE_PREFIX_3 "%s: Device Capabilities Response '%s'\n", d->id, data);
	}
}

/*!
 * \brief Handle Miscellaneous Command Message
 * \param s SCCP Session as sccp_session_t
 * \param d SCCP Device as sccp_device_t
 * \param msg_in SCCP Message
 */
void handle_miscellaneousCommandMessage(constSessionPtr s, devicePtr d, constMessagePtr msg_in)
{
	skinny_miscCommandType_t commandType;
	struct sockaddr_in addr_in = { 0 };
	uint32_t conferenceId = letohl(msg_in->data.MiscellaneousCommandMessage.lel_conferenceId);
	uint32_t callReference = letohl(msg_in->data.MiscellaneousCommandMessage.lel_callReference);
	uint32_t passThruPartyId = letohl(msg_in->data.MiscellaneousCommandMessage.lel_passThruPartyId);
	commandType = letohl(msg_in->data.MiscellaneousCommandMessage.lel_miscCommandType);

//	if (d->skinny_type == SKINNY_DEVICETYPE_CISCO8941 && 0 == passThruPartyId) {
	if (0 == passThruPartyId) {
		passThruPartyId = 0xFFFFFFFF - callReference;
		sccp_log((DEBUGCAT_RTP)) (VERBOSE_PREFIX_3 "%s: Dealing with 8941 which does not return a passThruPartyId, using callid: %u -> passThruPartyId %u\n", d->id, callReference, passThruPartyId);
	}
	
	AUTO_RELEASE(sccp_channel_t, channel , NULL);
	if ((d->active_channel && d->active_channel->passthrupartyid == passThruPartyId) || !passThruPartyId) {	// reduce the amount of searching by first checking active_channel
		channel = sccp_channel_retain(d->active_channel);
	} else {
		channel = sccp_channel_find_on_device_bypassthrupartyid(d, passThruPartyId);
	}
	
	if (channel) {
		switch (commandType) {
			case SKINNY_MISCCOMMANDTYPE_VIDEOFREEZEPICTURE:
				break;
			case SKINNY_MISCCOMMANDTYPE_VIDEOFASTUPDATEPICTURE:
				memcpy(&addr_in.sin_addr, &msg_in->data.MiscellaneousCommandMessage.data.videoFastUpdatePicture.bel_remoteIpAddr, sizeof(addr_in.sin_addr));
				sccp_log((DEBUGCAT_RTP)) (VERBOSE_PREFIX_3 "%s: videoFastUpdatePicture ip:%s, value1: %u, value2: %u, value3: %u, value4: %u\n",
							  channel ? channel->currentDeviceId : "--", pbx_inet_ntoa(addr_in.sin_addr), letohl(msg_in->data.MiscellaneousCommandMessage.data.videoFastUpdatePicture.lel_value1), letohl(msg_in->data.MiscellaneousCommandMessage.data.videoFastUpdatePicture.lel_value2), letohl(msg_in->data.MiscellaneousCommandMessage.data.videoFastUpdatePicture.lel_value3), letohl(msg_in->data.MiscellaneousCommandMessage.data.videoFastUpdatePicture.lel_value4)
				    );
				break;
			case SKINNY_MISCCOMMANDTYPE_VIDEOFASTUPDATEGOB:
				sccp_log((DEBUGCAT_RTP)) (VERBOSE_PREFIX_3 "%s: VideoFastUpdateGob, firstGOB: %d, numberOfGOBs: %d\n",
							  channel ? channel->currentDeviceId : "--", 
							  letohl(msg_in->data.MiscellaneousCommandMessage.data.videoFastUpdateGOB.lel_firstGOB),
							  letohl(msg_in->data.MiscellaneousCommandMessage.data.videoFastUpdateGOB.lel_numberOfGOBs)
				    );
				break;
			case SKINNY_MISCCOMMANDTYPE_VIDEOFASTUPDATEMB:
				sccp_log((DEBUGCAT_RTP)) (VERBOSE_PREFIX_3 "%s: VideoFastUpdateMB, firstGOB: %d, firstMB: %d, numberOfMBs: %d\n",
							  channel ? channel->currentDeviceId : "--", 
							  letohl(msg_in->data.MiscellaneousCommandMessage.data.videoFastUpdateMB.lel_firstGOB), 
							  letohl(msg_in->data.MiscellaneousCommandMessage.data.videoFastUpdateMB.lel_firstMB), 
							  letohl(msg_in->data.MiscellaneousCommandMessage.data.videoFastUpdateMB.lel_numberOfMBs)
				    );
				break;
			case SKINNY_MISCCOMMANDTYPE_LOSTPICTURE:
				sccp_log((DEBUGCAT_RTP)) (VERBOSE_PREFIX_3 "%s: LostPicture, pictureNumber %d, longTermPictureIndex %d\n",
							  channel ? channel->currentDeviceId : "--", 
							  letohl(msg_in->data.MiscellaneousCommandMessage.data.lostPicture.lel_pictureNumber), 
							  letohl(msg_in->data.MiscellaneousCommandMessage.data.lostPicture.lel_longTermPictureIndex)
				    );
				break;
			case SKINNY_MISCCOMMANDTYPE_LOSTPARTIALPICTURE:
				sccp_log((DEBUGCAT_RTP)) (VERBOSE_PREFIX_3 "%s: LostPartialPicture, picRef:pictureNumber %d, picRef:longTermPictureIndex %d, firstMB: %d, numberOfMBs: %d\n",
							  channel ? channel->currentDeviceId : "--", 
							  letohl(msg_in->data.MiscellaneousCommandMessage.data.lostPartialPicture.pictureReference.lel_pictureNumber), 
							  letohl(msg_in->data.MiscellaneousCommandMessage.data.lostPartialPicture.pictureReference.lel_longTermPictureIndex),
							  letohl(msg_in->data.MiscellaneousCommandMessage.data.lostPartialPicture.lel_firstMB), 
							  letohl(msg_in->data.MiscellaneousCommandMessage.data.lostPartialPicture.lel_numberOfMBs)
				    );
				break;
			case SKINNY_MISCCOMMANDTYPE_RECOVERYREFERENCEPICTURE:
				{
					int x = 0;
					int pictureCount = letohl(msg_in->data.MiscellaneousCommandMessage.data.recoveryReferencePicture.lel_PictureCount);
					sccp_log((DEBUGCAT_RTP)) (VERBOSE_PREFIX_3 "%s: recoveryReferencePicture, pictureCount:%d\n",
								  channel ? channel->currentDeviceId : "--", 
								  pictureCount);
					for (x = 0; x < pictureCount; x++) {
						sccp_log((DEBUGCAT_RTP)) (VERBOSE_PREFIX_3 "%s: recoveryReferencePicture[%d], pictureNumber %d, longTermPictureIndex %d\n",
									channel ? channel->currentDeviceId : "--", 
									x,
									letohl(msg_in->data.MiscellaneousCommandMessage.data.recoveryReferencePicture.pictureReference[x].lel_pictureNumber), 
									letohl(msg_in->data.MiscellaneousCommandMessage.data.recoveryReferencePicture.pictureReference[x].lel_longTermPictureIndex)
						    );
					}
				}
				break;
			case SKINNY_MISCCOMMANDTYPE_TEMPORALSPATIALTRADEOFF:
				sccp_log((DEBUGCAT_RTP)) (VERBOSE_PREFIX_3 "%s: recoveryReferencePicture, TemporalSpatialTradeOff:%d\n",
							  channel ? channel->currentDeviceId : "--", 
							   letohl(msg_in->data.MiscellaneousCommandMessage.data.lel_temporalSpatialTradeOff));
			default:
				break;
		}
		if (channel->owner) {
			iPbx.queue_control(channel->owner, AST_CONTROL_VIDUPDATE);
		}
		return;
	}
	pbx_log(LOG_WARNING, "%s: Channel with passthrupartyid %u could not be found (callRef: %u/ confId: %u)\n", DEV_ID_LOG(d), passThruPartyId, callReference, conferenceId);
	return;
}
// kate: indent-width 4; replace-tabs off; indent-mode cstyle; auto-insert-doxygen on; line-numbers on; tab-indents on; keep-extra-spaces off; auto-brackets on;<|MERGE_RESOLUTION|>--- conflicted
+++ resolved
@@ -3022,11 +3022,7 @@
 	
 	{ /* check if we have all required structures and states for error conditions */
 		if (!channel) {
-<<<<<<< HEAD
 			/*! When a call is already being ended, sometimes users misdial, should lower the ERROR to NOTICE status */
-=======
-			/* can also happen when user was still pressing digits but the call has already ended */
->>>>>>> 27bec59b
 			pbx_log(LOG_NOTICE, "%s: Device sent a Keypress, but there is no (active) channel! Exiting\n", DEV_ID_LOG(d));
 			return;
 		}
