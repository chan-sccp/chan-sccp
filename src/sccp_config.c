--- conflicted
+++ resolved
@@ -1226,10 +1226,6 @@
 			}
 			hotline->line->adhocNumber = strdup(value);
 		}
-<<<<<<< HEAD
-		hotline->line->label = strdup(value);
-=======
->>>>>>> 4019d2b4
 	} else {
 		changed = SCCP_CONFIG_CHANGE_NOCHANGE;
 	}
