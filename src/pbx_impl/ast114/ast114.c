--- conflicted
+++ resolved
@@ -3018,7 +3018,6 @@
 	}
 	
 	return res;
-<<<<<<< HEAD
 }
 
 static boolean_t sccp_wrapper_asterisk114_blind_transfer(sccp_channel_t * transferee, const char *extension, const char *context)
@@ -3045,36 +3044,6 @@
 	}
 	return res;
 }
-
-=======
-}
-
-static boolean_t sccp_wrapper_asterisk114_blind_transfer(sccp_channel_t * transferee, const char *extension, const char *context)
-{
-	int res = FALSE;
-	if (!transferee || !transferee->owner || !extension || !context) {
-		return res;
-	}
-	pbx_channel_lock(transferee->owner);
-	PBX_CHANNEL_TYPE *transferee_pbx_channel = pbx_channel_ref(transferee->owner);
-	pbx_channel_unlock(transferee->owner);
-
-	if (transferee_pbx_channel) {
-		if (sccp_wrapper_asterisk114_channelIsBridged(transferee)) {
-			ast_queue_control(transferee_pbx_channel, AST_CONTROL_UNHOLD);
-		}
-		if (AST_BRIDGE_TRANSFER_SUCCESS == ast_bridge_transfer_blind(1, transferee_pbx_channel, extension, context, NULL, NULL)) {
-			res = TRUE;
-		} else {
-			pbx_log(LOG_ERROR, "%s: Failed to transfer %s to %s@%s (%u)\n", transferee->designator, pbx_channel_name(transferee_pbx_channel), extension, context, res);
-			ast_queue_control(transferee_pbx_channel, AST_CONTROL_HOLD);
-		}
-		pbx_channel_unref(transferee_pbx_channel);
-	}
-	return res;
-}
-
->>>>>>> 6b132f31
 
 /*!
  * \brief using RTP Glue Engine
