/*!
 * \file        ast113.c
 * \brief       SCCP PBX Asterisk Wrapper Class
 * \author      Marcello Ceshia
 * \author      Diederik de Groot <ddegroot [at] users.sourceforge.net>
 * \note        This program is free software and may be modified and distributed under the terms of the GNU Public License.
 *              See the LICENSE file at the top of the source tree.
 *
 * $Date$
 * $Revision$
 */

#include <config.h>
#include "../../common.h"
#include "../../sccp_pbx.h"
#include "../../sccp_device.h"
#include "../../sccp_channel.h"
#include "../../sccp_line.h"
#include "../../sccp_cli.h"
#include "../../sccp_utils.h"
#include "../../sccp_indicate.h"
#include "../../sccp_hint.h"
#include "../../sccp_mwi.h"
#include "../../sccp_appfunctions.h"
#include "../../sccp_management.h"
#include "../../sccp_rtp.h"
#include "../../sccp_socket.h"
#include "ast113.h"
#include "ast112_announce.h"

SCCP_FILE_VERSION(__FILE__, "$Revision$");

#if defined(__cplusplus) || defined(c_plusplus)
extern "C" {
#endif
#include <asterisk/sched.h>
#include <asterisk/netsock2.h>
#include <asterisk/cel.h>
#include <asterisk/parking.h>
#include <asterisk/pickup.h>
#include <asterisk/stasis_channels.h>
#include <asterisk/stasis_endpoints.h>
#include <asterisk/bridge_channel.h>
#include <asterisk/bridge_after.h>
#include <asterisk/format_compatibility.h>

#define new avoid_cxx_new_keyword
#include <asterisk/rtp_engine.h>
#undef new

#if defined(__cplusplus) || defined(c_plusplus)
}
#endif
struct ast_sched_context *sched = 0;
struct io_context *io = 0;

//struct ast_format slinFormat = { AST_FORMAT_SLINEAR, {{0}, 0} };

static PBX_CHANNEL_TYPE *sccp_wrapper_asterisk113_request(const char *type, struct ast_format_cap *format, const struct ast_assigned_ids *assignedids, const PBX_CHANNEL_TYPE * requestor, const char *dest, int *cause);
static int sccp_wrapper_asterisk113_call(PBX_CHANNEL_TYPE * chan, const char *addr, int timeout);
static int sccp_wrapper_asterisk113_answer(PBX_CHANNEL_TYPE * chan);
static PBX_FRAME_TYPE *sccp_wrapper_asterisk113_rtp_read(PBX_CHANNEL_TYPE * ast);
static int sccp_wrapper_asterisk113_rtp_write(PBX_CHANNEL_TYPE * ast, PBX_FRAME_TYPE * frame);
static int sccp_wrapper_asterisk113_indicate(PBX_CHANNEL_TYPE * ast, int ind, const void *data, size_t datalen);
static int sccp_wrapper_asterisk113_fixup(PBX_CHANNEL_TYPE * oldchan, PBX_CHANNEL_TYPE * newchan);
static void sccp_wrapper_asterisk13_setDialedNumber(const sccp_channel_t * channel, const char *number);

//#ifdef CS_AST_RTP_INSTANCE_BRIDGE
//static enum ast_bridge_result sccp_wrapper_asterisk113_rtpBridge(PBX_CHANNEL_TYPE * c0, PBX_CHANNEL_TYPE * c1, int flags, PBX_FRAME_TYPE ** fo, PBX_CHANNEL_TYPE ** rc, int timeoutms);
//#endif
static int sccp_pbx_sendtext(PBX_CHANNEL_TYPE * ast, const char *text);
static int sccp_wrapper_recvdigit_begin(PBX_CHANNEL_TYPE * ast, char digit);
static int sccp_wrapper_recvdigit_end(PBX_CHANNEL_TYPE * ast, char digit, unsigned int duration);
static int sccp_pbx_sendHTML(PBX_CHANNEL_TYPE * ast, int subclass, const char *data, int datalen);
int sccp_wrapper_asterisk113_hangup(PBX_CHANNEL_TYPE * ast_channel);
int sccp_asterisk_queue_control(const PBX_CHANNEL_TYPE * pbx_channel, enum ast_control_frame_type control);
int sccp_asterisk_queue_control_data(const PBX_CHANNEL_TYPE * pbx_channel, enum ast_control_frame_type control, const void *data, size_t datalen);
static int sccp_wrapper_asterisk113_devicestate(const char *data);
static boolean_t sccp_wrapper_asterisk113_setWriteFormat(const sccp_channel_t * channel, skinny_codec_t codec);
static boolean_t sccp_wrapper_asterisk113_setReadFormat(const sccp_channel_t * channel, skinny_codec_t codec);
PBX_CHANNEL_TYPE *sccp_wrapper_asterisk113_findPickupChannelByExtenLocked(PBX_CHANNEL_TYPE * chan, const char *exten, const char *context);

static inline skinny_codec_t sccp_asterisk113_getSkinnyFormatSingle(struct ast_format_cap *ast_format_capability)
{
	uint8_t i;
	int formatPosition;
	skinny_codec_t codec = SKINNY_CODEC_NONE;

	//struct ast_str *codec_buf = ast_str_alloca(64);
	//ast_log(LOG_NOTICE, "SCCP: (getSkinnyFormatSingle) caps %s\n", ast_format_cap_get_names(ast_format_capability, &codec_buf));
	
	for (formatPosition = 0; formatPosition < ast_format_cap_count(ast_format_capability); ++formatPosition) {
		struct ast_format *format = ast_format_cap_get_format(ast_format_capability, formatPosition);
		uint64_t ast_codec = ast_format_compatibility_format2bitfield(format);

		for (i = 1; i < ARRAY_LEN(skinny2pbx_codec_maps); i++) {
			if (skinny2pbx_codec_maps[i].pbx_codec == ast_codec) {
				codec = skinny2pbx_codec_maps[i].skinny_codec;
				break;
			}
		}

		if (codec == SKINNY_CODEC_NONE) {
			ast_log(LOG_WARNING, "SCCP: (getSkinnyFormatSingle) No matching codec found");
			break;
		}
	}

	return codec;
}

static uint8_t sccp_asterisk113_getSkinnyFormatMultiple(struct ast_format_cap *ast_format_capability, skinny_codec_t codec[], int length)
{
	// struct ast_format tmp_fmt;
	uint8_t i;
	int formatPosition;
	uint8_t position = 0;

	struct ast_str *codec_buf = ast_str_alloca(64);
	ast_log(LOG_NOTICE, "SCCP: (getSkinnyFormatSingle) caps %s\n", ast_format_cap_get_names(ast_format_capability, &codec_buf));

	for (formatPosition = 0; formatPosition < ast_format_cap_count(ast_format_capability); ++formatPosition) {
		struct ast_format *format = ast_format_cap_get_format(ast_format_capability, formatPosition);
		uint64_t ast_codec = ast_format_compatibility_format2bitfield(format);

		for (i = 1; i < ARRAY_LEN(skinny2pbx_codec_maps); i++) {
			if (skinny2pbx_codec_maps[i].pbx_codec == ast_codec) {
				codec[position++] = skinny2pbx_codec_maps[i].skinny_codec;
				break;
			}
		}
	}

	return position;
}

static struct ast_format *sccp_asterisk13_skinny2ast_format(skinny_codec_t skinnycodec)
{
	switch (skinnycodec) {
		case SKINNY_CODEC_G711_ALAW_64K:
		case SKINNY_CODEC_G711_ALAW_56K:
			return ast_format_alaw;
		case SKINNY_CODEC_G711_ULAW_64K:
		case SKINNY_CODEC_G711_ULAW_56K:
			return ast_format_ulaw;
		case SKINNY_CODEC_G722_64K:
		case SKINNY_CODEC_G722_56K:
		case SKINNY_CODEC_G722_48K:
			return ast_format_g722;
		case SKINNY_CODEC_G723_1:
			return ast_format_g723;
		case SKINNY_CODEC_G729:
		case SKINNY_CODEC_G729_A:
			return ast_format_g729;
		case SKINNY_CODEC_G726_32K:
			return ast_format_g726;
		case SKINNY_CODEC_H261:
			return ast_format_h261;
		case SKINNY_CODEC_H263:
			return ast_format_h263;
		case SKINNY_CODEC_H264:
			return ast_format_h264;
		// case SKINNY_CODEC_G722_1_24K:
		// case SKINNY_CODEC_G722_1_32K:
		// 	return ast_format_sire;
		default:
			return ast_format_none;
	}

}

#if defined(__cplusplus) || defined(c_plusplus)
/*!
 * \brief NULL Tech Structure
 */
static const struct ast_channel_tech null_tech = {
type:	"NULL",
description:"Null channel (should not see this)",
};

/*!
 * \brief SCCP Tech Structure
 */
static struct ast_channel_tech sccp_tech = {
	/* *INDENT-OFF* */
	type:			SCCP_TECHTYPE_STR,
	description:		"Skinny Client Control Protocol (SCCP)",
//      capabilities:		AST_FORMAT_ALAW | AST_FORMAT_ULAW | AST_FORMAT_SLINEAR16 | AST_FORMAT_GSM | AST_FORMAT_G723_1 | AST_FORMAT_G729A | AST_FORMAT_H264 | AST_FORMAT_H263_PLUS,
	properties:		AST_CHAN_TP_WANTSJITTER | AST_CHAN_TP_CREATESJITTER,
	requester:		sccp_wrapper_asterisk113_request,
	devicestate:		sccp_wrapper_asterisk113_devicestate,
	send_digit_begin:	sccp_wrapper_recvdigit_begin,
	send_digit_end:		sccp_wrapper_recvdigit_end,
	call:			sccp_wrapper_asterisk113_call,
	hangup:			sccp_wrapper_asterisk113_hangup,
	answer:			sccp_wrapper_asterisk113_answer,
	read:			sccp_wrapper_asterisk113_rtp_read,
	write:			sccp_wrapper_asterisk113_rtp_write,
	send_text:		sccp_pbx_sendtext,
	send_image:		NULL,
	send_html:		sccp_pbx_sendHTML,
	exception:		NULL,
//	bridge:			sccp_wrapper_asterisk113_rtpBridge,
        bridge:			ast_rtp_instance_bridge,
	early_bridge:		NULL,
	indicate:		sccp_wrapper_asterisk113_indicate,
	fixup:			sccp_wrapper_asterisk113_fixup,
	setoption:		NULL,
	queryoption:		NULL,
	transfer:		NULL,
	write_video:		sccp_wrapper_asterisk113_rtp_write,
	write_text:		NULL,
	bridged_channel:	NULL,
	func_channel_read:	sccp_wrapper_asterisk_channel_read,
	func_channel_write:	sccp_asterisk_pbx_fktChannelWrite,
	get_base_channel:	NULL,
	set_base_channel:	NULL,
	/* *INDENT-ON* */
};

#else
/*!
 * \brief NULL Tech Structure
 */
static const struct ast_channel_tech null_tech = {
	.type = "NULL",
	.description = "Null channel (should not see this)",
};

/*!
 * \brief SCCP Tech Structure
 */
struct ast_channel_tech sccp_tech = {
	/* *INDENT-OFF* */
	.type 			= SCCP_TECHTYPE_STR,
	.description 		= "Skinny Client Control Protocol (SCCP)",
	// we could use the skinny_codec = ast_codec mapping here to generate the list of capabilities
//      .capabilities           = AST_FORMAT_SLINEAR16 | AST_FORMAT_SLINEAR | AST_FORMAT_ALAW | AST_FORMAT_ULAW | AST_FORMAT_GSM | AST_FORMAT_G723_1 | AST_FORMAT_G729A,
	.properties 		= AST_CHAN_TP_WANTSJITTER | AST_CHAN_TP_CREATESJITTER,
	.requester 		= sccp_wrapper_asterisk113_request,
	.devicestate 		= sccp_wrapper_asterisk113_devicestate,
	.call 			= sccp_wrapper_asterisk113_call,
	.hangup 		= sccp_wrapper_asterisk113_hangup,
	.answer 		= sccp_wrapper_asterisk113_answer,
	.read 			= sccp_wrapper_asterisk113_rtp_read,
	.write 			= sccp_wrapper_asterisk113_rtp_write,
	.write_video 		= sccp_wrapper_asterisk113_rtp_write,
	.indicate 		= sccp_wrapper_asterisk113_indicate,
	.fixup 			= sccp_wrapper_asterisk113_fixup,
	//.transfer 		= sccp_pbx_transfer,
#ifdef CS_AST_RTP_INSTANCE_BRIDGE
	.bridge 		= ast_rtp_instance_bridge,
//	.bridge 		= sccp_wrapper_asterisk113_rtpBridge,
#endif
	//.early_bridge		= ast_rtp_early_bridge,
	//.bridged_channel      =

	.send_text 		= sccp_pbx_sendtext,
	.send_html 		= sccp_pbx_sendHTML,
	//.send_image           =

	.func_channel_read 	= sccp_wrapper_asterisk_channel_read,
	.func_channel_write	= sccp_asterisk_pbx_fktChannelWrite,

	.send_digit_begin 	= sccp_wrapper_recvdigit_begin,
	.send_digit_end 	= sccp_wrapper_recvdigit_end,

	//.write_text           =
	//.write_video          =
	//.cc_callback          =                                              // ccss, new >1.6.0
	//.exception            =                                              // new >1.6.0
	//.setoption              = sccp_wrapper_asterisk113_setOption,
	//.queryoption          =                                              // new >1.6.0
	//.get_pvt_uniqueid     = sccp_pbx_get_callid,                         // new >1.6.0
	//.get_base_channel     =
	//.set_base_channel     =
	/* *INDENT-ON* */
};

#endif

static int sccp_wrapper_asterisk113_devicestate(const char *data)
{
	int res = AST_DEVICE_UNKNOWN;
	char *lineName = (char *) data;
	char *deviceId = NULL;
	sccp_channelstate_t state;

	if ((deviceId = strchr(lineName, '@'))) {
		*deviceId = '\0';
		deviceId++;
	}

	state = sccp_hint_getLinestate(lineName, deviceId);
	switch (state) {
		case SCCP_CHANNELSTATE_DOWN:
		case SCCP_CHANNELSTATE_ONHOOK:
			res = AST_DEVICE_NOT_INUSE;
			break;
		case SCCP_CHANNELSTATE_RINGING:
			res = AST_DEVICE_RINGING;
			break;
		case SCCP_CHANNELSTATE_HOLD:
			res = AST_DEVICE_ONHOLD;
			break;
		case SCCP_CHANNELSTATE_INVALIDNUMBER:
			res = AST_DEVICE_INVALID;
			break;
		case SCCP_CHANNELSTATE_BUSY:
			res = AST_DEVICE_BUSY;
			break;
		case SCCP_CHANNELSTATE_DND:
			res = AST_DEVICE_BUSY;
			break;
		case SCCP_CHANNELSTATE_CONGESTION:
		case SCCP_CHANNELSTATE_ZOMBIE:
		case SCCP_CHANNELSTATE_SPEEDDIAL:
		case SCCP_CHANNELSTATE_INVALIDCONFERENCE:
			res = AST_DEVICE_UNAVAILABLE;
			break;
		case SCCP_CHANNELSTATE_RINGOUT:
		case SCCP_CHANNELSTATE_DIALING:
		case SCCP_CHANNELSTATE_DIGITSFOLL:
		case SCCP_CHANNELSTATE_PROGRESS:
		case SCCP_CHANNELSTATE_CALLWAITING:
			res = AST_DEVICE_BUSY;
			break;
		case SCCP_CHANNELSTATE_CONNECTEDCONFERENCE:
		case SCCP_CHANNELSTATE_OFFHOOK:
		case SCCP_CHANNELSTATE_GETDIGITS:
		case SCCP_CHANNELSTATE_CONNECTED:
		case SCCP_CHANNELSTATE_PROCEED:
		case SCCP_CHANNELSTATE_BLINDTRANSFER:
		case SCCP_CHANNELSTATE_CALLTRANSFER:
		case SCCP_CHANNELSTATE_CALLCONFERENCE:
		case SCCP_CHANNELSTATE_CALLPARK:
		case SCCP_CHANNELSTATE_CALLREMOTEMULTILINE:
			res = AST_DEVICE_INUSE;
			break;
		case SCCP_CHANNELSTATE_SENTINEL:
			break;
	}

	sccp_log((DEBUGCAT_HINT)) (VERBOSE_PREFIX_4 "SCCP: (sccp_asterisk_devicestate) PBX requests state for '%s' - state %s\n", (char *) lineName, ast_devstate2str(res));
	return res;
}

static boolean_t sccp_wrapper_asterisk113_setReadFormat(const sccp_channel_t * channel, skinny_codec_t codec);

#define RTP_NEW_SOURCE(_c,_log) 								\
	if(c->rtp.audio.rtp) { 										\
		ast_rtp_new_source(c->rtp.audio.rtp); 							\
		sccp_log((DEBUGCAT_PBX | DEBUGCAT_INDICATE))(VERBOSE_PREFIX_3 "SCCP: " #_log "\n"); 	\
	}

#define RTP_CHANGE_SOURCE(_c,_log) 								\
	if(c->rtp.audio.rtp) {										\
		ast_rtp_change_source(c->rtp.audio.rtp);						\
		sccp_log((DEBUGCAT_PBX | DEBUGCAT_INDICATE))(VERBOSE_PREFIX_3 "SCCP: " #_log "\n"); 	\
	}

// static void get_skinnyFormats(struct ast_format_cap *format, skinny_codec_t codecs[], size_t size)
// {
//      unsigned int x;
//      unsigned len = 0;
//
//      size_t f_len;
//      struct ast_format tmp_fmt;
//      const struct ast_format_list *f_list = ast_format_list_get(&f_len);
//
//      if (!size) {
//              f_list = ast_format_list_destroy(f_list);
//              return;
//      }
//
//      for (x = 0; x < ARRAY_LEN(skinny2pbx_codec_maps) && len <= size; x++) {
//              ast_format_copy(&tmp_fmt, &f_list[x].format);
//              if (ast_format_cap_iscompatible(format, &tmp_fmt)) {
//                      if (skinny2pbx_codec_maps[x].pbx_codec == ((uint) tmp_fmt.id)) {
//                              codecs[len++] = skinny2pbx_codec_maps[x].skinny_codec;
//                      }
//              }
//      }
//      f_list = ast_format_list_destroy(f_list);
// }

/*************************************************************************************************************** CODEC **/

/*! \brief Get the name of a format
 * \note replacement for ast_getformatname
 * \param format id of format
 * \return A static string containing the name of the format or "unknown" if unknown.
 */
const char *pbx_getformatname(const struct ast_format *format)
{
	return ast_format_get_codec_name(format);
}

/*!
 * \brief Get the names of a set of formats
 * \note replacement for ast_getformatname_multiple
 * \param buf a buffer for the output string
 * \param size size of buf (bytes)
 * \param format the format (combined IDs of codecs)
 * Prints a list of readable codec names corresponding to "format".
 * ex: for format=AST_FORMAT_GSM|AST_FORMAT_SPEEX|AST_FORMAT_ILBC it will return "0x602 (GSM|SPEEX|ILBC)"
 * \return The return value is buf.
 */
const char *pbx_getformatname_multiple(char *buf, size_t size, struct ast_format_cap *format)
{
	struct ast_str *codec_buf = ast_str_alloca(64);

	return ast_format_cap_get_names(format, &codec_buf);
}

/*!
 * \brief Read from an Asterisk Channel
 * \param ast Asterisk Channel as ast_channel
 *
 * \called_from_asterisk
 *
 * \note not following the refcount rules... channel is already retained
 */
static PBX_FRAME_TYPE *sccp_wrapper_asterisk113_rtp_read(PBX_CHANNEL_TYPE * ast)
{
	sccp_channel_t *c = NULL;
	PBX_FRAME_TYPE *frame = &ast_null_frame;

	if (!(c = CS_AST_CHANNEL_PVT(ast))) {									// not following the refcount rules... channel is already retained
		pbx_log(LOG_ERROR, "SCCP: (rtp_read) no channel pvt\n");
		goto EXIT_FUNC;
	}

	if (!c->rtp.audio.rtp) {
		pbx_log(LOG_NOTICE, "SCCP: (rtp_read) no rtp stream yet. skip\n");
		goto EXIT_FUNC;
	}

	switch (ast_channel_fdno(ast)) {

		case 0:
			frame = ast_rtp_instance_read(c->rtp.audio.rtp, 0);					/* RTP Audio */
			break;
		case 1:
			frame = ast_rtp_instance_read(c->rtp.audio.rtp, 1);					/* RTCP Control Channel */
			break;
#ifdef CS_SCCP_VIDEO
		case 2:
			frame = ast_rtp_instance_read(c->rtp.video.rtp, 0);					/* RTP Video */
			break;
		case 3:
			frame = ast_rtp_instance_read(c->rtp.video.rtp, 1);					/* RTCP Control Channel for video */
			break;
#endif
		default:
			break;
	}
	//sccp_log((DEBUGCAT_CORE))(VERBOSE_PREFIX_3 "%s: read format: ast->fdno: %d, frametype: %d, %s(%d)\n", DEV_ID_LOG(c->device), ast_channel_fdno(ast), frame->frametype, pbx_getformatname(frame->subclass), frame->subclass);
	if (frame->frametype == AST_FRAME_VOICE) {
#ifdef CS_SCCP_CONFERENCE
		if (c->conference && (!ast_format_cache_is_slinear(ast_channel_readformat(ast)))) {
			ast_set_read_format(ast, ast_format_slin96);
		}
#endif
	}

EXIT_FUNC:
	return frame;
}

/*!
 * \brief Find Asterisk/PBX channel by linkid
 *
 * \param ast   pbx channel
 * \param data  linkId as void *
 *
 * \return int
 */
static int pbx_find_channel_by_linkid(PBX_CHANNEL_TYPE * ast, const void *data)
{
	const char *linkedId = (char *) data;

	if (!linkedId) {
		return 0;
	}

	return !pbx_channel_pbx(ast) && ast_channel_linkedid(ast) && (!strcasecmp(ast_channel_linkedid(ast), linkedId)) && !pbx_channel_masq(ast);
}

/*!
 * \brief Update Connected Line
 * \param channel Asterisk Channel as ast_channel
 * \param data Asterisk Data
 * \param datalen Asterisk Data Length
 */
static void sccp_wrapper_asterisk113_connectedline(sccp_channel_t * channel, const void *data, size_t datalen)
{
	PBX_CHANNEL_TYPE *ast = channel->owner;

	sccp_log((DEBUGCAT_PBX)) (VERBOSE_PREFIX_3 "%s: Got connected line update, connected.id.number=%s, connected.id.name=%s, reason=%d\n", pbx_channel_name(ast), ast_channel_connected(ast)->id.number.str ? ast_channel_connected(ast)->id.number.str : "(nil)", ast_channel_connected(ast)->id.name.str ? ast_channel_connected(ast)->id.name.str : "(nil)", ast_channel_connected(ast)->source);

	// sccp_channel_display_callInfo(channel);

	/* set the original calling/called party if the reason is a transfer */
	if (ast_channel_connected(ast)->source == AST_CONNECTED_LINE_UPDATE_SOURCE_TRANSFER || ast_channel_connected(ast)->source == AST_CONNECTED_LINE_UPDATE_SOURCE_TRANSFER_ALERTING) {
		if (channel->calltype == SKINNY_CALLTYPE_INBOUND) {
			sccp_log(DEBUGCAT_CHANNEL) ("SCCP: (connectedline) Destination\n");
			if (ast_channel_connected(ast)->id.number.str && !sccp_strlen_zero(ast_channel_connected(ast)->id.number.str)) {
				sccp_copy_string(channel->callInfo.originalCallingPartyNumber, ast_channel_connected(ast)->id.number.str, sizeof(channel->callInfo.originalCallingPartyNumber));
				channel->callInfo.originalCallingParty_valid = 1;
			}
			if (ast_channel_connected(ast)->id.name.str && !sccp_strlen_zero(ast_channel_connected(ast)->id.name.str)) {
				sccp_copy_string(channel->callInfo.originalCallingPartyName, ast_channel_connected(ast)->id.name.str, sizeof(channel->callInfo.originalCallingPartyName));
			}
			if (channel->callInfo.callingParty_valid) {
				sccp_copy_string(channel->callInfo.originalCalledPartyNumber, channel->callInfo.callingPartyNumber, sizeof(channel->callInfo.originalCalledPartyNumber));
				sccp_copy_string(channel->callInfo.originalCalledPartyName, channel->callInfo.callingPartyNumber, sizeof(channel->callInfo.originalCalledPartyName));
				channel->callInfo.originalCalledParty_valid = 1;
				sccp_copy_string(channel->callInfo.lastRedirectingPartyName, channel->callInfo.callingPartyName, sizeof(channel->callInfo.lastRedirectingPartyName));
				sccp_copy_string(channel->callInfo.lastRedirectingPartyNumber, channel->callInfo.callingPartyNumber, sizeof(channel->callInfo.lastRedirectingPartyNumber));
				channel->callInfo.lastRedirectingParty_valid = 1;
			}
		} else {
			sccp_log(DEBUGCAT_CHANNEL) ("SCCP: (connectedline) Transferee\n");
			if (channel->callInfo.callingParty_valid) {
				sccp_copy_string(channel->callInfo.originalCallingPartyNumber, channel->callInfo.callingPartyNumber, sizeof(channel->callInfo.originalCallingPartyNumber));
				sccp_copy_string(channel->callInfo.originalCallingPartyName, channel->callInfo.callingPartyNumber, sizeof(channel->callInfo.originalCallingPartyName));
				channel->callInfo.originalCallingParty_valid = 1;
			}
			if (channel->callInfo.calledParty_valid) {
				sccp_copy_string(channel->callInfo.originalCalledPartyNumber, channel->callInfo.calledPartyNumber, sizeof(channel->callInfo.originalCalledPartyNumber));
				sccp_copy_string(channel->callInfo.originalCalledPartyName, channel->callInfo.calledPartyNumber, sizeof(channel->callInfo.originalCalledPartyName));
				channel->callInfo.originalCalledParty_valid = 1;
				sccp_copy_string(channel->callInfo.lastRedirectingPartyName, channel->callInfo.calledPartyName, sizeof(channel->callInfo.lastRedirectingPartyName));
				sccp_copy_string(channel->callInfo.lastRedirectingPartyNumber, channel->callInfo.calledPartyNumber, sizeof(channel->callInfo.lastRedirectingPartyNumber));
				channel->callInfo.lastRedirectingParty_valid = 1;
			}
		}
		channel->callInfo.originalCdpnRedirectReason = channel->callInfo.lastRedirectingReason;
		channel->callInfo.lastRedirectingReason = 4;							// need to figure out these codes
	}

	if (channel->calltype == SKINNY_CALLTYPE_INBOUND) {
		sccp_channel_set_callingparty(channel, ast_channel_connected(ast)->id.name.str, ast_channel_connected(ast)->id.number.str);
	} else {
		sccp_channel_set_calledparty(channel, ast_channel_connected(ast)->id.name.str, ast_channel_connected(ast)->id.number.str);
	}
	sccp_channel_display_callInfo(channel);
	sccp_channel_send_callinfo2(channel);
}

static const char *asterisk_indication2str(int ind)
{
	switch (ind) {
		case AST_CONTROL_HANGUP: return "Other end has hungup";
		case AST_CONTROL_RING: return "Local ring";
		case AST_CONTROL_RINGING: return "Remote end is ringing";
		case AST_CONTROL_ANSWER: return "Remote end has answered";
		case AST_CONTROL_BUSY: return "Remote end is busy";
		case AST_CONTROL_TAKEOFFHOOK: return "Make it go off hook";
		case AST_CONTROL_OFFHOOK: return "Line is off hook";
		case AST_CONTROL_CONGESTION: return "Congestion (circuits busy)";
		case AST_CONTROL_FLASH: return "Flash hook";
		case AST_CONTROL_WINK: return "Wink";
		case AST_CONTROL_OPTION: return "Set a low-level option";
		case AST_CONTROL_RADIO_KEY: return "Key Radio";
		case AST_CONTROL_RADIO_UNKEY: return "Un-Key Radio";
		case AST_CONTROL_PROGRESS: return "Indicate PROGRESS";
		case AST_CONTROL_PROCEEDING: return "Indicate CALL PROCEEDING";
		case AST_CONTROL_HOLD: return "Indicate call is placed on hold";
		case AST_CONTROL_UNHOLD: return "Indicate call left hold";
		case AST_CONTROL_VIDUPDATE: return "Indicate video frame update";
		case _XXX_AST_CONTROL_T38: return "T38 state change request/notification. Deprecated This is no longer supported. Use AST_CONTROL_T38_PARAMETERS instead.";
		case AST_CONTROL_SRCUPDATE: return "Indicate source of media has changed";
		case AST_CONTROL_TRANSFER: return "Indicate status of a transfer request";
		case AST_CONTROL_CONNECTED_LINE: return "Indicate connected line has changed";
		case AST_CONTROL_REDIRECTING: return "Indicate redirecting id has changed";
		case AST_CONTROL_T38_PARAMETERS: return "T38 state change request/notification with parameters";
		case AST_CONTROL_CC: return "Indication that Call completion service is possible";
		case AST_CONTROL_SRCCHANGE: return "Media source has changed and requires a new RTP SSRC";
		case AST_CONTROL_READ_ACTION: return "Tell ast_read to take a specific action";
		case AST_CONTROL_AOC: return "Advice of Charge with encoded generic AOC payload";
		case AST_CONTROL_END_OF_Q: return "Indicate that this position was the end of the channel queue for a softhangup.";
		case AST_CONTROL_INCOMPLETE: return "Indication that the extension dialed is incomplete";
		case AST_CONTROL_MCID: return "Indicate that the caller is being malicious.";
		case AST_CONTROL_UPDATE_RTP_PEER: return "Interrupt the bridge and have it update the peer";
		case AST_CONTROL_PVT_CAUSE_CODE: return "Contains an update to the protocol-specific cause-code stored for branching dials";
		case -1: return "-1 / CHANNEL PROD";
	}
	return "Unknown/Unhandled/IAX Indication";
<<<<<<< HEAD
}

static void sccp_sync_capabilities_with_peer(sccp_channel_t *c, PBX_CHANNEL_TYPE * ast)
{
	char buf[512];
	PBX_CHANNEL_TYPE *remotePeer;

	struct ast_channel_iterator *iterator = ast_channel_iterator_all_new();
	((struct ao2_iterator *) iterator)->flags |= AO2_ITERATOR_DONTLOCK;
	for (; (remotePeer = ast_channel_iterator_next(iterator)); ast_channel_unref(remotePeer)) {
		if (pbx_find_channel_by_linkid(remotePeer, (void *) ast_channel_linkedid(ast))) {
			AUTO_RELEASE sccp_channel_t *remoteSccpChannel = get_sccp_channel_from_pbx_channel(remotePeer);

			skinny_codec_t tmpCodecs[SKINNY_MAX_CAPABILITIES];
			if (remoteSccpChannel) {
				sccp_multiple_codecs2str(buf, sizeof(buf) - 1, remoteSccpChannel->preferences.audio, ARRAY_LEN(remoteSccpChannel->preferences.audio));
				sccp_log(DEBUGCAT_CODEC) (VERBOSE_PREFIX_4 "%s: remote preferences: %s\n", remoteSccpChannel->designator, buf);
				memcpy(&tmpCodecs, &remoteSccpChannel->preferences.audio, sizeof(tmpCodecs));
			} else {
				sccp_log(DEBUGCAT_CODEC) (VERBOSE_PREFIX_4 "%s: remote nativeformats: %s\n", ast_channel_name(remotePeer), pbx_getformatname_multiple(buf, sizeof(buf) - 1, ast_channel_nativeformats(remotePeer)));
				sccp_asterisk113_getSkinnyFormatMultiple(ast_channel_nativeformats(remotePeer), tmpCodecs, ARRAY_LEN(tmpCodecs));
			}

			/* reduce to common set in-case of multiple Dialed Channels (e.g. Dial(SIP/1234&SCCP/4321) */
			if (c->remoteCapabilities.audio[0] == SKINNY_CODEC_NONE) {
				memcpy(&c->remoteCapabilities.audio, &tmpCodecs, sizeof(c->remoteCapabilities.audio));
			} else {
				sccp_utils_reduceCodecSet((skinny_codec_t **)&c->remoteCapabilities.audio , tmpCodecs);
			}
			//ast_channel_unref(remotePeer);
		}
	}
	ast_channel_iterator_destroy(iterator);

	sccp_multiple_codecs2str(buf, sizeof(buf) - 1, c->remoteCapabilities.audio, ARRAY_LEN(c->remoteCapabilities.audio));
	sccp_log(DEBUGCAT_CODEC) (VERBOSE_PREFIX_4 "remote caps: %s\n", buf);
	if (c->rtp.audio.writeState == SCCP_RTP_STATUS_INACTIVE) {
		sccp_channel_updateChannelCapability(c);
	}
=======
>>>>>>> 2b6d4e69
}

static int sccp_wrapper_asterisk113_indicate(PBX_CHANNEL_TYPE * ast, int ind, const void *data, size_t datalen)
{
	sccp_channel_t *c = NULL;
	sccp_device_t *d = NULL;
	int res = 0;

	if (!(c = get_sccp_channel_from_pbx_channel(ast))) {
		return -1;
	}

	if (!(d = sccp_channel_getDevice_retained(c))) {

		switch (ind) {
			case AST_CONTROL_CONNECTED_LINE:
				sccp_wrapper_asterisk113_connectedline(c, data, datalen);

				res = 0;
				break;

			case AST_CONTROL_REDIRECTING:
				sccp_asterisk_redirectedUpdate(c, data, datalen);

				res = 0;
				break;
			default:
				res = -1;
				break;
		}

		c = sccp_channel_release(c);
		return res;
	}

	if (c->state == SCCP_CHANNELSTATE_DOWN) {
		c = sccp_channel_release(c);
		d = d ? sccp_device_release(d) : NULL;
		return -1;											/* Tell asterisk to provide inband signalling */
	}

	sccp_log((DEBUGCAT_PBX | DEBUGCAT_CHANNEL | DEBUGCAT_INDICATE)) (VERBOSE_PREFIX_3 "%s: Asterisk indicate '%s' (%d) condition on channel %s\n", DEV_ID_LOG(d), asterisk_indication2str(ind), ind, pbx_channel_name(ast));

	/* when the rtp media stream is open we will let asterisk emulate the tones */
	res = (((c->rtp.audio.readState != SCCP_RTP_STATUS_INACTIVE) || (d && d->earlyrtp)) ? -1 : 0);

	sccp_log((DEBUGCAT_PBX | DEBUGCAT_CHANNEL | DEBUGCAT_INDICATE)) (VERBOSE_PREFIX_3 "%s: readStat: %d\n", DEV_ID_LOG(d), c->rtp.audio.readState);
	sccp_log((DEBUGCAT_PBX | DEBUGCAT_CHANNEL | DEBUGCAT_INDICATE)) (VERBOSE_PREFIX_3 "%s: res: %d\n", DEV_ID_LOG(d), res);
	sccp_log((DEBUGCAT_PBX | DEBUGCAT_CHANNEL | DEBUGCAT_INDICATE)) (VERBOSE_PREFIX_3 "%s: rtp?: %s\n", DEV_ID_LOG(d), (c->rtp.audio.rtp) ? "yes" : "no");

	switch (ind) {
		case AST_CONTROL_RINGING:
			if (SKINNY_CALLTYPE_OUTBOUND == c->calltype) {
				// Allow signalling of RINGOUT only on outbound calls.
				// Otherwise, there are some issues with late arrival of ringing
				// indications on ISDN calls (chan_lcr, chan_dahdi) (-DD).
				sccp_sync_capabilities_with_peer(c, ast);
				sccp_indicate(d, c, SCCP_CHANNELSTATE_RINGOUT);
				if (d->earlyrtp == SCCP_EARLYRTP_IMMEDIATE) {
					/* 
					 * Redial button isnt't working properly in immediate mode, because the
					 * last dialed number was being remembered too early. This fix
					 * remembers the last dialed number in the same cases, where the dialed number
					 * is being sent - after receiving of RINGOUT -Pavel Troller
					 */
					sccp_device_setLastNumberDialed(d, c->dialedNumber);
					sccp_wrapper_asterisk13_setDialedNumber(c, c->dialedNumber);
				}
				PBX(set_callstate) (c, AST_STATE_RING);
<<<<<<< HEAD
=======

				struct ast_channel_iterator *iterator = ast_channel_iterator_all_new();

				((struct ao2_iterator *) iterator)->flags |= AO2_ITERATOR_DONTLOCK;
				/*! \todo handle multiple remotePeers i.e. DIAL(SCCP/400&SIP/300), find smallest common codecs, what order to use ? */
				PBX_CHANNEL_TYPE *remotePeer;

				for (; (remotePeer = ast_channel_iterator_next(iterator)); ast_channel_unref(remotePeer)) {
					if (pbx_find_channel_by_linkid(remotePeer, (void *) ast_channel_linkedid(ast))) {
						char buf[512];
						sccp_channel_t *remoteSccpChannel = get_sccp_channel_from_pbx_channel(remotePeer);

						if (remoteSccpChannel) {
							sccp_multiple_codecs2str(buf, sizeof(buf) - 1, remoteSccpChannel->preferences.audio, ARRAY_LEN(remoteSccpChannel->preferences.audio));
							sccp_log(DEBUGCAT_CODEC) (VERBOSE_PREFIX_4 "remote preferences: %s\n", buf);
							uint8_t x, y, z;

							z = 0;
							for (x = 0; x < SKINNY_MAX_CAPABILITIES && remoteSccpChannel->preferences.audio[x] != 0; x++) {
								for (y = 0; y < SKINNY_MAX_CAPABILITIES && remoteSccpChannel->capabilities.audio[y] != 0; y++) {
									if (remoteSccpChannel->preferences.audio[x] == remoteSccpChannel->capabilities.audio[y]) {
										c->remoteCapabilities.audio[z++] = remoteSccpChannel->preferences.audio[x];
									}
								}
							}
							remoteSccpChannel = sccp_channel_release(remoteSccpChannel);
						} else {
							sccp_log(DEBUGCAT_CODEC) (VERBOSE_PREFIX_4 "remote nativeformats: %s\n", pbx_getformatname_multiple(buf, sizeof(buf) - 1, ast_channel_nativeformats(remotePeer)));
							sccp_asterisk113_getSkinnyFormatMultiple(ast_channel_nativeformats(remotePeer), c->remoteCapabilities.audio, ARRAY_LEN(c->remoteCapabilities.audio));
						}

						sccp_multiple_codecs2str(buf, sizeof(buf) - 1, c->remoteCapabilities.audio, ARRAY_LEN(c->remoteCapabilities.audio));
						sccp_log(DEBUGCAT_CODEC) (VERBOSE_PREFIX_4 "remote caps: %s\n", buf);
						ast_channel_unref(remotePeer);
						break;
					}
				}
				ast_channel_iterator_destroy(iterator);
>>>>>>> 2b6d4e69
			}
			break;
		case AST_CONTROL_BUSY:
			sccp_indicate(d, c, SCCP_CHANNELSTATE_BUSY);
			PBX(set_callstate) (c, AST_STATE_BUSY);
			break;
		case AST_CONTROL_CONGESTION:
			sccp_indicate(d, c, SCCP_CHANNELSTATE_CONGESTION);
			break;
		case AST_CONTROL_PROGRESS:
			sccp_indicate(d, c, SCCP_CHANNELSTATE_PROGRESS);
			res = -1;
			break;
		case AST_CONTROL_PROCEEDING:
			if (d->earlyrtp == SCCP_EARLYRTP_IMMEDIATE) {
				/* 
					* Redial button isnt't working properly in immediate mode, because the
					* last dialed number was being remembered too early. This fix
					* remembers the last dialed number in the same cases, where the dialed number
					* is being sent - after receiving of PROCEEDING -Pavel Troller
					*/
				sccp_device_setLastNumberDialed(d, c->dialedNumber);
				sccp_wrapper_asterisk13_setDialedNumber(c, c->dialedNumber);
			}
			sccp_indicate(d, c, SCCP_CHANNELSTATE_PROCEED);
			res = -1;
			break;
		case AST_CONTROL_SRCCHANGE:									/* ask our channel's remote source address to update */
			if (c->rtp.audio.rtp) {
				ast_rtp_instance_change_source(c->rtp.audio.rtp);
			}
			res = 0;
			break;

		case AST_CONTROL_SRCUPDATE:									/* semd control bit to force other side to update, their source address */
			/* Source media has changed. */
			sccp_log((DEBUGCAT_PBX | DEBUGCAT_INDICATE)) (VERBOSE_PREFIX_3 "SCCP: Source UPDATE request\n");

			if (c->rtp.audio.rtp) {
				ast_rtp_instance_change_source(c->rtp.audio.rtp);
			}
			res = 0;
			break;

			/* when the bridged channel hold/unhold the call we are notified here */
		case AST_CONTROL_HOLD:
			sccp_asterisk_moh_start(ast, (const char *) data, c->musicclass);
			res = 0;
			break;
		case AST_CONTROL_UNHOLD:
			sccp_asterisk_moh_stop(ast);

			if (c->rtp.audio.rtp) {
				ast_rtp_instance_update_source(c->rtp.audio.rtp);
			}
			res = 0;
			break;

		case AST_CONTROL_CONNECTED_LINE:
			sccp_wrapper_asterisk113_connectedline(c, data, datalen);
			sccp_indicate(d, c, c->state);

			res = 0;
			break;

		case AST_CONTROL_TRANSFER:
			ast_log(LOG_NOTICE, "%s: Ast Control Transfer: %d", c->designator, *(int *)data);
			//sccp_wrapper_asterisk113_connectedline(c, data, datalen);
			//sccp_indicate(d, c, c->state);

			res = 0;
			break;

		case AST_CONTROL_REDIRECTING:
			sccp_asterisk_redirectedUpdate(c, data, datalen);
			sccp_indicate(d, c, c->state);

			res = 0;
			break;

		case AST_CONTROL_VIDUPDATE:									/* Request a video frame update */
			if (c->rtp.video.rtp && d && sccp_device_isVideoSupported(d)) {
				d->protocol->sendFastPictureUpdate(d, c);
				res = 0;
			} else
				res = -1;
			break;
#ifdef CS_AST_CONTROL_INCOMPLETE
		case AST_CONTROL_INCOMPLETE:									/*!< Indication that the extension dialed is incomplete */
			/* \todo implement dial continuation by:
			 *  - display message incomplete number
			 *  - adding time to channel->scheduler.digittimeout
			 *  - rescheduling sccp_pbx_sched_dial
			 */
			if (d->earlyrtp != SCCP_EARLYRTP_IMMEDIATE) {
				if (!c->scheduler.deny) {
					sccp_indicate(d, c, SCCP_CHANNELSTATE_DIGITSFOLL);
					sccp_channel_schedule_digittimout(c, c->enbloc.digittimeout);
				} else {
					sccp_channel_stop_schedule_digittimout(c);
					sccp_indicate(d, c, SCCP_CHANNELSTATE_ONHOOK);
				}
			}
			res = 0;
			break;
#endif
		case -1:											// Asterisk prod the channel
			res = -1;
			break;
		case AST_CONTROL_PVT_CAUSE_CODE:
			{
				/*! \todo This would also be a good moment to update the c->requestHangup to requestQueueHangup */
				int hangupcause = ast_channel_hangupcause(ast);

				sccp_log((DEBUGCAT_PBX | DEBUGCAT_INDICATE)) (VERBOSE_PREFIX_3 "%s: hangup cause set: %d\n", c->designator, hangupcause);
			}
			res = -1;
			break;
		default:
			sccp_log((DEBUGCAT_PBX | DEBUGCAT_INDICATE)) (VERBOSE_PREFIX_3 "SCCP: Don't know how to indicate condition '%s' (%d)\n", asterisk_indication2str(ind), ind);
			res = -1;
	}
	//ast_cond_signal(&c->astStateCond);
	d = sccp_device_release(d);
	c = sccp_channel_release(c);

	sccp_log((DEBUGCAT_PBX | DEBUGCAT_INDICATE)) (VERBOSE_PREFIX_3 "SCCP (pbx_indicate): send asterisk result '%s' (%d)\n", res ? "inband signaling" : "outofband signaling", res);
	return res;
}

/*!
 * \brief Write to an Asterisk Channel
 * \param ast Channel as ast_channel
 * \param frame Frame as ast_frame
 *
 * \called_from_asterisk
 *
 * \note not following the refcount rules... channel is already retained
 */
static int sccp_wrapper_asterisk113_rtp_write(PBX_CHANNEL_TYPE * ast, PBX_FRAME_TYPE * frame)
{
	sccp_channel_t *c = NULL;

#ifdef CS_SCCP_VIDEO
	sccp_device_t *device;
#endif
	int res = 0;

	// if (!(c = get_sccp_channel_from_pbx_channel(ast))) {  						// not following the refcount rules... channel is already retained
	if (!(c = CS_AST_CHANNEL_PVT(ast))) {									// not following the refcount rules... channel is already retained
		return -1;
	}

	switch (frame->frametype) {
		case AST_FRAME_VOICE:
			// checking for samples to transmit
			if (!frame->samples) {
				if (strcasecmp(frame->src, "ast_prod")) {
					pbx_log(LOG_ERROR, "%s: Asked to transmit frame type %d with no samples.\n", c->currentDeviceId, (int) frame->frametype);
				} else {
					// frame->samples == 0  when frame_src is ast_prod
					sccp_log((DEBUGCAT_PBX | DEBUGCAT_CHANNEL)) (VERBOSE_PREFIX_3 "%s: Asterisk prodded channel %s.\n", c->currentDeviceId, pbx_channel_name(ast));
				}
			}
			if (c->rtp.audio.rtp) {
				res = ast_rtp_instance_write(c->rtp.audio.rtp, frame);
			}
			break;
		case AST_FRAME_IMAGE:
		case AST_FRAME_VIDEO:
#ifdef CS_SCCP_VIDEO
#if DEBUG
			device = c->getDevice_retained(c, __FILE__, __LINE__, __PRETTY_FUNCTION__);
#else
			device = c->getDevice_retained(c);
#endif

			if (c->rtp.video.writeState == SCCP_RTP_STATUS_INACTIVE && c->rtp.video.rtp && device && c->state != SCCP_CHANNELSTATE_HOLD) {
				// int codec = pbx_codec2skinny_codec((frame->subclass.codec & AST_FORMAT_VIDEO_MASK));
				// int codec = pbx_codec2skinny_codec(frame->subclass.format.id);

				if (ast_format_cmp(ast_format_h264, frame->subclass.format) == AST_FORMAT_CMP_EQUAL) {
					sccp_log((DEBUGCAT_RTP)) (VERBOSE_PREFIX_3 "%s: got video frame %s\n", c->currentDeviceId, "H264");
					c->rtp.video.writeFormat = SKINNY_CODEC_H264;
					sccp_channel_openMultiMediaReceiveChannel(c);
				}
			}

			if (c->rtp.video.rtp && (c->rtp.video.writeState & SCCP_RTP_STATUS_ACTIVE) != 0) {
				res = ast_rtp_instance_write(c->rtp.video.rtp, frame);
			}

			device = device ? sccp_device_release(device) : NULL;
#endif
			break;
		case AST_FRAME_TEXT:
		case AST_FRAME_MODEM:
		default:
			pbx_log(LOG_WARNING, "%s: Can't send %d type frames with SCCP write on channel %s\n", c->currentDeviceId, frame->frametype, pbx_channel_name(ast));
			break;
	}
	// c = sccp_channel_release(c);
	return res;
}

static void sccp_wrapper_asterisk113_setCalleridPresence(const sccp_channel_t * channel)
{
	PBX_CHANNEL_TYPE *pbx_channel = channel->owner;

	if (CALLERID_PRESENCE_FORBIDDEN == channel->callInfo.presentation) {
		ast_channel_caller(pbx_channel)->id.name.presentation |= AST_PRES_PROHIB_USER_NUMBER_NOT_SCREENED;
		ast_channel_caller(pbx_channel)->id.number.presentation |= AST_PRES_PROHIB_USER_NUMBER_NOT_SCREENED;
	}
}

static int sccp_wrapper_asterisk113_setNativeAudioFormats(const sccp_channel_t * channel, skinny_codec_t codec[], int length)
{
	struct ast_format *format;
	int i;
	if (!channel || !channel->owner || !ast_channel_nativeformats(channel->owner)) {
		pbx_log(LOG_ERROR, "SCCP: (sccp_wrapper_asterisk111_setNativeAudioFormats) no channel provided!\n");
		return 0;
	}

	length = 1;												//set only one codec
	unsigned int framing;

	ast_debug(10, "%s: set native Formats length: %d\n", (char *) channel->currentDeviceId, length);

	/*
	ast_format_cap_remove_bytype(ast_channel_nativeformats(channel->owner), AST_FORMAT_TYPE_AUDIO);
	for (i = 0; i < length; i++) {
		ast_format_set(&fmt, skinny_codec2pbx_codec(codec[i]), 0);
		ast_format_cap_add(ast_channel_nativeformats(channel->owner), &fmt);
	}
	*/
	ast_format_cap_remove_by_type(ast_channel_nativeformats(channel->owner), AST_MEDIA_TYPE_AUDIO);
	for (i = 0; i < length; i++) {
		format = sccp_asterisk13_skinny2ast_format(codec[i]);
		framing = ast_format_get_default_ms(format);
		ast_format_cap_append(ast_channel_nativeformats(channel->owner), format, framing);
	}

	return 1;
}

static int sccp_wrapper_asterisk113_setNativeVideoFormats(const sccp_channel_t * channel, skinny_codec_t codec)
{
	// struct ast_format fmt;
	// ast_format_set(&fmt, skinny_codec2pbx_codec(formats), 0);
	// ast_format_cap_add(ast_channel_nativeformats(channel->owner), &fmt);
	int i;
	int length = 1;
	struct ast_format *format;
	unsigned int framing;

	for (i = 0; i < length; i++) {
		format = sccp_asterisk13_skinny2ast_format(codec);
		framing = ast_format_get_default_ms(format);
		ast_format_cap_append(ast_channel_nativeformats(channel->owner), format, framing);
	}
	return 1;
}

static void sccp_wrapper_asterisk113_setOwner(sccp_channel_t * channel, PBX_CHANNEL_TYPE * pbx_channel)
{
	PBX_CHANNEL_TYPE *prev_owner = channel->owner;

	if (pbx_channel) {
		channel->owner = ast_channel_ref(pbx_channel);
	} else {
		channel->owner = NULL;
	}
	if (prev_owner) {
		ast_channel_unref(prev_owner);
	}
	if (channel->rtp.audio.rtp) {
		ast_rtp_instance_set_channel_id(channel->rtp.audio.rtp, pbx_channel ? ast_channel_uniqueid(pbx_channel) : "");
	}
	if (channel->rtp.video.rtp) {
		ast_rtp_instance_set_channel_id(channel->rtp.video.rtp, pbx_channel ? ast_channel_uniqueid(pbx_channel) : "");
	}
}

static boolean_t sccp_wrapper_asterisk113_allocPBXChannel(sccp_channel_t * channel, const void *ids, const PBX_CHANNEL_TYPE * pbxSrcChannel, PBX_CHANNEL_TYPE ** _pbxDstChannel)
{
	const struct ast_assigned_ids *assignedids = NULL;
	sccp_line_t *line = channel->line;
	PBX_CHANNEL_TYPE *pbxDstChannel = NULL;
	struct ast_format *ast_format;
	unsigned int framing;

	if (ids) {
		assignedids = ids;
	}

	pbx_log(LOG_NOTICE, "SCCP: (allocPBXChannel) Create New Channel with name: SCCP/%s-%08X\n", line->name, channel->callid);
	pbxDstChannel = ast_channel_alloc(0, AST_STATE_DOWN, line->cid_num, line->cid_name, line->accountcode, line->name, line->context, assignedids, pbxSrcChannel, line->amaflags, "SCCP/%s-%08X", line->name, channel->callid);
	if (pbxDstChannel == NULL) {
		pbx_log(LOG_ERROR, "SCCP: (allocPBXChannel) ast_channel_alloc failed\n");
		return FALSE;
	}
	sccp_wrapper_asterisk113_setOwner(channel, pbxDstChannel);

	ast_channel_stage_snapshot(pbxDstChannel);
	ast_channel_tech_set(pbxDstChannel, &sccp_tech);
	ast_channel_tech_pvt_set(pbxDstChannel, sccp_channel_retain(channel));

	/* Copy Codec from SrcChannel */
	if (!pbxSrcChannel || ast_format_cap_count(pbx_channel_nativeformats(pbxSrcChannel)) == 0) {
		ast_format = ast_format_slin16;
	} else {
		ast_format = ast_format_cap_get_best_by_type(pbx_channel_nativeformats(pbxSrcChannel), AST_MEDIA_TYPE_AUDIO);
	}

	framing = ast_format_get_default_ms(ast_format);
	ast_format_cap_remove_by_type(ast_channel_nativeformats(pbxDstChannel), AST_MEDIA_TYPE_AUDIO);
	ast_format_cap_append(ast_channel_nativeformats(pbxDstChannel), ast_format, framing);
	ast_set_read_format(pbxDstChannel, ast_format);
	ast_set_write_format(pbxDstChannel, ast_format);
	/* EndCodec */

	ast_channel_context_set(pbxDstChannel, line->context);
	ast_channel_exten_set(pbxDstChannel, line->name);
	ast_channel_priority_set(pbxDstChannel, 1);
	ast_channel_adsicpe_set(pbxDstChannel, AST_ADSI_UNAVAILABLE);

	if (!sccp_strlen_zero(line->language)) {
		ast_channel_language_set(pbxDstChannel, line->language);
	}

	if (!sccp_strlen_zero(line->accountcode)) {
		ast_channel_accountcode_set(pbxDstChannel, line->accountcode);
	}

	if (!sccp_strlen_zero(line->musicclass)) {
		ast_channel_musicclass_set(pbxDstChannel, line->musicclass);
	}

	if (line->amaflags) {
		ast_channel_amaflags_set(pbxDstChannel, line->amaflags);
	}
	if (line->callgroup) {
		ast_channel_callgroup_set(pbxDstChannel, line->callgroup);
	}

	ast_channel_callgroup_set(pbxDstChannel, line->callgroup);						// needed for ast_pickup_call
#if CS_SCCP_PICKUP
	if (line->pickupgroup) {
		ast_channel_pickupgroup_set(pbxDstChannel, line->pickupgroup);
	}
#endif
#if CS_AST_HAS_NAMEDGROUP
	if (!sccp_strlen_zero(line->namedcallgroup)) {
		ast_channel_named_callgroups_set(pbxDstChannel, ast_get_namedgroups(line->namedcallgroup));
	}

	if (!sccp_strlen_zero(line->namedpickupgroup)) {
		ast_channel_named_pickupgroups_set(pbxDstChannel, ast_get_namedgroups(line->namedpickupgroup));
	}
#endif
	if (!sccp_strlen_zero(line->parkinglot)) {
		ast_channel_parkinglot_set(pbxDstChannel, line->parkinglot);
	}

	/** the the tonezone using language information */
	if (!sccp_strlen_zero(line->language) && ast_get_indication_zone(line->language)) {
		ast_channel_zone_set(pbxDstChannel, ast_get_indication_zone(line->language));			/* this will core asterisk on hangup */
	}

	ast_module_ref(ast_module_info->self);
	ast_channel_stage_snapshot_done(pbxDstChannel);
	ast_channel_unlock(pbxDstChannel);

	(*_pbxDstChannel) = pbxDstChannel;

	return TRUE;
}

/*
 * \brief 'after_bridge' callback function used by masqueradeHelper to move/masquerade a channel out of a running bridge, which is not owned by our current thread
 */
static void masqueradeHelper_after_bridge_move_channel(struct ast_channel *chan_bridged, void *data)
{
	// now that chan_bridged is no longer part of a bridge, we can masquarade/move it into our temp channel (in our thread)
	struct ast_channel *chan_target = data;
	struct ast_party_connected_line connected_target;
	unsigned char connected_line_data[1024];
	int payload_size;

	ast_party_connected_line_init(&connected_target);

	ast_channel_lock(chan_target);
	ast_party_connected_line_copy(&connected_target, ast_channel_connected(chan_target));
	ast_channel_unlock(chan_target);
	ast_party_id_reset(&connected_target.priv);

	sccp_log(DEBUGCAT_CONFERENCE) (VERBOSE_PREFIX_2 "(masqueradeHelper 'after_bridge' callback) executing. Masquerade Channels %s -> %s\n", ast_channel_name(chan_bridged), ast_channel_name(chan_target));
	if (ast_channel_move(chan_target, chan_bridged)) {
		ast_log(LOG_WARNING, "(masqueradeHelper 'after' callback) Channel Move failed for '%s'\n", ast_channel_name(chan_bridged));
		ast_softhangup(chan_target, AST_SOFTHANGUP_DEV);
		ast_party_connected_line_free(&connected_target);
		ao2_cleanup(chan_target);
		return;
	}
	sccp_log(DEBUGCAT_CONFERENCE) (VERBOSE_PREFIX_2 "(masqueradeHelper 'after_bridge' callback) Channels have been switched. New Channel: %s. Old Channel: %s\n", ast_channel_name(chan_target), ast_channel_name(chan_bridged));

	// not sure if required ??
	if ((payload_size = ast_connected_line_build_data(connected_line_data, sizeof(connected_line_data), &connected_target, NULL)) != -1) {
		struct ast_control_read_action_payload *frame_payload;
		int frame_size;

		frame_size = payload_size + sizeof(*frame_payload);
		frame_payload = ast_alloca(frame_size);
		frame_payload->action = AST_FRAME_READ_ACTION_CONNECTED_LINE_MACRO;
		frame_payload->payload_size = payload_size;
		memcpy(frame_payload->payload, connected_line_data, payload_size);
		ast_queue_control_data(chan_target, AST_CONTROL_READ_ACTION, frame_payload, frame_size);
	}
	// hangup masquerade channel
	ast_hangup(chan_bridged);

	sccp_log(DEBUGCAT_CONFERENCE) (VERBOSE_PREFIX_2 "(masqueradeHelper 'after_bridge' callback) finished. %s has been send a hangup.\n", ast_channel_name(chan_bridged));

	ast_party_connected_line_free(&connected_target);
	ao2_cleanup(chan_target);
}

/*
 * \brief 'after_bridge' callback function used by masqueradeHelper to handle failure during kicking of the bridged channel
 */
static void masqueradeHelper_after_bridge_move_channel_fail(enum ast_bridge_after_cb_reason reason, void *data)
{
	struct ast_channel *chan_target = data;

	ast_log(LOG_WARNING, "(masqueradeHelper 'after_bridge' failure handling callback) Unable to complete transfer: %s\n", ast_bridge_after_cb_reason_string(reason));
	ast_softhangup(chan_target, AST_SOFTHANGUP_DEV);
	ao2_cleanup(chan_target);
}

/*
 * \brief masqueradeHelper function used by sccp_conference to gain control over a bridged channel, which is not currently controlled by the running thread.
 * We used to be able to masquerade a channel out of such a 'remote' bridge, to gain control.
 * In asterisk-12 we need to setup a callback and then kick the channel out of the bridge (kick can be send from any thread). After the channel leaves the bridge it will be under our
 * control to do with as we please.
 */
#define BRIDGE_CHANNEL_ACTION_DEFERRED_DISSOLVING 1001
static boolean_t sccp_wrapper_asterisk113_masqueradeHelper(PBX_CHANNEL_TYPE * pbxChannel, PBX_CHANNEL_TYPE * pbxTmpChannel)
{
	pbx_moh_stop(pbxChannel);

	// To gain control of a bridged channel which is executing inside another thread we need to kick it from the bridge and have a callback function finish the masquerade
	sccp_log(DEBUGCAT_CONFERENCE) (VERBOSE_PREFIX_2 "(masqueradeHelper) %s -> %s\n", ast_channel_name(pbxChannel), ast_channel_name(pbxTmpChannel));

	pbx_channel_lock(pbxChannel);
	struct ast_bridge *bridge = ast_channel_get_bridge(pbxChannel);						// returns reffed
	struct ast_bridge_channel *bridge_channel = ast_channel_get_bridge_channel(pbxChannel);			// returns not reffed
	pbx_channel_unlock(pbxChannel);

	struct ast_channel *chan_target = ast_channel_ref(pbxTmpChannel);

	sccp_log(DEBUGCAT_CONFERENCE) (VERBOSE_PREFIX_2 "(masqueradeHelper) setup 'after' callback %s -> %s\n", ast_channel_name(pbxChannel), ast_channel_name(pbxTmpChannel));
	if (ast_bridge_set_after_callback(pbxChannel, masqueradeHelper_after_bridge_move_channel, masqueradeHelper_after_bridge_move_channel_fail, ast_channel_ref(chan_target))) {
		ast_softhangup(chan_target, AST_SOFTHANGUP_DEV);

		/* Release the ref we tried to pass to ast_bridge_set_after_callback(). */
		ast_channel_unref(chan_target);
	}
	sccp_log(DEBUGCAT_CONFERENCE) (VERBOSE_PREFIX_2 "(masqueradeHelper) kick %s from bridge\n", ast_channel_name(pbxChannel));

	// time to kick the channel from the original bridge and catch it on the other side
	ast_bridge_channel_kick(bridge_channel, AST_CAUSE_NORMAL_CLEARING);

	// hangup old bridge, which is not needed any more
	//ast_bridge_destroy(bridge, AST_CAUSE_NORMAL_CLEARING);		(causes !frack, replaced by bridge_dissolve)

	// dissolve the old bridge (taken from bridge.c:bridge_dissolve)
	struct ast_bridge_channel *other_bridge_channel;
	AST_LIST_TRAVERSE(&bridge->channels, other_bridge_channel, entry) {
		ast_bridge_depart(other_bridge_channel->chan);
	}
	ao2_cleanup(bridge);

	return TRUE;
}

static boolean_t sccp_wrapper_asterisk113_allocTempPBXChannel(PBX_CHANNEL_TYPE * pbxSrcChannel, PBX_CHANNEL_TYPE ** _pbxDstChannel)
{
	// struct ast_format tmpfmt;
	PBX_CHANNEL_TYPE *pbxDstChannel = NULL;

	struct ast_format *ast_format;
	unsigned int framing;

	if (!pbxSrcChannel) {
		pbx_log(LOG_ERROR, "SCCP: (alloc_conferenceTempPBXChannel) no pbx channel provided\n");
		return FALSE;
	}

	ast_channel_lock(pbxSrcChannel);
	pbxDstChannel = ast_channel_alloc(0, AST_STATE_DOWN, 0, 0, ast_channel_accountcode(pbxSrcChannel), pbx_channel_exten(pbxSrcChannel), pbx_channel_context(pbxSrcChannel), NULL, pbxSrcChannel, ast_channel_amaflags(pbxSrcChannel), "%s-TMP", ast_channel_name(pbxSrcChannel));
	if (pbxDstChannel == NULL) {
		pbx_log(LOG_ERROR, "SCCP: (alloc_conferenceTempPBXChannel) ast_channel_alloc failed\n");
		return FALSE;
	}

	ast_channel_stage_snapshot(pbxDstChannel);
	// ast_channel_tech_set(pbxDstChannel, &sccp_tech);
	ast_channel_tech_set(pbxDstChannel, &null_tech);							// USE null_tech to prevent fixup issues. Channel is only used to masquerade a channel out of a running bridge.

	// if (ast_format_cap_is_empty(pbx_channel_nativeformats(pbxSrcChannel))) {
	if (ast_format_cap_count(pbx_channel_nativeformats(pbxSrcChannel)) == 0) {
		ast_format = ast_format_alaw;
	} else {
		ast_format = ast_format_cap_get_best_by_type(pbx_channel_nativeformats(pbxSrcChannel), AST_MEDIA_TYPE_AUDIO);
	}
	// ast_format_cap_add(ast_channel_nativeformats(pbxDstChannel), &tmpfmt);
	// ast_set_read_format(pbxDstChannel, &tmpfmt);
	// ast_set_write_format(pbxDstChannel, &tmpfmt);
	framing = ast_format_get_default_ms(ast_format);
	ast_format_cap_remove_by_type(ast_channel_nativeformats(pbxDstChannel), AST_MEDIA_TYPE_AUDIO);
	ast_format_cap_append(ast_channel_nativeformats(pbxDstChannel), ast_format, framing);
	ast_set_read_format(pbxDstChannel, ast_format);
	ast_set_write_format(pbxDstChannel, ast_format);

	ast_channel_context_set(pbxDstChannel, ast_channel_context(pbxSrcChannel));
	ast_channel_exten_set(pbxDstChannel, ast_channel_exten(pbxSrcChannel));
	ast_channel_priority_set(pbxDstChannel, ast_channel_priority(pbxSrcChannel));
	ast_channel_adsicpe_set(pbxDstChannel, AST_ADSI_UNAVAILABLE);
	ast_channel_stage_snapshot_done(pbxDstChannel);
	// ast_module_ref(ast_module_info->self);
	ast_channel_unlock(pbxSrcChannel);
	ast_channel_unlock(pbxDstChannel);

	(*_pbxDstChannel) = pbx_channel_ref(pbxDstChannel);
	return TRUE;
}

static PBX_CHANNEL_TYPE *sccp_wrapper_asterisk113_requestAnnouncementChannel(pbx_format_type format_type, const PBX_CHANNEL_TYPE * requestor, void *data)
{
	PBX_CHANNEL_TYPE *chan;
	int cause;
	struct ast_format_cap *cap;
	struct ast_format *ast_format;
	unsigned int framing;

	cap = ast_format_cap_alloc(AST_FORMAT_CAP_FLAG_DEFAULT);
	if (!cap) {
		return NULL;
	}
	// TODO convert format_type to ast_format
	ast_format = ast_format_alaw;
	framing = ast_format_get_default_ms(ast_format);

	ast_format_cap_append(cap, ast_format, framing);
	chan = ast_request("SCCPCBAnn", cap, NULL, NULL, (char *) data, &cause);
	// cap = ast_format_cap_destroy(cap);
	ao2_ref(cap, -1);
	cap = NULL;
	if (!chan) {
		pbx_log(LOG_ERROR, "SCCP: Requested channel could not be created, cause: %d\n", cause);
	 	return NULL;
	}
	/* To make sure playback_chan has the same language of that profile */
	if (requestor) {
		ast_channel_lock(chan);
		ast_channel_language_set(chan, ast_channel_language(requestor));
		ast_channel_unlock(chan);
	}

	ast_debug(1, "Created announcer channel '%s' for conference bridge '%s'\n", ast_channel_name(chan), (char *) data);
	return chan;
}

int sccp_wrapper_asterisk113_hangup(PBX_CHANNEL_TYPE * ast_channel)
{
	// ast_channel_stage_snapshot(ast_channel);
	AUTO_RELEASE sccp_channel_t *c = get_sccp_channel_from_pbx_channel(ast_channel);
	int res = -1;
	struct ast_callid *callid = ast_channel_callid(ast_channel);
	int callid_created = 0;

	if (c) {
		callid_created = c->pbx_callid_created;
		c->pbx_callid_created = 0;
		if (pbx_channel_hangupcause(ast_channel) == AST_CAUSE_ANSWERED_ELSEWHERE) {
			sccp_log((DEBUGCAT_CORE)) (VERBOSE_PREFIX_3 "SCCP: This call was answered elsewhere\n");
			c->answered_elsewhere = TRUE;
		}

		res = sccp_pbx_hangup(c);
		/* postponing ast_channel_unref to sccp_channel destructor */
		// c->owner = NULL;
		if (0 == res) {
			sccp_channel_release(c);								// this only releases the get_sccp_channel_from_pbx_channel
		}
		ast_channel_tech_pvt_set(ast_channel, NULL);
		/* postponing ast_channel_unref to sccp_channel destructor */
	} else {												// after this moment c might have gone already
		ast_channel_tech_pvt_set(ast_channel, NULL);
		pbx_channel_unref(ast_channel);									// strange unknown channel, why did we get called to hang it up ?
	}
	if (callid_created) {
		ast_callid_threadstorage_auto_clean(callid, callid_created);
	}

	ast_module_unref(ast_module_info->self);
	// ast_channel_stage_snapshot_done(ast_channel);
	return res;
}

/*!
 * \brief Parking Thread Arguments Structure
 */

/*!
 * \brief Park the bridge channel of hostChannel
 * This function prepares the host and the bridged channel to be ready for parking.
 * It clones the pbx channel of both sides forward them to the park_thread
 *
 * \param hostChannel initial channel that request the parking
 * \todo we have a codec issue after unpark a call
 * \todo copy connected line info
 *
 */
static sccp_parkresult_t sccp_wrapper_asterisk113_park(const sccp_channel_t * hostChannel)
{
	char extout[AST_MAX_EXTENSION];
	char extstr[20];
	sccp_device_t *device;
	sccp_parkresult_t res = PARK_RESULT_FAIL;

	// PBX_CHANNEL_TYPE *bridgedChannel = NULL;

	memset(extstr, 0, sizeof(extstr));

	extstr[0] = 128;
	extstr[1] = SKINNY_LBL_CALL_PARK_AT;

	struct ast_bridge_channel *bridge_channel = NULL;

	if ((device = sccp_channel_getDevice_retained(hostChannel))) {
		ast_channel_lock(hostChannel->owner);								/* we have to lock our channel, otherwise asterisk crashes internally */
		bridge_channel = ast_channel_get_bridge_channel(hostChannel->owner);
		if (bridge_channel) {
			if (!ast_parking_park_call(bridge_channel, extout, sizeof(extout))) {
				sprintf(&extstr[2], " %s", extout);

				sccp_dev_displayprinotify(device, extstr, 1, 10);
				sccp_log((DEBUGCAT_CHANNEL | DEBUGCAT_CORE)) (VERBOSE_PREFIX_3 "%s: Parked channel %s on %s\n", DEV_ID_LOG(device), ast_channel_name(hostChannel->owner), extout);

				res = PARK_RESULT_SUCCESS;
			}
			ast_channel_unref(bridge_channel);
		}
		ast_channel_unlock(hostChannel->owner);
		device = sccp_device_release(device);
	}
	return res;
}

static boolean_t sccp_wrapper_asterisk113_getFeatureExtension(const sccp_channel_t * channel, char **extension)
{
	char feat[AST_FEATURE_MAX_LEN];
	int feat_res = -1;

	feat_res = ast_get_feature(channel->owner, "automon", feat, sizeof(feat));

	if (!feat_res && !ast_strlen_zero(feat)) {
		*extension = strdup(feat);
	}
	return feat_res ? FALSE : TRUE;
}

static boolean_t sccp_wrapper_asterisk113_getPickupExtension(const sccp_channel_t * channel, char **extension)
{
	boolean_t res = FALSE;
	struct ast_features_pickup_config *pickup_cfg = NULL;

	if (channel->owner) {
		pbx_channel_lock(channel->owner);
		pickup_cfg = ast_get_chan_features_pickup_config(channel->owner);
		if (!pickup_cfg) {
			ast_log(LOG_ERROR, "Unable to retrieve pickup configuration options. Unable to detect call pickup extension\n");
		} else {
			if (!sccp_strlen_zero(pickup_cfg->pickupexten)) {
				*extension = strdup(pickup_cfg->pickupexten);
				res = TRUE;
			}
			ast_channel_unref(pickup_cfg);
		}
		pbx_channel_unlock(channel->owner);
	}
	return res;
}

/*!
 * \brief Pickup asterisk channel target using chan
 *
 * \param chan initial channel that request the parking
 * \param target Channel t park to
 *
 */
static boolean_t sccp_wrapper_asterisk113_pickupChannel(const sccp_channel_t * chan, PBX_CHANNEL_TYPE * target)
{
	boolean_t result;
	PBX_CHANNEL_TYPE *ref;

	ref = ast_channel_ref(chan->owner);
	result = ast_do_pickup(chan->owner, target) ? FALSE : TRUE;
	if (result) {
		((sccp_channel_t *) chan)->owner = ast_channel_ref(target);
		ast_hangup(ref);
	}
	ref = ast_channel_unref(chan->owner);

	return result;
}

static uint8_t sccp_wrapper_asterisk113_get_payloadType(const struct sccp_rtp *rtp, skinny_codec_t codec)
{
	struct ast_format *astCodec = sccp_asterisk13_skinny2ast_format(codec);
	int payload;

	// ast_format_set(&astCodec, skinny_codec2pbx_codec(codec), 0);
	payload = ast_rtp_codecs_payload_code(ast_rtp_instance_get_codecs(rtp->rtp), skinny_codec2pbx_codec(codec), astCodec, 0);

	return payload;
}

static int sccp_wrapper_asterisk113_get_sampleRate(skinny_codec_t codec)
{
	struct ast_format *astCodec = sccp_asterisk13_skinny2ast_format(codec);

	// ast_format_set(&astCodec, skinny_codec2pbx_codec(codec), 0);
	return ast_rtp_lookup_sample_rate2(1, astCodec, 0);
}

static sccp_extension_status_t sccp_wrapper_asterisk113_extensionStatus(const sccp_channel_t * channel)
{
	PBX_CHANNEL_TYPE *pbx_channel = channel->owner;

	if (!pbx_channel || !pbx_channel_context(pbx_channel)) {
		pbx_log(LOG_ERROR, "%s: (extension_status) Either no pbx_channel or no valid context provided to lookup number\n", channel->designator);
		return SCCP_EXTENSION_NOTEXISTS;
	}
	int ignore_pat = ast_ignore_pattern(pbx_channel_context(pbx_channel), channel->dialedNumber);
	int ext_exist = ast_exists_extension(pbx_channel, pbx_channel_context(pbx_channel), channel->dialedNumber, 1, channel->line->cid_num);
	int ext_canmatch = ast_canmatch_extension(pbx_channel, pbx_channel_context(pbx_channel), channel->dialedNumber, 1, channel->line->cid_num);
	int ext_matchmore = ast_matchmore_extension(pbx_channel, pbx_channel_context(pbx_channel), channel->dialedNumber, 1, channel->line->cid_num);

	// RAII_VAR(struct ast_features_pickup_config *, pickup_cfg, ast_get_chan_features_pickup_config(pbx_channel), ao2_cleanup);
	// const char *pickupexten = (pickup_cfg) ? pickup_cfg->pickupexten : "-";

	/* if we dialed the pickup extention, mark this as exact match */
	const char *pickupexten = "";
	struct ast_features_pickup_config *pickup_cfg = NULL;

	if (channel->owner) {
		pbx_channel_lock(channel->owner);
		pickup_cfg = ast_get_chan_features_pickup_config(channel->owner);
		if (!pickup_cfg) {
			ast_log(LOG_ERROR, "Unable to retrieve pickup configuration options. Unable to detect call pickup extension\n");
			pickupexten = "";
		} else {
			pickupexten = strdupa(pickup_cfg->pickupexten);
			ast_channel_unref(pickup_cfg);
		}
		pbx_channel_unlock(channel->owner);
	}
	if (!sccp_strlen_zero(pickupexten) && sccp_strcaseequals(pickupexten, channel->dialedNumber)) {
		sccp_log(DEBUGCAT_CORE) (VERBOSE_PREFIX_3 "SCCP: pbx extension matcher found pickup extension %s matches dialed number %s\n", channel->dialedNumber, pickupexten);
		ext_exist = 1;
		ext_canmatch = 1;
		ext_matchmore = 0;
	}

	sccp_log((DEBUGCAT_CORE)) (VERBOSE_PREFIX_3 "+- pbx extension matcher (%-15s): ---+\n" VERBOSE_PREFIX_3 "|ignore     |exists     |can match  |match more|\n" VERBOSE_PREFIX_3 "|%3s        |%3s        |%3s        |%3s       |\n" VERBOSE_PREFIX_3 "+----------------------------------------------+\n", channel->dialedNumber, ignore_pat ? "yes" : "no", ext_exist ? "yes" : "no", ext_canmatch ? "yes" : "no", ext_matchmore ? "yes" : "no");

	if (ignore_pat) {
		return SCCP_EXTENSION_NOTEXISTS;
	} else if (ext_exist) {
		if (ext_canmatch && !ext_matchmore) {
			return SCCP_EXTENSION_EXACTMATCH;
		} else {
			return SCCP_EXTENSION_MATCHMORE;
		}
	}

	return SCCP_EXTENSION_NOTEXISTS;
}

static PBX_CHANNEL_TYPE *sccp_wrapper_asterisk113_request(const char *type, struct ast_format_cap *cap, const struct ast_assigned_ids *assignedids, const struct ast_channel *requestor, const char *dest, int *cause)
{
	sccp_channel_request_status_t requestStatus;
	PBX_CHANNEL_TYPE *result_ast_channel = NULL;
	struct ast_str *codec_buf = ast_str_alloca(64);
	sccp_channel_t *channel = NULL;
	struct ast_callid *callid;

	skinny_codec_t audioCapabilities[SKINNY_MAX_CAPABILITIES];
	skinny_codec_t videoCapabilities[SKINNY_MAX_CAPABILITIES];

	memset(&audioCapabilities, 0, sizeof(audioCapabilities));
	memset(&videoCapabilities, 0, sizeof(videoCapabilities));

	//! \todo parse request
	char *lineName;
	skinny_codec_t codec = SKINNY_CODEC_G711_ULAW_64K;
	sccp_autoanswer_t autoanswer_type = SCCP_AUTOANSWER_NONE;
	uint8_t autoanswer_cause = AST_CAUSE_NOTDEFINED;
	int ringermode = 0;

	if (!(ast_format_cap_has_type(cap, AST_MEDIA_TYPE_AUDIO))) {
		ast_log(LOG_NOTICE, "Asked to get a channel of unsupported format '%s'\n", ast_format_cap_get_names(cap, &codec_buf));
		// return NULL;
	}

	*cause = AST_CAUSE_NOTDEFINED;
	if (!type) {
		pbx_log(LOG_NOTICE, "Attempt to call with unspecified type of channel\n");
		*cause = AST_CAUSE_REQUESTED_CHAN_UNAVAIL;
		return NULL;
	}

	if (!dest) {
		pbx_log(LOG_NOTICE, "Attempt to call SCCP/ failed\n");
		*cause = AST_CAUSE_REQUESTED_CHAN_UNAVAIL;
		return NULL;
	}
	/* we leave the data unchanged */
	lineName = strdupa((const char *) dest);
	/* parsing options string */
	char *options = NULL;
	int optc = 0;
	char *optv[2];
	int opti = 0;

	if ((options = strchr(lineName, '/'))) {
		*options = '\0';
		options++;
	}
	// sccp_log(DEBUGCAT_CHANNEL) (VERBOSE_PREFIX_3 "SCCP: Asterisk asked us to create a channel with type=%s, format=" UI64FMT ", lineName=%s, options=%s\n", type, (uint64_t) ast_format_compatibility_codec2bitfield(cap), lineName, (options) ? options : "");
	sccp_log(DEBUGCAT_CHANNEL) (VERBOSE_PREFIX_3 "SCCP: Asterisk asked us to create a channel with type=%s, format=%s, lineName=%s, options=%s\n", type, ast_format_cap_get_names(cap, &codec_buf), lineName, (options) ? options : "");

	/* get ringer mode from ALERT_INFO */
	const char *alert_info = NULL;

	if (requestor) {
		alert_info = pbx_builtin_getvar_helper((PBX_CHANNEL_TYPE *) requestor, "ALERT_INFO");
	}
	if (alert_info && !sccp_strlen_zero(alert_info)) {
		sccp_log((DEBUGCAT_CORE)) (VERBOSE_PREFIX_3 "SCCP: Found ALERT_INFO=%s\n", alert_info);
		if (strcasecmp(alert_info, "inside") == 0) {
			ringermode = SKINNY_RINGTYPE_INSIDE;
		} else if (strcasecmp(alert_info, "feature") == 0) {
			ringermode = SKINNY_RINGTYPE_FEATURE;
		} else if (strcasecmp(alert_info, "silent") == 0) {
			ringermode = SKINNY_RINGTYPE_SILENT;
		} else if (strcasecmp(alert_info, "urgent") == 0) {
			ringermode = SKINNY_RINGTYPE_URGENT;
		}
	}
	/* done ALERT_INFO parsing */

	/* parse options */
	if (options && (optc = sccp_app_separate_args(options, '/', optv, sizeof(optv) / sizeof(optv[0])))) {
		pbx_log(LOG_NOTICE, "parse options\n");
		for (opti = 0; opti < optc; opti++) {
			pbx_log(LOG_NOTICE, "parse option '%s'\n", optv[opti]);
			if (!strncasecmp(optv[opti], "aa", 2)) {
				/* let's use the old style auto answer aa1w and aa2w */
				if (!strncasecmp(optv[opti], "aa1w", 4)) {
					autoanswer_type = SCCP_AUTOANSWER_1W;
					optv[opti] += 4;
				} else if (!strncasecmp(optv[opti], "aa2w", 4)) {
					autoanswer_type = SCCP_AUTOANSWER_2W;
					optv[opti] += 4;
				} else if (!strncasecmp(optv[opti], "aa=", 3)) {
					optv[opti] += 3;
					pbx_log(LOG_NOTICE, "parsing aa\n");
					if (!strncasecmp(optv[opti], "1w", 2)) {
						autoanswer_type = SCCP_AUTOANSWER_1W;
						optv[opti] += 2;
					} else if (!strncasecmp(optv[opti], "2w", 2)) {
						autoanswer_type = SCCP_AUTOANSWER_2W;
						pbx_log(LOG_NOTICE, "set aa to 2w\n");
						optv[opti] += 2;
					}
				}

				/* since the pbx ignores autoanswer_cause unless SCCP_RWLIST_GETSIZE(&l->channels) > 1, it is safe to set it if provided */
				if (!sccp_strlen_zero(optv[opti]) && (autoanswer_cause)) {
					if (!strcasecmp(optv[opti], "b")) {
						autoanswer_cause = AST_CAUSE_BUSY;
					} else if (!strcasecmp(optv[opti], "u")) {
						autoanswer_cause = AST_CAUSE_REQUESTED_CHAN_UNAVAIL;
					} else if (!strcasecmp(optv[opti], "c")) {
						autoanswer_cause = AST_CAUSE_CONGESTION;
					}
				}
				if (autoanswer_cause) {
					*cause = autoanswer_cause;
				}
				/* check for ringer options */
			} else if (!strncasecmp(optv[opti], "ringer=", 7)) {
				optv[opti] += 7;
				if (!strcasecmp(optv[opti], "inside")) {
					ringermode = SKINNY_RINGTYPE_INSIDE;
				} else if (!strcasecmp(optv[opti], "outside")) {
					ringermode = SKINNY_RINGTYPE_OUTSIDE;
				} else if (!strcasecmp(optv[opti], "feature")) {
					ringermode = SKINNY_RINGTYPE_FEATURE;
				} else if (!strcasecmp(optv[opti], "silent")) {
					ringermode = SKINNY_RINGTYPE_SILENT;
				} else if (!strcasecmp(optv[opti], "urgent")) {
					ringermode = SKINNY_RINGTYPE_URGENT;
				} else {
					ringermode = SKINNY_RINGTYPE_OUTSIDE;
				}
			} else {
				pbx_log(LOG_WARNING, "Wrong option %s\n", optv[opti]);
			}
		}
	}

	/** getting remote capabilities */
	char cap_buf[512];

	/* audio capabilities */
	if (requestor) {
		sccp_channel_t *remoteSccpChannel = get_sccp_channel_from_pbx_channel(requestor);

		if (remoteSccpChannel) {
			uint8_t x, y, z;

			z = 0;
			/* shrink audioCapabilities to remote preferred/capable format */
			for (x = 0; x < SKINNY_MAX_CAPABILITIES && remoteSccpChannel->preferences.audio[x] != 0; x++) {
				for (y = 0; y < SKINNY_MAX_CAPABILITIES && remoteSccpChannel->capabilities.audio[y] != 0; y++) {
					if (remoteSccpChannel->preferences.audio[x] == remoteSccpChannel->capabilities.audio[y]) {
						audioCapabilities[z++] = remoteSccpChannel->preferences.audio[x];
						break;
					}
				}
			}
			remoteSccpChannel = sccp_channel_release(remoteSccpChannel);
		} else {
			sccp_asterisk113_getSkinnyFormatMultiple(ast_channel_nativeformats(requestor), audioCapabilities, ARRAY_LEN(audioCapabilities));	// replace AUDIO_MASK with AST_FORMAT_TYPE_AUDIO check
		}

		/* video capabilities */
		sccp_asterisk113_getSkinnyFormatMultiple(ast_channel_nativeformats(requestor), videoCapabilities, ARRAY_LEN(videoCapabilities));	//replace AUDIO_MASK with AST_FORMAT_TYPE_AUDIO check
	}

	sccp_multiple_codecs2str(cap_buf, sizeof(cap_buf) - 1, audioCapabilities, ARRAY_LEN(audioCapabilities));
	// sccp_log(DEBUGCAT_CODEC) (VERBOSE_PREFIX_4 "remote audio caps: %s\n", cap_buf);

	sccp_multiple_codecs2str(cap_buf, sizeof(cap_buf) - 1, videoCapabilities, ARRAY_LEN(videoCapabilities));
	// sccp_log(DEBUGCAT_CODEC) (VERBOSE_PREFIX_4 "remote video caps: %s\n", cap_buf);
	/** done */

	/** get requested format */
	//codec = pbx_codec2skinny_codec(ast_format_compatibility_format2bitfield(format));
	codec = sccp_asterisk113_getSkinnyFormatSingle(cap);
	sccp_log(DEBUGCAT_CODEC) (VERBOSE_PREFIX_4 "SCCP: requestedCodec in Skinny Format: %d\n", codec);
	//callid = ast_read_threadstorage_callid();
	int callid_created = ast_callid_threadstorage_auto(&callid);
	
	requestStatus = sccp_requestChannel(lineName, codec, audioCapabilities, ARRAY_LEN(audioCapabilities), autoanswer_type, autoanswer_cause, ringermode, &channel);
	switch (requestStatus) {
		case SCCP_REQUEST_STATUS_SUCCESS:								// everything is fine
			break;
		case SCCP_REQUEST_STATUS_LINEUNKNOWN:
			sccp_log(DEBUGCAT_CORE) (VERBOSE_PREFIX_4 "SCCP: sccp_requestChannel returned Line %s Unknown -> Not Successfull\n", lineName);
			*cause = AST_CAUSE_DESTINATION_OUT_OF_ORDER;
			goto EXITFUNC;
		case SCCP_REQUEST_STATUS_LINEUNAVAIL:
			sccp_log(DEBUGCAT_CORE) (VERBOSE_PREFIX_4 "SCCP: sccp_requestChannel returned Line %s not currently registered -> Try again later\n", lineName);
			*cause = AST_CAUSE_REQUESTED_CHAN_UNAVAIL;
			goto EXITFUNC;
		case SCCP_REQUEST_STATUS_ERROR:
			pbx_log(LOG_ERROR, "SCCP: sccp_requestChannel returned Status Error for lineName: %s\n", lineName);
			*cause = AST_CAUSE_UNALLOCATED;
			goto EXITFUNC;
		default:
			pbx_log(LOG_ERROR, "SCCP: sccp_requestChannel returned Status Error for lineName: %s\n", lineName);
			*cause = AST_CAUSE_UNALLOCATED;
			goto EXITFUNC;
	}
	
	if (!sccp_pbx_channel_allocate(channel, assignedids, requestor)) {
		//! \todo handle error in more detail, cleanup sccp channel
		pbx_log(LOG_WARNING, "SCCP: Unable to allocate channel\n");
		*cause = AST_CAUSE_REQUESTED_CHAN_UNAVAIL;
		goto EXITFUNC;
	}

	if (requestor) {
		/* set calling party */
		sccp_channel_set_callingparty(channel, (char *) ast_channel_caller((PBX_CHANNEL_TYPE *) requestor)->id.name.str, (char *) ast_channel_caller((PBX_CHANNEL_TYPE *) requestor)->id.number.str);
		sccp_channel_set_originalCalledparty(channel, (char *) ast_channel_redirecting((PBX_CHANNEL_TYPE *) requestor)->orig.name.str, (char *) ast_channel_redirecting((PBX_CHANNEL_TYPE *) requestor)->orig.number.str);
	}

	/** workaround for asterisk console log flooded
	 channel.c:5080 ast_write: Codec mismatch on channel SCCP/xxx-0000002d setting write format to g722 from unknown native formats (nothing)
	*/
	if (!channel->capabilities.audio[0]) {
		skinny_codec_t codecs[] = { SKINNY_CODEC_WIDEBAND_256K };
		sccp_wrapper_asterisk113_setNativeAudioFormats(channel, codecs, 1);
		sccp_wrapper_asterisk113_setReadFormat(channel, SKINNY_CODEC_WIDEBAND_256K);
		sccp_wrapper_asterisk113_setWriteFormat(channel, SKINNY_CODEC_WIDEBAND_256K);
	}
	/** done */

EXITFUNC:

	if (channel) {
		result_ast_channel = channel->owner;
		if (callid) {
			ast_channel_callid_set(result_ast_channel, callid);
		}
		channel->pbx_callid_created = callid_created;
		sccp_channel_release(channel);
	} else if (callid) {
		ast_callid_unref(callid);
	}
	return result_ast_channel;
}

static int sccp_wrapper_asterisk113_call(PBX_CHANNEL_TYPE * ast, const char *dest, int timeout)
{
	sccp_channel_t *c = NULL;
	struct varshead *headp;
	struct ast_var_t *current;

	int res = 0;

	sccp_log((DEBUGCAT_CORE)) (VERBOSE_PREFIX_3 "SCCP: Asterisk request to call %s (dest:%s, timeout: %d)\n", pbx_channel_name(ast), dest, timeout);

	if (!sccp_strlen_zero(pbx_channel_call_forward(ast))) {
		PBX(queue_control) (ast, -1);									/* Prod Channel if in the middle of a call_forward instead of proceed */
		sccp_log((DEBUGCAT_CORE)) (VERBOSE_PREFIX_3 "SCCP: Forwarding Call to '%s'\n", pbx_channel_call_forward(ast));
		return 0;
	}

	if (!(c = get_sccp_channel_from_pbx_channel(ast))) {
		pbx_log(LOG_WARNING, "SCCP: Asterisk request to call %s on channel: %s, but we don't have this channel!\n", dest, pbx_channel_name(ast));
		return -1;
	}

	/* Check whether there is MaxCallBR variables */
	headp = ast_channel_varshead(ast);
	//ast_log(LOG_NOTICE, "SCCP: search for varibles!\n");

	AST_LIST_TRAVERSE(headp, current, entries) {
		//ast_log(LOG_NOTICE, "var: name: %s, value: %s\n", ast_var_name(current), ast_var_value(current));
		if (!strcasecmp(ast_var_name(current), "__MaxCallBR")) {
			sccp_asterisk_pbx_fktChannelWrite(ast, "CHANNEL", "MaxCallBR", ast_var_value(current));
		} else if (!strcasecmp(ast_var_name(current), "MaxCallBR")) {
			sccp_asterisk_pbx_fktChannelWrite(ast, "CHANNEL", "MaxCallBR", ast_var_value(current));
		}
	}

	res = sccp_pbx_call(c, (char *) dest, timeout);
	c = sccp_channel_release(c);
	return res;

}

static int sccp_wrapper_asterisk113_answer(PBX_CHANNEL_TYPE * chan)
{
	//! \todo change this handling and split pbx and sccp handling -MC
	int res = -1;
	sccp_channel_t *channel = NULL;

	if ((channel = get_sccp_channel_from_pbx_channel(chan))) {
		if (!channel->pbx_callid_created && !ast_channel_callid(chan)) {
			ast_callid_threadassoc_add(ast_channel_callid(chan));
		}
		sccp_sync_capabilities_with_peer(channel, chan);
		res = sccp_pbx_answer(channel);
		channel = sccp_channel_release(channel);
	}
	return res;
}

/**
 *
 * \todo update remote capabilities after fixup
 */
static int sccp_wrapper_asterisk113_fixup(PBX_CHANNEL_TYPE * oldchan, PBX_CHANNEL_TYPE * newchan)
{
	sccp_log((DEBUGCAT_CORE)) (VERBOSE_PREFIX_3 "SCCP: we got a fixup request for %s and %s\n", pbx_channel_name(oldchan), pbx_channel_name(newchan));
	sccp_channel_t *c = NULL;
	int res = 0;

	if (!(c = get_sccp_channel_from_pbx_channel(newchan))) {
		pbx_log(LOG_WARNING, "sccp_pbx_fixup(old: %s(%p), new: %s(%p)). no SCCP channel to fix\n", pbx_channel_name(oldchan), (void *) oldchan, pbx_channel_name(newchan), (void *) newchan);
		res = -1;
	} else {
		if (c->owner != oldchan) {
			ast_log(LOG_WARNING, "old channel wasn't %p but was %p\n", oldchan, c->owner);
			res = -1;
		} else {
			/* during a masquerade, fixup gets called twice, The Zombie channel name will have been changed to include '<ZOMBI>' */
			/* using test_flag for ZOMBIE cannot be used, as it is only set after the fixup call */
			if (!strstr(pbx_channel_name(newchan), "<ZOMBIE>")) {
				sccp_log((DEBUGCAT_CORE)) (VERBOSE_PREFIX_3 "%s: set c->hangupRequest = requestQueueHangup\n", c->designator);

				// set channel requestHangup to use ast_queue_hangup (as it is now part of a __ast_pbx_run, after masquerade completes)
				c->hangupRequest = sccp_wrapper_asterisk_requestQueueHangup;
				if (!sccp_strlen_zero(c->line->language)) {
					ast_channel_language_set(newchan, c->line->language);
				}
			} else {
				sccp_log((DEBUGCAT_CORE)) (VERBOSE_PREFIX_3 "%s: set c->hangupRequest = requestHangup\n", c->designator);
				// set channel requestHangup to use ast_hangup (as it will not be part of __ast_pbx_run anymore, upon returning from masquerade)
				c->hangupRequest = sccp_wrapper_asterisk_requestHangup;
			}
			// c->owner = ast_channel_ref(newchan);
			// ast_channel_unref(oldchan);
			sccp_wrapper_asterisk113_setOwner(c, newchan);
			//! \todo force update of rtp peer for directrtp
			// sccp_wrapper_asterisk113_update_rtp_peer(newchan, NULL, NULL, 0, 0, 0);

			//! \todo update remote capabilities after fixup

		}
		c = sccp_channel_release(c);
	}
	return res;
}

#if 0
#ifdef CS_AST_RTP_INSTANCE_BRIDGE
static enum ast_bridge_result sccp_wrapper_asterisk113_rtpBridge(PBX_CHANNEL_TYPE * c0, PBX_CHANNEL_TYPE * c1, int flags, PBX_FRAME_TYPE ** fo, PBX_CHANNEL_TYPE ** rc, int timeoutms)
{
	enum ast_bridge_result res;
	int new_flags = flags;

	/* \note temporarily marked out until we figure out how to get directrtp back on track - DdG */
	sccp_channel_t *sc0 = NULL, *sc1 = NULL;

	if ((sc0 = get_sccp_channel_from_pbx_channel(c0)) && (sc1 = get_sccp_channel_from_pbx_channel(c1))) {
		// Switch off DTMF between SCCP phones
		new_flags &= !AST_BRIDGE_DTMF_CHANNEL_0;
		new_flags &= !AST_BRIDGE_DTMF_CHANNEL_1;
		if (GLOB(directrtp)) {
			ast_channel_defer_dtmf(c0);
			ast_channel_defer_dtmf(c1);
		} else {
			sccp_device_t *d0 = sccp_channel_getDevice_retained(sc0);

			if (d0) {
				sccp_device_t *d1 = sccp_channel_getDevice_retained(sc1);

				if (d1) {
					if (d0->directrtp && d1->directrtp) {
						ast_channel_defer_dtmf(c0);
						ast_channel_defer_dtmf(c1);
					}
					d1 = sccp_device_release(d1);
				}
				d0 = sccp_device_release(d0);
			}
		}
		sc0->peerIsSCCP = TRUE;
		sc1->peerIsSCCP = TRUE;
		// SCCP Key handle direction to asterisk is still to be implemented here
		// sccp_pbx_senddigit
	} else {
		// Switch on DTMF between differing channels
		ast_channel_undefer_dtmf(c0);
		ast_channel_undefer_dtmf(c1);
	}
	sc0 = sc0 ? sccp_channel_release(sc0) : NULL;
	sc1 = sc1 ? sccp_channel_release(sc1) : NULL;

	//res = ast_rtp_bridge(c0, c1, new_flags, fo, rc, timeoutms);
	res = ast_rtp_instance_bridge(c0, c1, new_flags, fo, rc, timeoutms);
	switch (res) {
		case AST_BRIDGE_COMPLETE:
			sccp_log((DEBUGCAT_PBX)) (VERBOSE_PREFIX_1 "SCCP: Bridge chan %s and chan %s: Complete\n", ast_channel_name(c0), ast_channel_name(c1));
			break;
		case AST_BRIDGE_FAILED:
			sccp_log((DEBUGCAT_PBX)) (VERBOSE_PREFIX_1 "SCCP: Bridge chan %s and chan %s: Failed\n", ast_channel_name(c0), ast_channel_name(c1));
			break;
		case AST_BRIDGE_FAILED_NOWARN:
			sccp_log((DEBUGCAT_PBX)) (VERBOSE_PREFIX_1 "SCCP: Bridge chan %s and chan %s: Failed NoWarn\n", ast_channel_name(c0), ast_channel_name(c1));
			break;
		case AST_BRIDGE_RETRY:
			sccp_log((DEBUGCAT_PBX)) (VERBOSE_PREFIX_1 "SCCP: Bridge chan %s and chan %s: Failed Retry\n", ast_channel_name(c0), ast_channel_name(c1));
			break;
	}
	/*! \todo Implement callback function queue upon completion */
	return res;
}
#endif
#endif

static enum ast_rtp_glue_result sccp_wrapper_asterisk113_get_rtp_info(PBX_CHANNEL_TYPE * ast, PBX_RTP_TYPE ** rtp)
{

	sccp_channel_t *c = NULL;
	sccp_rtp_info_t rtpInfo;
	struct sccp_rtp *audioRTP = NULL;
	enum ast_rtp_glue_result res = AST_RTP_GLUE_RESULT_REMOTE;

	if (!(c = CS_AST_CHANNEL_PVT(ast))) {
		sccp_log((DEBUGCAT_RTP)) (VERBOSE_PREFIX_1 "SCCP: (asterisk113_get_rtp_info) NO PVT\n");
		return AST_RTP_GLUE_RESULT_FORBID;
	}

	if (pbx_channel_state(ast) != AST_STATE_UP) {
		sccp_log((DEBUGCAT_CHANNEL | DEBUGCAT_RTP)) (VERBOSE_PREFIX_1 "%s: (asterisk113_get_rtp_info) Asterisk requested EarlyRTP peer for channel %s\n", c->currentDeviceId, pbx_channel_name(ast));
	} else {
		sccp_log((DEBUGCAT_CHANNEL | DEBUGCAT_RTP)) (VERBOSE_PREFIX_1 "%s: (asterisk113_get_rtp_info) Asterisk requested RTP peer for channel %s\n", c->currentDeviceId, pbx_channel_name(ast));
	}

	rtpInfo = sccp_rtp_getAudioPeerInfo(c, &audioRTP);
	if (rtpInfo == SCCP_RTP_INFO_NORTP) {
		return AST_RTP_GLUE_RESULT_FORBID;
	}

	*rtp = audioRTP->rtp;
	if (!*rtp) {
		return AST_RTP_GLUE_RESULT_FORBID;
	}
	// struct ast_sockaddr ast_sockaddr_tmp;
	// ast_rtp_instance_get_remote_address(*rtp, &ast_sockaddr_tmp);
	// sccp_log((DEBUGCAT_RTP | DEBUGCAT_HIGH)) (VERBOSE_PREFIX_3 "%s: (asterisk113_get_rtp_info) remote address:'%s:%d'\n", c->currentDeviceId, ast_sockaddr_stringify_host(&ast_sockaddr_tmp), ast_sockaddr_port(&ast_sockaddr_tmp));

	ao2_ref(*rtp, +1);
	if (ast_test_flag(&GLOB(global_jbconf), AST_JB_FORCED)) {
		sccp_log((DEBUGCAT_RTP)) (VERBOSE_PREFIX_1 "%s: (asterisk113_get_rtp_info) JitterBuffer is Forced. AST_RTP_GET_FAILED\n", c->currentDeviceId);
		return AST_RTP_GLUE_RESULT_LOCAL;
	}

	if (!(rtpInfo & SCCP_RTP_INFO_ALLOW_DIRECTRTP)) {
		sccp_log((DEBUGCAT_RTP)) (VERBOSE_PREFIX_1 "%s: (asterisk113_get_rtp_info) Direct RTP disabled ->  Using AST_RTP_TRY_PARTIAL for channel %s\n", c->currentDeviceId, pbx_channel_name(ast));
		return AST_RTP_GLUE_RESULT_LOCAL;
	}

	sccp_log((DEBUGCAT_RTP | DEBUGCAT_HIGH)) (VERBOSE_PREFIX_1 "%s: (asterisk113_get_rtp_info) Channel %s Returning res: %s\n", c->currentDeviceId, pbx_channel_name(ast), ((res == 2) ? "indirect-rtp" : ((res == 1) ? "direct-rtp" : "forbid")));
	return res;
}

static enum ast_rtp_glue_result sccp_wrapper_asterisk113_get_vrtp_info(PBX_CHANNEL_TYPE * ast, PBX_RTP_TYPE ** rtp)
{
	sccp_channel_t *c = NULL;
	sccp_rtp_info_t rtpInfo;
	struct sccp_rtp *videoRTP = NULL;
	enum ast_rtp_glue_result res = AST_RTP_GLUE_RESULT_REMOTE;

	if (!(c = CS_AST_CHANNEL_PVT(ast))) {
		sccp_log((DEBUGCAT_RTP)) (VERBOSE_PREFIX_1 "SCCP: (asterisk113_get_vrtp_info) NO PVT\n");
		return AST_RTP_GLUE_RESULT_FORBID;
	}

	if (pbx_channel_state(ast) != AST_STATE_UP) {
		sccp_log((DEBUGCAT_CHANNEL | DEBUGCAT_RTP)) (VERBOSE_PREFIX_1 "%s: (asterisk113_get_vrtp_info) Asterisk requested EarlyRTP peer for channel %s\n", c->currentDeviceId, pbx_channel_name(ast));
	} else {
		sccp_log((DEBUGCAT_CHANNEL | DEBUGCAT_RTP)) (VERBOSE_PREFIX_1 "%s: (asterisk113_get_vrtp_info) Asterisk requested RTP peer for channel %s\n", c->currentDeviceId, pbx_channel_name(ast));
	}

	rtpInfo = sccp_rtp_getVideoPeerInfo(c, &videoRTP);
	if (rtpInfo == SCCP_RTP_INFO_NORTP) {
		return AST_RTP_GLUE_RESULT_FORBID;
	}

	*rtp = videoRTP->rtp;
	if (!*rtp) {
		return AST_RTP_GLUE_RESULT_FORBID;
	}
	// struct ast_sockaddr ast_sockaddr_tmp;
	// ast_rtp_instance_get_remote_address(*rtp, &ast_sockaddr_tmp);
	// sccp_log((DEBUGCAT_RTP | DEBUGCAT_HIGH)) (VERBOSE_PREFIX_3 "%s: (asterisk113_get_rtp_info) remote address:'%s:%d'\n", c->currentDeviceId, ast_sockaddr_stringify_host(&ast_sockaddr_tmp), ast_sockaddr_port(&ast_sockaddr_tmp));
#ifdef HAVE_PBX_RTP_ENGINE_H
	ao2_ref(*rtp, +1);
#endif
	if (ast_test_flag(&GLOB(global_jbconf), AST_JB_FORCED)) {
		sccp_log((DEBUGCAT_RTP)) (VERBOSE_PREFIX_1 "%s: (asterisk113_get_vrtp_info) JitterBuffer is Forced. AST_RTP_GET_FAILED\n", c->currentDeviceId);
		return AST_RTP_GLUE_RESULT_FORBID;
	}

	if (!(rtpInfo & SCCP_RTP_INFO_ALLOW_DIRECTRTP)) {
		sccp_log((DEBUGCAT_RTP)) (VERBOSE_PREFIX_1 "%s: (asterisk113_get_vrtp_info) Direct RTP disabled ->  Using AST_RTP_TRY_PARTIAL for channel %s\n", c->currentDeviceId, pbx_channel_name(ast));
		return AST_RTP_GLUE_RESULT_LOCAL;
	}

	sccp_log((DEBUGCAT_RTP | DEBUGCAT_HIGH)) (VERBOSE_PREFIX_1 "%s: (asterisk113_get_vrtp_info) Channel %s Returning res: %s\n", c->currentDeviceId, pbx_channel_name(ast), ((res == 2) ? "indirect-rtp" : ((res == 1) ? "direct-rtp" : "forbid")));
	return res;
}

static int sccp_wrapper_asterisk113_update_rtp_peer(PBX_CHANNEL_TYPE * ast, PBX_RTP_TYPE * rtp, PBX_RTP_TYPE * vrtp, PBX_RTP_TYPE * trtp, const struct ast_format_cap *codecs, int nat_active)
{
	sccp_channel_t *c = NULL;
	sccp_device_t *d = NULL;
	int result = 0;

	do {
		const char *codec;
		struct ast_str *codec_buf = ast_str_alloca(64);

		if (!(c = CS_AST_CHANNEL_PVT(ast))) {
			sccp_log((DEBUGCAT_RTP)) (VERBOSE_PREFIX_1 "SCCP: (asterisk113_update_rtp_peer) NO PVT\n");
			result = -1;
			break;
		}

		if (!codecs) {
			sccp_log((DEBUGCAT_RTP)) (VERBOSE_PREFIX_1 "%s: (asterisk112_update_rtp_peer) NO Codecs\n", c->currentDeviceId);
			result = -1;
			break;
		}

		codec = ast_format_cap_get_names((struct ast_format_cap *) codecs, &codec_buf);
		sccp_log((DEBUGCAT_RTP)) (VERBOSE_PREFIX_2 "%s: (asterisk113_update_rtp_peer) stage: %s, codecs capabilty: %s (%lu), nat_active: %d\n", c->currentDeviceId, S_COR(AST_STATE_UP == pbx_channel_state(ast), "RTP", "EarlyRTP"), codec, (long unsigned int) codecs, nat_active);

		if (!c->line) {
			sccp_log((DEBUGCAT_RTP)) (VERBOSE_PREFIX_1 "%s: (asterisk113_update_rtp_peer) NO LINE\n", c->currentDeviceId);
			result = -1;
			break;
		}
		if (c->state == SCCP_CHANNELSTATE_HOLD) {
			sccp_log((DEBUGCAT_RTP)) (VERBOSE_PREFIX_1 "%s: (asterisk113_update_rtp_peer) On Hold -> No Update\n", c->currentDeviceId);
			result = 0;
			break;
		}
		if (!(d = sccp_channel_getDevice_retained(c))) {
			sccp_log((DEBUGCAT_RTP)) (VERBOSE_PREFIX_1 "%s: (asterisk113_update_rtp_peer) NO DEVICE\n", c->currentDeviceId);
			result = -1;
			break;
		}

		if (!rtp && !vrtp && !trtp) {
			sccp_log((DEBUGCAT_RTP)) (VERBOSE_PREFIX_1 "%s: (asterisk113_update_rtp_peer) RTP not ready\n", c->currentDeviceId);
			result = 0;
			break;
		}

		PBX_RTP_TYPE *instance = { 0, };
		struct sockaddr_storage sas = { 0, };
		//struct sockaddr_in sin = { 0, };
		struct ast_sockaddr sin_tmp;
		boolean_t directmedia = FALSE;

		if (rtp) {											// generalize input
			instance = rtp;
		} else if (vrtp) {
			instance = vrtp;
		} else {
			instance = trtp;
		}

#ifndef CS_EXPERIMENTAL
		if (d->directrtp && !d->nat && !nat_active && !c->conference) {					// asume directrtp
#else
		if (d->directrtp && d->nat < SCCP_NAT_ON && !nat_active && !c->conference) {			// asume directrtp
#endif
			ast_rtp_instance_get_remote_address(instance, &sin_tmp);
			memcpy(&sas, &sin_tmp, sizeof(struct sockaddr_storage));
			//ast_sockaddr_to_sin(&sin_tmp, &sin);
#ifdef CS_EXPERIMENTAL
			if (d->nat == SCCP_NAT_OFF) {								// forced nat off to circumvent autodetection + direcrtp, requires checking both phone_ip and external session ip address against devices permit/deny
				struct ast_sockaddr sin_local;
				struct sockaddr_storage localsas = { 0, };
				ast_rtp_instance_get_local_address(instance, &sin_local);
				memcpy(&localsas, &sin_local, sizeof(struct sockaddr_storage));
				if (sccp_apply_ha(d->ha, &sas) == AST_SENSE_ALLOW && sccp_apply_ha(d->ha, &localsas) == AST_SENSE_ALLOW) {
					directmedia = TRUE;
				}
			} else
#endif
				//ast_sockaddr_to_sin(&sin_tmp, &sin);
			if (sccp_apply_ha(d->ha, &sas) == AST_SENSE_ALLOW) {					// check remote sin against local device acl (to match netmask)
				directmedia = TRUE;
				// ast_channel_defer_dtmf(ast);
			}
		}
		if (!directmedia) {										// fallback to indirectrtp
			ast_rtp_instance_get_local_address(instance, &sin_tmp);
			// ast_sockaddr_to_sin(&sin_tmp, &sin);
			// sin.sin_addr.s_addr = sin.sin_addr.s_addr ? sin.sin_addr.s_addr : d->session->ourip.s_addr;
			memcpy(&sas, &sin_tmp, sizeof(struct sockaddr_storage));
			if (sccp_socket_is_any_addr(&sas)) {
				if (sccp_socket_is_IPv4(&sas)) {
					((struct sockaddr_in6 *) &sas)->sin6_addr = ((struct sockaddr_in6 *) &d->session->ourip)->sin6_addr;
				} else {
					((struct sockaddr_in *) &sas)->sin_addr = ((struct sockaddr_in *) &d->session->ourip)->sin_addr;
				}
			}
		}

		sccp_log((DEBUGCAT_RTP)) (VERBOSE_PREFIX_1 "%s: (asterisk113_update_rtp_peer) new remote rtp ip = '%s'\n (d->directrtp: %s && !d->nat: %s && !remote->nat_active: %s && d->acl_allow: %s) => directmedia=%s\n", c->currentDeviceId, sccp_socket_stringify(&sas), S_COR(d->directrtp, "yes", "no"),
#ifndef CS_EXPERIMENTAL
					  S_COR(!d->nat, "yes", "no"),
#else
					  sccp_nat2str(d->nat),
#endif
					  S_COR(!nat_active, "yes", "no"), S_COR(directmedia, "yes", "no"), S_COR(directmedia, "yes", "no")
		    );

		if (rtp) {											// send peer info to phone
			sccp_rtp_set_peer(c, &c->rtp.audio, &sas);
			c->rtp.audio.directMedia = directmedia;
		} else if (vrtp) {
			sccp_rtp_set_peer(c, &c->rtp.video, &sas);
			c->rtp.audio.directMedia = directmedia;
		} else {
			//sccp_rtp_set_peer(c, &c->rtp.text, &sas);
			//c->rtp.audio.directMedia = directmedia;
		}
	} while (0);

	/* Need a return here to break the bridge */
	d = d ? sccp_device_release(d) : NULL;
	sccp_log(DEBUGCAT_RTP) (VERBOSE_PREFIX_3 "%s: (asterisk113_update_rtp_peer) Result: %d\n", c->currentDeviceId, result);
	return result;
}

static void sccp_wrapper_asterisk113_getCodec(PBX_CHANNEL_TYPE * ast, struct ast_format_cap *result)
{
	uint8_t i;
	struct ast_format *ast_format;
	sccp_channel_t *channel;
	unsigned int framing;

	if (!(channel = CS_AST_CHANNEL_PVT(ast))) {
		sccp_log((DEBUGCAT_RTP | DEBUGCAT_CODEC)) (VERBOSE_PREFIX_1 "SCCP: (getCodec) NO PVT\n");
		return;
	}

	ast_debug(10, "asterisk requests format for channel %s, readFormat: %s(%d)\n", pbx_channel_name(ast), codec2str(channel->rtp.audio.readFormat), channel->rtp.audio.readFormat);
	for (i = 0; i < ARRAY_LEN(channel->preferences.audio); i++) {
		// ast_format_set(&fmt, skinny_codec2pbx_codec(channel->preferences.audio[i]), 0);
		// ast_format_cap_add(result, &fmt);

		ast_format = sccp_asterisk13_skinny2ast_format(channel->preferences.audio[i]);
		framing = ast_format_get_default_ms(ast_format);
		ast_format_cap_append(result, ast_format, framing);
	}

	return;
}

/*
 * \brief get callerid_name from pbx
 * \param sccp_channle Asterisk Channel
 * \param cid name result
 * \return parse result
 */
static int sccp_wrapper_asterisk113_callerid_name(const sccp_channel_t * channel, char **cid_name)
{
	PBX_CHANNEL_TYPE *pbx_chan = channel->owner;

	if (ast_channel_caller(pbx_chan)->id.name.str && strlen(ast_channel_caller(pbx_chan)->id.name.str) > 0) {
		*cid_name = strdup(ast_channel_caller(pbx_chan)->id.name.str);
		return 1;
	}

	return 0;
}

/*
 * \brief get callerid_name from pbx
 * \param ast_chan Asterisk Channel
 * \return char * with the caller number
 */
static int sccp_wrapper_asterisk113_callerid_number(const sccp_channel_t * channel, char **cid_number)
{
	PBX_CHANNEL_TYPE *pbx_chan = channel->owner;

	if (ast_channel_caller(pbx_chan)->id.number.str && strlen(ast_channel_caller(pbx_chan)->id.number.str) > 0) {
		*cid_number = strdup(ast_channel_caller(pbx_chan)->id.number.str);
		return 1;
	}

	return 0;
}

/*
 * \brief get callerid_ton from pbx
 * \param ast_chan Asterisk Channel
 * \return char * with the caller number
 */
static int sccp_wrapper_asterisk113_callerid_ton(const sccp_channel_t * channel, char **cid_ton)
{
	PBX_CHANNEL_TYPE *pbx_chan = channel->owner;

	if (ast_channel_caller(pbx_chan)->id.number.valid) {
		return ast_channel_caller(pbx_chan)->ani.number.plan;
	}
	return 0;
}

/*
 * \brief get callerid_ani from pbx
 * \param ast_chan Asterisk Channel
 * \return char * with the caller number
 */
static int sccp_wrapper_asterisk113_callerid_ani(const sccp_channel_t * channel, char **cid_ani)
{
	PBX_CHANNEL_TYPE *pbx_chan = channel->owner;

	if (ast_channel_caller(pbx_chan)->ani.number.valid && ast_channel_caller(pbx_chan)->ani.number.str && strlen(ast_channel_caller(pbx_chan)->ani.number.str) > 0) {
		*cid_ani = strdup(ast_channel_caller(pbx_chan)->ani.number.str);
		return 1;
	}

	return 0;
}

/*
 * \brief get callerid_dnid from pbx
 * \param ast_chan Asterisk Channel
 * \return char * with the caller number
 */
static int sccp_wrapper_asterisk113_callerid_subaddr(const sccp_channel_t * channel, char **cid_subaddr)
{
	PBX_CHANNEL_TYPE *pbx_chan = channel->owner;

	if (ast_channel_caller(pbx_chan)->id.subaddress.valid && ast_channel_caller(pbx_chan)->id.subaddress.str && strlen(ast_channel_caller(pbx_chan)->id.subaddress.str) > 0) {
		*cid_subaddr = strdup(ast_channel_caller(pbx_chan)->id.subaddress.str);
		return 1;
	}

	return 0;
}

/*
 * \brief get callerid_dnid from pbx (Destination ID)
 * \param ast_chan Asterisk Channel
 * \return char * with the caller number
 */
static int sccp_wrapper_asterisk113_callerid_dnid(const sccp_channel_t * channel, char **cid_dnid)
{
	PBX_CHANNEL_TYPE *pbx_chan = channel->owner;

	if (ast_channel_dialed(pbx_chan)->number.str && strlen(ast_channel_dialed(pbx_chan)->number.str) > 0) {
		*cid_dnid = strdup(ast_channel_dialed(pbx_chan)->number.str);
		return 1;
	}

	return 0;
}

/*
 * \brief get callerid_rdnis from pbx
 * \param ast_chan Asterisk Channel
 * \return char * with the caller number
 */
static int sccp_wrapper_asterisk113_callerid_rdnis(const sccp_channel_t * channel, char **cid_rdnis)
{
	PBX_CHANNEL_TYPE *pbx_chan = channel->owner;

	if (ast_channel_redirecting(pbx_chan)->from.number.valid && ast_channel_redirecting(pbx_chan)->from.number.str && strlen(ast_channel_redirecting(pbx_chan)->from.number.str) > 0) {
		*cid_rdnis = strdup(ast_channel_redirecting(pbx_chan)->from.number.str);
		return 1;
	}

	return 0;
}

/*
 * \brief get callerid_presence from pbx
 * \param ast_chan Asterisk Channel
 * \return char * with the caller number
 */
static int sccp_wrapper_asterisk113_callerid_presence(const sccp_channel_t * channel)
{
	PBX_CHANNEL_TYPE *pbx_chan = channel->owner;

	// if (ast_channel_caller(pbx_chan)->id.number.valid) {
	// return ast_channel_caller(pbx_chan)->id.number.presentation;
	// }
	// return 0;
	if ((ast_party_id_presentation(&ast_channel_caller(pbx_chan)->id) & AST_PRES_RESTRICTION) == AST_PRES_ALLOWED) {
		return CALLERID_PRESENCE_ALLOWED;
	}
	return CALLERID_PRESENCE_FORBIDDEN;
}

static int sccp_wrapper_asterisk113_rtp_stop(sccp_channel_t * channel)
{
	if (channel->rtp.audio.rtp) {
		sccp_log(DEBUGCAT_RTP) (VERBOSE_PREFIX_4 "%s: Stopping PBX audio rtp transmission on channel %08X\n", channel->currentDeviceId, channel->callid);
		ast_rtp_instance_stop(channel->rtp.audio.rtp);
	}

	if (channel->rtp.video.rtp) {
		sccp_log(DEBUGCAT_RTP) (VERBOSE_PREFIX_4 "%s: Stopping PBX video rtp transmission on channel %08X\n", channel->currentDeviceId, channel->callid);
		ast_rtp_instance_stop(channel->rtp.video.rtp);
	}
	return 0;
}

static boolean_t sccp_wrapper_asterisk113_create_audio_rtp(sccp_channel_t * c)
{
	sccp_device_t *d = NULL;
	struct ast_sockaddr sock = { {0,} };

	if (!c) {
		return FALSE;
	}
	if (!(d = sccp_channel_getDevice_retained(c))) {
		return FALSE;
	}

	memcpy(&sock.ss, &GLOB(bindaddr), sizeof(struct sockaddr_storage));
	if (GLOB(bindaddr).ss_family == AF_INET6) {
		sock.ss.ss_family = AF_INET6;
		sock.len = sizeof(struct sockaddr_in6);
	} else {
		sock.ss.ss_family = AF_INET;
		sock.len = sizeof(struct sockaddr_in);
	}

	sccp_log(DEBUGCAT_RTP) (VERBOSE_PREFIX_3 "%s: Requesting rtp server instance on %s\n", DEV_ID_LOG(d), ast_sockaddr_stringify_host(&sock));
	if ((c->rtp.audio.rtp = ast_rtp_instance_new("asterisk", sched, &sock, NULL))) {
		struct ast_sockaddr instance_addr = { {0,} };
		ast_rtp_instance_get_local_address(c->rtp.audio.rtp, &instance_addr);
		sccp_log(DEBUGCAT_RTP) (VERBOSE_PREFIX_3 "%s: rtp server instance created at %s:%d\n", DEV_ID_LOG(d), ast_sockaddr_stringify_host(&instance_addr), ast_sockaddr_port(&instance_addr));
	} else {
		d = sccp_device_release(d);
		return FALSE;
	}

	if (c->owner) {
		ast_rtp_instance_set_prop(c->rtp.audio.rtp, AST_RTP_PROPERTY_RTCP, 1);

		ast_rtp_instance_set_prop(c->rtp.audio.rtp, AST_RTP_PROPERTY_DTMF, 1);
		if (c->dtmfmode == SCCP_DTMFMODE_SKINNY) {
			ast_rtp_instance_set_prop(c->rtp.audio.rtp, AST_RTP_PROPERTY_DTMF_COMPENSATE, 1);
			ast_rtp_instance_dtmf_mode_set(c->rtp.audio.rtp, AST_RTP_DTMF_MODE_INBAND);
		}

		ast_channel_set_fd(c->owner, 0, ast_rtp_instance_fd(c->rtp.audio.rtp, 0));
		ast_channel_set_fd(c->owner, 1, ast_rtp_instance_fd(c->rtp.audio.rtp, 1));
		ast_queue_frame(c->owner, &ast_null_frame);
	}

	ast_rtp_instance_set_qos(c->rtp.audio.rtp, d->audio_tos, d->audio_cos, "SCCP RTP");

	/* add payload mapping for skinny codecs */
	uint8_t i;
	struct ast_rtp_codecs *codecs = ast_rtp_instance_get_codecs(c->rtp.audio.rtp);

	for (i = 0; i < ARRAY_LEN(skinny_codecs); i++) {
		/* add audio codecs only */
		if (skinny_codecs[i].mimesubtype && skinny_codecs[i].codec_type == SKINNY_CODEC_TYPE_AUDIO) {
			ast_rtp_codecs_payloads_set_rtpmap_type_rate(codecs, NULL, skinny_codecs[i].codec, "audio", (char *) skinny_codecs[i].mimesubtype, (enum ast_rtp_options) 0, skinny_codecs[i].sample_rate);
		}
	}
	if (SCCP_DTMFMODE_SKINNY == d->dtmfmode) {
		// Add CISCO DTMF SKINNY payload type
		ast_rtp_codecs_payloads_set_m_type(ast_rtp_instance_get_codecs(c->rtp.audio.rtp), c->rtp.audio.rtp, 96);
		ast_rtp_codecs_payloads_set_rtpmap_type(ast_rtp_instance_get_codecs(c->rtp.audio.rtp), c->rtp.audio.rtp, 96, "audio", "telephone-event", 0);
		ast_rtp_codecs_payloads_set_m_type(ast_rtp_instance_get_codecs(c->rtp.audio.rtp), c->rtp.audio.rtp, 101);
		ast_rtp_codecs_payloads_set_rtpmap_type(ast_rtp_instance_get_codecs(c->rtp.audio.rtp), c->rtp.audio.rtp, 101, "audio", "telephone-event", 0);
		ast_rtp_codecs_payloads_set_m_type(ast_rtp_instance_get_codecs(c->rtp.audio.rtp), c->rtp.audio.rtp, 105);
		ast_rtp_codecs_payloads_set_rtpmap_type(ast_rtp_instance_get_codecs(c->rtp.audio.rtp), c->rtp.audio.rtp, 105, "audio", "cisco-telephone-event", 0);
	}
	d = sccp_device_release(d);

	return TRUE;
}

static boolean_t sccp_wrapper_asterisk113_create_video_rtp(sccp_channel_t * c)
{
	sccp_device_t *d = NULL;
	struct ast_sockaddr sock = { {0,} };
	// struct ast_codec_pref astCodecPref;

	if (!c) {
		return FALSE;
	}
	if (!(d = sccp_channel_getDevice_retained(c))) {
		return FALSE;
	}

	memcpy(&sock.ss, &GLOB(bindaddr), sizeof(struct sockaddr_storage));
	if (GLOB(bindaddr).ss_family == AF_INET6) {
		sock.ss.ss_family = AF_INET6;
		sock.len = sizeof(struct sockaddr_in6);
	} else {
		sock.ss.ss_family = AF_INET;
		sock.len = sizeof(struct sockaddr_in);
	}

	sccp_log(DEBUGCAT_RTP) (VERBOSE_PREFIX_3 "%s: Requesting vrtp server instance on %s\n", DEV_ID_LOG(d), ast_sockaddr_stringify_host(&sock));
	if ((c->rtp.video.rtp = ast_rtp_instance_new("asterisk", sched, &sock, NULL))) {
		struct ast_sockaddr instance_addr = { {0,} };
		ast_rtp_instance_get_local_address(c->rtp.video.rtp, &instance_addr);
		sccp_log(DEBUGCAT_RTP) (VERBOSE_PREFIX_3 "%s: rtp server instance created at %s:%d\n", DEV_ID_LOG(d), ast_sockaddr_stringify_host(&instance_addr), ast_sockaddr_port(&instance_addr));
	} else {
		d = sccp_device_release(d);
		return FALSE;
	}

	if (c->owner) {
		ast_rtp_instance_set_prop(c->rtp.video.rtp, AST_RTP_PROPERTY_RTCP, 1);

		ast_channel_set_fd(c->owner, 2, ast_rtp_instance_fd(c->rtp.video.rtp, 0));
		ast_channel_set_fd(c->owner, 3, ast_rtp_instance_fd(c->rtp.video.rtp, 1));

		ast_queue_frame(c->owner, &ast_null_frame);
	}

	/*! \todo 'struct ast_codec_pref' does not exist in asterisk-13 */
	/*
	memset(&astCodecPref, 0, sizeof(astCodecPref));
	if (skinny_codecs2pbx_codec_pref(c->preferences.video, &astCodecPref)) {
		ast_rtp_codecs_packetization_set(ast_rtp_instance_get_codecs(c->rtp.audio.rtp), c->rtp.audio.rtp, &astCodecPref);
	}
	*/

	ast_rtp_instance_set_qos(c->rtp.video.rtp, d->video_tos, d->video_cos, "SCCP VRTP");

	/* add payload mapping for skinny codecs */
	uint8_t i;
	struct ast_rtp_codecs *codecs = ast_rtp_instance_get_codecs(c->rtp.video.rtp);

	for (i = 0; i < ARRAY_LEN(skinny_codecs); i++) {
		/* add video codecs only */
		if (skinny_codecs[i].mimesubtype && skinny_codecs[i].codec_type == SKINNY_CODEC_TYPE_VIDEO) {
			ast_rtp_codecs_payloads_set_rtpmap_type_rate(codecs, NULL, skinny_codecs[i].codec, "video", (char *) skinny_codecs[i].mimesubtype, (enum ast_rtp_options) 0, skinny_codecs[i].sample_rate);
		}
	}

	d = sccp_device_release(d);
	return TRUE;
}

static boolean_t sccp_wrapper_asterisk113_destroyRTP(PBX_RTP_TYPE * rtp)
{
	int res;

	res = ast_rtp_instance_destroy(rtp);
	return (!res) ? TRUE : FALSE;
}

static boolean_t sccp_wrapper_asterisk113_checkHangup(const sccp_channel_t * channel)
{
	int res;

	res = ast_check_hangup(channel->owner);
	return (!res) ? TRUE : FALSE;
}

static boolean_t sccp_wrapper_asterisk113_rtpGetPeer(PBX_RTP_TYPE * rtp, struct sockaddr_storage *address)
{
	struct ast_sockaddr addr;

	ast_rtp_instance_get_remote_address(rtp, &addr);
	// ast_sockaddr_to_sin(&addr, address);
	memcpy(address, &addr.ss, sizeof(struct sockaddr_storage));
	return TRUE;
}

static boolean_t sccp_wrapper_asterisk113_rtpGetUs(PBX_RTP_TYPE * rtp, struct sockaddr_storage *address)
{
	struct ast_sockaddr addr;

	ast_rtp_instance_get_local_address(rtp, &addr);
	// ast_sockaddr_to_sin(&addr, address);
	memcpy(address, &addr.ss, sizeof(struct sockaddr_storage));
	return TRUE;
}

static boolean_t sccp_wrapper_asterisk113_getChannelByName(const char *name, PBX_CHANNEL_TYPE ** pbx_channel)
{
	PBX_CHANNEL_TYPE *ast = ast_channel_get_by_name(name);

	if (!ast) {
		return FALSE;
	}
	*pbx_channel = ast;
	return TRUE;
}

//static int sccp_wrapper_asterisk113_rtp_set_peer(const struct sccp_rtp *rtp, const struct sockaddr_storage *new_peer, int nat_active)
static int sccp_wrapper_asterisk113_setPhoneRTPAddress(const struct sccp_rtp *rtp, const struct sockaddr_storage *new_peer, int nat_active)
{
	struct ast_sockaddr ast_sockaddr_dest;
	int res;

	memcpy(&ast_sockaddr_dest.ss, new_peer, sizeof(struct sockaddr_storage));
	ast_sockaddr_dest.len = (ast_sockaddr_dest.ss.ss_family == AF_INET6) ? sizeof(struct sockaddr_in6) : sizeof(struct sockaddr_in);
	res = ast_rtp_instance_set_remote_address(rtp->rtp, &ast_sockaddr_dest);

	sccp_log((DEBUGCAT_RTP | DEBUGCAT_HIGH)) (VERBOSE_PREFIX_3 "SCCP: (asterisk113_setPhoneRTPAddress) Update PBX to send RTP/UDP media to '%s' (new remote) (NAT: %s)\n", ast_sockaddr_stringify(&ast_sockaddr_dest), S_COR(nat_active, "yes", "no"));
	if (nat_active) {
		ast_rtp_instance_set_prop(rtp->rtp, AST_RTP_PROPERTY_NAT, 1);
	} else {
		ast_rtp_instance_set_prop(rtp->rtp, AST_RTP_PROPERTY_NAT, 0);
	}
	return res;
}

static boolean_t sccp_wrapper_asterisk113_setWriteFormat(const sccp_channel_t * channel, skinny_codec_t codec)
{
	//! \todo possibly needs to be synced to ast108
	if (!channel) {
		return FALSE;
	}
	struct ast_format *ast_format;
	unsigned int framing;
	struct ast_format_cap *cap = ast_format_cap_alloc(AST_FORMAT_CAP_FLAG_DEFAULT);

	// ast_format_set(&tmp_format, skinny_codec2pbx_codec(codec), 0);
	ast_format = sccp_asterisk13_skinny2ast_format(codec);
	framing = ast_format_get_default_ms(ast_format);

	ast_format_cap_append(cap, ast_format, framing);
	ast_set_write_format_from_cap(channel->owner, cap);
	ao2_ref(cap, -1);

	if (NULL != channel->rtp.audio.rtp) {
		ast_rtp_instance_set_write_format(channel->rtp.audio.rtp, ast_format);
	}
	return TRUE;
}

static boolean_t sccp_wrapper_asterisk113_setReadFormat(const sccp_channel_t * channel, skinny_codec_t codec)
{
	//! \todo possibly needs to be synced to ast108
	if (!channel) {
		return FALSE;
	}
	struct ast_format *ast_format;
	unsigned int framing;
	struct ast_format_cap *cap = ast_format_cap_alloc(AST_FORMAT_CAP_FLAG_DEFAULT);

	// ast_format_set(&tmp_format, skinny_codec2pbx_codec(codec), 0);
	// ast_format_cap_add(cap, &tmp_format);
	ast_format = sccp_asterisk13_skinny2ast_format(codec);
	framing = ast_format_get_default_ms(ast_format);
	ast_format_cap_append(cap, ast_format, framing);

	ast_set_read_format_from_cap(channel->owner, cap);
	ao2_ref(cap, -1);

	if (NULL != channel->rtp.audio.rtp) {
		ast_rtp_instance_set_read_format(channel->rtp.audio.rtp, ast_format);
	}
	return TRUE;
}

static void sccp_wrapper_asterisk113_setCalleridName(const sccp_channel_t * channel, const char *name)
{
	if (name) {
		ast_party_name_free(&ast_channel_caller(channel->owner)->id.name);
		ast_channel_caller(channel->owner)->id.name.str = ast_strdup(name);
		ast_channel_caller(channel->owner)->id.name.valid = 1;
	}
}

static void sccp_wrapper_asterisk13_setDialedNumber(const sccp_channel_t * channel, const char *number)
{
	struct ast_party_dialed dialed;

	ast_party_dialed_init(&dialed);
	dialed.number.str = ast_strdup(number);
	ast_trim_blanks(dialed.number.str);
	ast_party_dialed_set(ast_channel_dialed(channel->owner), &dialed);
}

static void sccp_wrapper_asterisk113_setCalleridNumber(const sccp_channel_t * channel, const char *number)
{
	if (number) {
		ast_party_number_free(&ast_channel_caller(channel->owner)->id.number);
		ast_channel_caller(channel->owner)->id.number.str = ast_strdup(number);
		ast_channel_caller(channel->owner)->id.number.valid = 1;
	}
}

static void sccp_wrapper_asterisk113_setCalleridAni(const sccp_channel_t * channel, const char *number)
{
	if (number) {
		ast_party_number_free(&ast_channel_caller(channel->owner)->ani.number);
		ast_channel_caller(channel->owner)->ani.number.str = ast_strdup(number);
		ast_channel_caller(channel->owner)->ani.number.valid = 1;
	}
}

static void sccp_wrapper_asterisk113_setRedirectingParty(const sccp_channel_t * channel, const char *number, const char *name)
{
	if (number) {
		ast_party_number_free(&ast_channel_redirecting(channel->owner)->from.number);
		ast_channel_redirecting(channel->owner)->from.number.str = ast_strdup(number);
		ast_channel_redirecting(channel->owner)->from.number.valid = 1;
	}

	if (name) {
		ast_party_name_free(&ast_channel_redirecting(channel->owner)->from.name);
		ast_channel_redirecting(channel->owner)->from.name.str = ast_strdup(name);
		ast_channel_redirecting(channel->owner)->from.name.valid = 1;
	}
}

static void sccp_wrapper_asterisk113_setRedirectedParty(const sccp_channel_t * channel, const char *number, const char *name)
{
	if (number) {
		ast_party_number_free(&ast_channel_redirecting(channel->owner)->to.number);
		ast_channel_redirecting(channel->owner)->to.number.str = ast_strdup(number);
		ast_channel_redirecting(channel->owner)->to.number.valid = 1;
	}

	if (name) {
		ast_party_name_free(&ast_channel_redirecting(channel->owner)->to.name);
		ast_channel_redirecting(channel->owner)->to.name.str = ast_strdup(name);
		ast_channel_redirecting(channel->owner)->to.name.valid = 1;
	}
}

static void sccp_wrapper_asterisk113_updateConnectedLine(const sccp_channel_t * channel, const char *number, const char *name, uint8_t reason)
{
	if (!channel || !channel->owner) {
		return;
	}

	struct ast_party_connected_line connected;
	struct ast_set_party_connected_line update_connected;

	memset(&update_connected, 0, sizeof(update_connected));
	ast_party_connected_line_init(&connected);

	if (!sccp_strlen_zero(connected.id.number.str)) {
		ast_free(connected.id.number.str);
	}
	if (number) {
		update_connected.id.number = 1;
		connected.id.number.valid = 1;
		connected.id.number.str = strdup(number);
		connected.id.number.presentation = AST_PRES_ALLOWED_NETWORK_NUMBER;
	}

	if (!sccp_strlen_zero(connected.id.name.str)) {
		ast_free(connected.id.name.str);
	}
	if (name) {
		update_connected.id.name = 1;
		connected.id.name.valid = 1;
		connected.id.name.str = strdup(name);
		connected.id.name.presentation = AST_PRES_ALLOWED_NETWORK_NUMBER;
	}
	if (update_connected.id.number || update_connected.id.name) {
		ast_set_party_id_all(&update_connected.priv);
		// connected.id.tag = NULL;
		connected.source = reason;
		ast_channel_queue_connected_line_update(channel->owner, &connected, &update_connected);
		sccp_log((DEBUGCAT_PBX)) (VERBOSE_PREFIX_3 "SCCP: do connected line for line '%s', name: %s ,num: %s\n", pbx_channel_name(channel->owner), name ? name : "(NULL)", number ? number : "(NULL)");
	}

}

static int sccp_wrapper_asterisk113_sched_add(int when, sccp_sched_cb callback, const void *data)
{
	if (sched) {
		return ast_sched_add(sched, when, callback, data);
	}
	return -1;
}

static int sccp_wrapper_asterisk113_sched_del(int id)
{
	if (sched) {
		return AST_SCHED_DEL(sched, id);
	}
	return -1;
}

static int sccp_wrapper_asterisk113_sched_add_ref(int *id, int when, sccp_sched_cb callback, sccp_channel_t * channel)
{
	if (sched && channel) {
		sccp_channel_t *c = sccp_channel_retain(channel);

		if (c) {
			*id = ast_sched_add(sched, when, callback, c);
			if (*id == -1) {
				// sccp_log(DEBUGCAT_CORE)(VERBOSE_PREFIX_3 "%s: sched add id:%d, when:%d, failed\n", c->designator, *id, when);
				sccp_channel_release(channel);
			} else {
				// sccp_log(DEBUGCAT_CORE)(VERBOSE_PREFIX_3 "%s: sched add id:%d, when:%d\n", c->designator, *id, when);
			}
			return *id;
		}
	}
	return -1;
}

static int sccp_wrapper_asterisk113_sched_del_ref(int *oldid, const sccp_channel_t * channel)
{
	if (sched) {
		int _count = 0, id = *oldid, res = 1;

		*oldid = -1;
		while (id > -1 && (res = ast_sched_del(sched, id)) && ++_count < 10) {
			// sccp_log(DEBUGCAT_CORE)(VERBOSE_PREFIX_3 "%s: (sched_del_ref) sched del id:%d\n", channel->designator, id);
			usleep(1);
		}
		if (_count == 10) {
			pbx_log(LOG_WARNING, "Unable to cancel schedule ID %d.  This is probably a bug (%s: %s, line %d).\n", id, __FILE__, __PRETTY_FUNCTION__, __LINE__);
		}
		if (!res && channel) {
			// sccp_log(DEBUGCAT_CORE)(VERBOSE_PREFIX_3 "%s: (sched_del_ref) channel release (id: %d)\n", channel->designator, id);
			sccp_channel_release(channel);
		}
		// sccp_log(DEBUGCAT_CORE)(VERBOSE_PREFIX_3 "%s: (sched_del_ref) returning id: %d\n", channel->designator, *oldid);
		return *oldid;
	}
	return -1;
}

static int sccp_wrapper_asterisk113_sched_replace_ref(int *id, int when, ast_sched_cb callback, sccp_channel_t * channel)
{
	if (sched) {
		// sccp_log(DEBUGCAT_CORE)(VERBOSE_PREFIX_3 "%s: (sched_replace_ref) replacing id: %d\n", channel->designator, *id);
		AST_SCHED_REPLACE_UNREF(*id, sched, when, callback, channel, sccp_channel_release(_data), sccp_channel_release(channel), sccp_channel_retain(channel))
		    //              sccp_log(DEBUGCAT_CORE)(VERBOSE_PREFIX_3 "%s: (sched_replace_ref) returning id: %d\n", channel->designator, *id);
		    return *id;
	}
	return -1;
}

static long sccp_wrapper_asterisk113_sched_when(int id)
{
	if (sched) {
		return ast_sched_when(sched, id);
	}
	return FALSE;
}

static int sccp_wrapper_asterisk113_sched_wait(int id)
{
	if (sched) {
		return ast_sched_wait(sched);
	}
	return FALSE;
}

static int sccp_wrapper_asterisk113_setCallState(const sccp_channel_t * channel, int state)
{
	sccp_pbx_setcallstate((sccp_channel_t *) channel, state);
	return 0;
}

static boolean_t sccp_asterisk_getRemoteChannel(const sccp_channel_t * channel, PBX_CHANNEL_TYPE ** pbx_channel)
{

	PBX_CHANNEL_TYPE *remotePeer = NULL;

	/*
	struct ast_channel_iterator *iterator = ast_channel_iterator_all_new();
	((struct ao2_iterator *)iterator)->flags |= AO2_ITERATOR_DONTLOCK;
	for (; (remotePeer = ast_channel_iterator_next(iterator)); ast_channel_unref(remotePeer)) {
		if (pbx_find_channel_by_linkid(remotePeer, (void *)ast_channel_linkedid(channel->owner))) {
			break;
		}
	}
	while(!(remotePeer = ast_channel_iterator_next(iterator) ){
		ast_channel_unref(remotePeer);
	}
	ast_channel_iterator_destroy(iterator);
	if (remotePeer) {
		*pbx_channel = remotePeer;
		remotePeer = ast_channel_unref(remotePeer);                     //  should we be releasing th referenec here, it has not been taken explicitly.
		return TRUE;
	}
	*/
	*pbx_channel = remotePeer;
	return FALSE;
}

/*!
 * \brief Send Text to Asterisk Channel
 * \param ast Asterisk Channel as ast_channel
 * \param text Text to be send as char
 * \return Succes as int
 *
 * \called_from_asterisk
 */
static int sccp_pbx_sendtext(PBX_CHANNEL_TYPE * ast, const char *text)
{
	sccp_channel_t *c = NULL;
	sccp_device_t *d = NULL;
	uint8_t instance;

	if (!ast) {
		sccp_log((DEBUGCAT_CORE)) (VERBOSE_PREFIX_3 "SCCP: No PBX CHANNEL to send text to\n");
		return -1;
	}

	if (!(c = get_sccp_channel_from_pbx_channel(ast))) {
		sccp_log((DEBUGCAT_CORE)) (VERBOSE_PREFIX_3 "SCCP: No SCCP CHANNEL to send text to (%s)\n", pbx_channel_name(ast));
		return -1;
	}

	if (!(d = sccp_channel_getDevice_retained(c))) {
		sccp_log((DEBUGCAT_CORE)) (VERBOSE_PREFIX_3 "SCCP: No SCCP DEVICE to send text to (%s)\n", pbx_channel_name(ast));
		c = sccp_channel_release(c);
		return -1;
	}

	sccp_log((DEBUGCAT_CORE)) (VERBOSE_PREFIX_3 "%s: Sending text %s on %s\n", d->id, text, pbx_channel_name(ast));

	instance = sccp_device_find_index_for_line(d, c->line->name);
	sccp_dev_displayprompt(d, instance, c->callid, (char *) text, 10);
	d = sccp_device_release(d);
	c = sccp_channel_release(c);
	return 0;
}

/*!
 * \brief Receive First Digit from Asterisk Channel
 * \param ast Asterisk Channel as ast_channel
 * \param digit First Digit as char
 * \return Always Return -1 as int
 *
 * \called_from_asterisk
 */
static int sccp_wrapper_recvdigit_begin(PBX_CHANNEL_TYPE * ast, char digit)
{
	return -1;
}

/*!
 * \brief Receive Last Digit from Asterisk Channel
 * \param ast Asterisk Channel as ast_channel
 * \param digit Last Digit as char
 * \param duration Duration as int
 * \return boolean
 *
 * \called_from_asterisk
 */
static int sccp_wrapper_recvdigit_end(PBX_CHANNEL_TYPE * ast, char digit, unsigned int duration)
{
	sccp_channel_t *c = NULL;

	sccp_device_t *d = NULL;

	if (!(c = get_sccp_channel_from_pbx_channel(ast))) {
		sccp_log((DEBUGCAT_CORE)) (VERBOSE_PREFIX_3 "SCCP: No SCCP CHANNEL to send digit to (%s)\n", pbx_channel_name(ast));
		return -1;
	}
	do {
		if (c->dtmfmode == SCCP_DTMFMODE_RFC2833) {
			sccp_log((DEBUGCAT_CORE)) (VERBOSE_PREFIX_3 "%s: Channel(%s) DTMF Mode is RFC2833. Skipping...\n", d->id, pbx_channel_name(ast));
			break;
		}

		if (!(d = sccp_channel_getDevice_retained(c))) {
			sccp_log((DEBUGCAT_CORE)) (VERBOSE_PREFIX_3 "SCCP: No SCCP DEVICE to send digit to (%s)\n", pbx_channel_name(ast));
			break;
		}

		sccp_log((DEBUGCAT_CORE)) (VERBOSE_PREFIX_3 "%s: Asterisk asked to send dtmf '%d' to channel %s. Trying to send it %s\n", d->id, digit, pbx_channel_name(ast), sccp_dtmfmode2str(d->dtmfmode));
		if (c->state != SCCP_CHANNELSTATE_CONNECTED) {
			sccp_log((DEBUGCAT_CORE)) (VERBOSE_PREFIX_3 "%s: Can't send the dtmf '%d' %c to a not connected channel %s\n", d->id, digit, digit, pbx_channel_name(ast));
			break;
		}
		sccp_dev_keypadbutton(d, digit, sccp_device_find_index_for_line(d, c->line->name), c->callid);
	} while (0);

	d = d ? sccp_device_release(d) : NULL;
	c = c ? sccp_channel_release(c) : NULL;
	return -1;
}

static PBX_CHANNEL_TYPE *sccp_wrapper_asterisk113_findChannelWithCallback(int (*const found_cb) (PBX_CHANNEL_TYPE * c, void *data), void *data, boolean_t lock)
{
	PBX_CHANNEL_TYPE *remotePeer = NULL;

	/*
	struct ast_channel_iterator *iterator = ast_channel_iterator_all_new();
	if (!lock) {
		((struct ao2_iterator *)iterator)->flags |= AO2_ITERATOR_DONTLOCK;
	}
	for (; (remotePeer = ast_channel_iterator_next(iterator)); remotePeer = ast_channel_unref(remotePeer)) {
		if (found_cb(remotePeer, data)) {
			// ast_channel_lock(remotePeer);
			ast_channel_unref(remotePeer);
			break;
		}
	}
	ast_channel_iterator_destroy(iterator);
	*/

	return remotePeer;
}

/*! \brief Set an option on a asterisk channel */
#if 0
static int sccp_wrapper_asterisk113_setOption(PBX_CHANNEL_TYPE * ast, int option, void *data, int datalen)
{
	int res = -1;
	sccp_channel_t *c = NULL;

	if (!(c = get_sccp_channel_from_pbx_channel(ast))) {
		return -1;
	} else {
		sccp_log((DEBUGCAT_CORE)) (VERBOSE_PREFIX_2 "%s: channel: %s(%s) setOption: %d\n", c->currentDeviceId, sccp_channel_toString(c), pbx_channel_name(ast), option);
		//! if AST_OPTION_FORMAT_READ / AST_OPTION_FORMAT_WRITE are available we might be indication that we can do transcoding (channel.c:set_format). Correct ? */
		switch (option) {
			case AST_OPTION_FORMAT_READ:
				if (c->rtp.audio.rtp) {
					res = ast_rtp_instance_set_read_format(c->rtp.audio.rtp, (struct ast_format *) data);
				}
				//sccp_wrapper_asterisk113_setReadFormat(c, (struct ast_format *) data);
				break;
			case AST_OPTION_FORMAT_WRITE:
				if (c->rtp.audio.rtp) {
					res = ast_rtp_instance_set_write_format(c->rtp.audio.rtp, (struct ast_format *) data);
				}
				//sccp_wrapper_asterisk113_setWriteFormat(c, (struct ast_format *) data);
				break;

			case AST_OPTION_MAKE_COMPATIBLE:
				if (c->rtp.audio.rtp) {
					res = ast_rtp_instance_make_compatible(ast, c->rtp.audio.rtp, (PBX_CHANNEL_TYPE *) data);
				}
				break;
			case AST_OPTION_DIGIT_DETECT:
			case AST_OPTION_SECURE_SIGNALING:
			case AST_OPTION_SECURE_MEDIA:
				res = -1;
				break;
			default:
				break;
		}
		c = sccp_channel_release(c);
	}
	return res;
}
#endif

static void sccp_wrapper_asterisk_set_pbxchannel_linkedid(PBX_CHANNEL_TYPE * pbx_channel, const char *new_linkedid)
{
	if (pbx_channel) {
		if (!strcmp(ast_channel_linkedid(pbx_channel), new_linkedid)) {
			return;
		}
		// ast_cel_check_retire_linkedid(pbx_channel);
		// ast_channel_linkedid_set(pbx_channel, new_linkedid);
		// ast_cel_linkedid_ref(new_linkedid);
	}
};

#define DECLARE_PBX_CHANNEL_STRGET(_field) 									\
static const char *sccp_wrapper_asterisk_get_channel_##_field(const sccp_channel_t * channel)	 		\
{														\
	static const char *empty_channel_##_field = "--no-channel" #_field "--";				\
	if (channel && channel->owner) {											\
		return ast_channel_##_field(channel->owner);							\
	}													\
	return empty_channel_##_field;										\
};

#define DECLARE_PBX_CHANNEL_STRSET(_field)									\
static void sccp_wrapper_asterisk_set_channel_##_field(const sccp_channel_t * channel, const char * _field)	\
{ 														\
	if (channel && channel->owner) {											\
		ast_channel_##_field##_set(channel->owner, _field);						\
	}													\
};

DECLARE_PBX_CHANNEL_STRGET(name)
    DECLARE_PBX_CHANNEL_STRSET(name)
    DECLARE_PBX_CHANNEL_STRGET(uniqueid)
    DECLARE_PBX_CHANNEL_STRGET(appl)
    DECLARE_PBX_CHANNEL_STRGET(exten)
    DECLARE_PBX_CHANNEL_STRSET(exten)
    DECLARE_PBX_CHANNEL_STRGET(linkedid)
    DECLARE_PBX_CHANNEL_STRGET(context)
    DECLARE_PBX_CHANNEL_STRSET(context)
    DECLARE_PBX_CHANNEL_STRGET(macroexten)
    DECLARE_PBX_CHANNEL_STRSET(macroexten)
    DECLARE_PBX_CHANNEL_STRGET(macrocontext)
    DECLARE_PBX_CHANNEL_STRSET(macrocontext)
    DECLARE_PBX_CHANNEL_STRGET(call_forward)
    DECLARE_PBX_CHANNEL_STRSET(call_forward)

static void sccp_wrapper_asterisk_set_channel_linkedid(const sccp_channel_t * channel, const char *new_linkedid)
{
	if (channel && channel->owner) {
		sccp_wrapper_asterisk_set_pbxchannel_linkedid(channel->owner, new_linkedid);
	}
};

static enum ast_channel_state sccp_wrapper_asterisk_get_channel_state(const sccp_channel_t * channel)
{
	if (channel && channel->owner) {
		return ast_channel_state(channel->owner);
	}
	return 0;
}

static const struct ast_pbx *sccp_wrapper_asterisk_get_channel_pbx(const sccp_channel_t * channel)
{
	if (channel && channel->owner) {
		return ast_channel_pbx(channel->owner);
	}
	return NULL;
}

static int sccp_pbx_sendHTML(PBX_CHANNEL_TYPE * ast, int subclass, const char *data, int datalen)
{
	sccp_channel_t *c = NULL;
	sccp_device_t *d = NULL;

	if (!datalen || sccp_strlen_zero(data) || !(!strncmp(data, "http://", 7) || !strncmp(data, "file://", 7) || !strncmp(data, "ftp://", 6))) {
		pbx_log(LOG_NOTICE, "SCCP: Received a non valid URL\n");
		return -1;
	}
	struct ast_frame fr;

	if (!(c = get_sccp_channel_from_pbx_channel(ast))) {
		return -1;
	} else {
#if DEBUG
		if (!(d = c->getDevice_retained(c, __FILE__, __LINE__, __PRETTY_FUNCTION__))) {
#else
		if (!(d = c->getDevice_retained(c))) {
#endif
			c = sccp_channel_release(c);
			return -1;
		}
		memset(&fr, 0, sizeof(fr));
		fr.frametype = AST_FRAME_HTML;
		fr.data.ptr = (char *) data;
		fr.src = "SCCP Send URL";
		fr.datalen = datalen;

		sccp_push_result_t pushResult = d->pushURL(d, data, 1, SKINNY_TONE_ZIP);

		if (SCCP_PUSH_RESULT_SUCCESS == pushResult) {
			fr.subclass.integer = AST_HTML_LDCOMPLETE;
		} else {
			fr.subclass.integer = AST_HTML_NOSUPPORT;
		}
		ast_queue_frame(ast, ast_frisolate(&fr));
		d = sccp_device_release(d);
		c = sccp_channel_release(c);
	}
	return 0;
}

/*!
 * \brief Queue a control frame
 * \param pbx_channel PBX Channel
 * \param control as Asterisk Control Frame Type
 */
int sccp_asterisk_queue_control(const PBX_CHANNEL_TYPE * pbx_channel, enum ast_control_frame_type control)
{
	struct ast_frame f = { AST_FRAME_CONTROL,.subclass.integer = control };
	return ast_queue_frame((PBX_CHANNEL_TYPE *) pbx_channel, &f);
}

/*!
 * \brief Queue a control frame with payload
 * \param pbx_channel PBX Channel
 * \param control as Asterisk Control Frame Type
 * \param data Payload
 * \param datalen Payload Length
 */
int sccp_asterisk_queue_control_data(const PBX_CHANNEL_TYPE * pbx_channel, enum ast_control_frame_type control, const void *data, size_t datalen)
{
	struct ast_frame f = { AST_FRAME_CONTROL,.subclass.integer = control,.data.ptr = (void *) data,.datalen = datalen };
	return ast_queue_frame((PBX_CHANNEL_TYPE *) pbx_channel, &f);
}

/*!
 * \brief Get Hint Extension State and return the matching Busy Lamp Field State
 */
static skinny_busylampfield_state_t sccp_wrapper_asterisk113_getExtensionState(const char *extension, const char *context)
{
	skinny_busylampfield_state_t result = SKINNY_BLF_STATUS_UNKNOWN;

	if (sccp_strlen_zero(extension) || sccp_strlen_zero(context)) {
		pbx_log(LOG_ERROR, "SCCP: PBX(getExtensionState): Either extension:'%s' or context:;%s' provided is empty\n", extension, context);
		return result;
	}

	int state = ast_extension_state(NULL, context, extension);

	switch (state) {
		case AST_EXTENSION_REMOVED:
		case AST_EXTENSION_DEACTIVATED:
		case AST_EXTENSION_UNAVAILABLE:
			result = SKINNY_BLF_STATUS_UNKNOWN;
			break;
		case AST_EXTENSION_NOT_INUSE:
			result = SKINNY_BLF_STATUS_IDLE;
			break;
		case AST_EXTENSION_INUSE:
		case AST_EXTENSION_ONHOLD:
		case AST_EXTENSION_ONHOLD + AST_EXTENSION_INUSE:
		case AST_EXTENSION_BUSY:
			result = SKINNY_BLF_STATUS_INUSE;
			break;
		case AST_EXTENSION_RINGING + AST_EXTENSION_INUSE:
		case AST_EXTENSION_RINGING:
			result = SKINNY_BLF_STATUS_ALERTING;
			break;
	}
	sccp_log(DEBUGCAT_HINT) (VERBOSE_PREFIX_4 "SCCP: (getExtensionState) extension: %s@%s, extension_state: '%s (%d)' -> blf state '%d'\n", extension, context, ast_extension_state2str(state), state, result);
	return result;
}

/* not used at the moment */
/*
   static struct ast_endpoint *sccp_wrapper_asterisk113_endpoint_create(const char *tech, const char *resource)
   {
   return ast_endpoint_create(tech, resource);
   }

   static void sccp_wrapper_asterisk113_endpoint_online(struct ast_endpoint *endpoint)
   {
   ast_endpoint_set_state(endpoint, AST_ENDPOINT_ONLINE);
   struct ast_json * blob = ast_json_pack("{s: s}", "peer_status", "Registered");
   ast_endpoint_blob_publish(endpoint, ast_endpoint_state_type(), blob);
   ast_json_unref(blob);
   }

   static void sccp_wrapper_asterisk113_endpoint_offline(struct ast_endpoint *endpoint)
   {
   ast_endpoint_set_state(endpoint, AST_ENDPOINT_OFFLINE);
   struct ast_json * blob = ast_json_pack("{s: s}", "peer_status", "Unregistered");
   ast_endpoint_blob_publish(endpoint, ast_endpoint_state_type(), blob);
   ast_json_unref(blob);
   }

   static void sccp_wrapper_asterisk113_endpoint_shutdown(struct ast_endpoint *endpoint)
   {
   ast_endpoint_shutdown(endpoint);
   }
 */

static int sccp_wrapper_asterisk113_dumpchan(struct ast_channel *c, char *buf, size_t size)
{
	long elapsed_seconds = 0;
	int hour = 0, min = 0, sec = 0;
	char cgrp[256];
	char pgrp[256];
	struct ast_str *write_transpath = ast_str_alloca(256);
	struct ast_str *read_transpath = ast_str_alloca(256);
	struct ast_bridge *bridge;
	struct ast_str *vars = ast_str_thread_get(&ast_str_thread_global_buf, 16);
	struct ast_str *codec_buf = ast_str_alloca(64);

	memset(buf, 0, size);
	if (!c)
		return 0;

	elapsed_seconds = ast_channel_get_duration(c);
	hour = elapsed_seconds / 3600;
	min = (elapsed_seconds % 3600) / 60;
	sec = elapsed_seconds % 60;

	ast_channel_lock(c);
	bridge = ast_channel_get_bridge(c);
	ast_channel_unlock(c);

	pbx_builtin_serialize_variables(c, &vars);

	snprintf(buf, size, "Name=               %s\n"
				"Type=               %s\n"
				"UniqueID=           %s\n"
				"LinkedID=           %s\n"
				"CallerIDNum=        %s\n"
				"CallerIDName=       %s\n"
				"ConnectedLineIDNum= %s\n"
				"ConnectedLineIDName=%s\n"
				"DNIDDigits=         %s\n"
				"RDNIS=              %s\n"
				"Parkinglot=         %s\n"
				"Language=           %s\n"
				"State=              %s (%d)\n"
				"Rings=              %d\n"
				"NativeFormat=       %s\n"
				"WriteFormat=        %s\n"
				"ReadFormat=         %s\n"
				"RawWriteFormat=     %s\n"
				"RawReadFormat=      %s\n"
				"WriteTranscode=     %s %s\n"
				"ReadTranscode=      %s %s\n"
				"1stFileDescriptor=  %d\n"
				"Framesin=           %d %s\n"
				"Framesout=          %d %s\n"
				"TimetoHangup=       %ld\n"
				"ElapsedTime=        %dh%dm%ds\n"
				"BridgeID=           %s\n"
				"Context=            %s\n"
				"Extension=          %s\n"
				"Priority=           %d\n"
				"CallGroup=          %s\n"
				"PickupGroup=        %s\n"
				"Application=        %s\n"
				"Data=               %s\n"
				"Blocking_in=        %s\n"
				"Variables=          %s\n",
		ast_channel_name(c),
		ast_channel_tech(c)->type,
		ast_channel_uniqueid(c),
		ast_channel_linkedid(c),
		S_COR(ast_channel_caller(c)->id.number.valid, ast_channel_caller(c)->id.number.str, "(N/A)"), 
		S_COR(ast_channel_caller(c)->id.name.valid, ast_channel_caller(c)->id.name.str, "(N/A)"), 
		S_COR(ast_channel_connected(c)->id.number.valid, ast_channel_connected(c)->id.number.str, "(N/A)"), 
		S_COR(ast_channel_connected(c)->id.name.valid, ast_channel_connected(c)->id.name.str, "(N/A)"), 
		S_OR(ast_channel_dialed(c)->number.str, "(N/A)"), 
		S_COR(ast_channel_redirecting(c)->from.number.valid, ast_channel_redirecting(c)->from.number.str, "(N/A)"), 
		ast_channel_parkinglot(c), 
		ast_channel_language(c), 
		ast_state2str(ast_channel_state(c)), 
		ast_channel_state(c), 
		ast_channel_rings(c), 
		ast_format_cap_get_names(ast_channel_nativeformats(c), &codec_buf),	//ast_getformatname_multiple(nf, sizeof(nf), ast_channel_nativeformats(c)),
		ast_format_get_name(ast_channel_writeformat(c)),
		ast_format_get_name(ast_channel_readformat(c)),
		ast_format_get_name(ast_channel_rawwriteformat(c)),
		ast_format_get_name(ast_channel_rawreadformat(c)),
		ast_channel_writetrans(c) ? "Yes" : "No",
		ast_translate_path_to_str(ast_channel_writetrans(c), &write_transpath),
		ast_channel_readtrans(c) ? "Yes" : "No",
		ast_translate_path_to_str(ast_channel_readtrans(c), &read_transpath),
		ast_channel_fd(c, 0),
		ast_channel_fin(c) & ~DEBUGCHAN_FLAG, (ast_channel_fin(c) & DEBUGCHAN_FLAG) ? " (DEBUGGED)" : "",
		ast_channel_fout(c) & ~DEBUGCHAN_FLAG, (ast_channel_fout(c) & DEBUGCHAN_FLAG) ? " (DEBUGGED)" : "",
		(long) ast_channel_whentohangup(c)->tv_sec,
		hour,
		min,
		sec,
		bridge ? bridge->uniqueid : "(Not bridged)",
		ast_channel_context(c), 
		ast_channel_exten(c), 
		ast_channel_priority(c), 
		ast_print_group(cgrp, sizeof(cgrp), ast_channel_callgroup(c)), 
		ast_print_group(pgrp, sizeof(pgrp), ast_channel_pickupgroup(c)), 
		ast_channel_appl(c) ? ast_channel_appl(c) : "(N/A)", 
		ast_channel_data(c) ? S_OR(ast_channel_data(c), "(Empty)") : "(None)", 
		(ast_test_flag(ast_channel_flags(c), AST_FLAG_BLOCKING) ? ast_channel_blockproc(c) : "(Not Blocking)"), 
		ast_str_buffer(vars)
	);

	ao2_cleanup(bridge);
	return 0;
}

static boolean_t sccp_wrapper_asterisk113_channelIsBridged(sccp_channel_t * channel)
{
	boolean_t res = FALSE;

	if (!channel || !channel->owner) {
		return res;
	}
	ast_channel_lock(channel->owner);
	res = ast_channel_is_bridged(channel->owner);
	ast_channel_unlock(channel->owner);
	return res;
}

static PBX_CHANNEL_TYPE *sccp_wrapper_asterisk113_getBridgeChannel(PBX_CHANNEL_TYPE * pbx_channel)
{
	struct ast_bridge_channel *bridge_channel;
	PBX_CHANNEL_TYPE *bridged_channel = NULL;

	if (pbx_channel) {
		ast_channel_lock(pbx_channel);
		bridge_channel = ast_channel_get_bridge_channel(pbx_channel);
		bridged_channel = ast_channel_ref(bridge_channel->chan);
		ast_channel_unref(bridge_channel);
		ast_channel_unlock(pbx_channel);
		return bridged_channel;
	}
	return NULL;
}

static boolean_t sccp_wrapper_asterisk113_attended_transfer(sccp_channel_t * destination_channel, sccp_channel_t * source_channel)
{
	enum ast_transfer_result res;
	// possibly move transfer related callinfo updates here
	if (!destination_channel || !source_channel || !destination_channel->owner || !source_channel->owner) {
		return FALSE;
	}
	PBX_CHANNEL_TYPE *pbx_destination_local_channel = destination_channel->owner;
	PBX_CHANNEL_TYPE *pbx_source_local_channel = source_channel->owner;

	res = ast_bridge_transfer_attended(pbx_destination_local_channel, pbx_source_local_channel);
	if (res != AST_BRIDGE_TRANSFER_SUCCESS) {
		pbx_log(LOG_ERROR, "%s: Failed to transfer %s to %s (%u)\n", source_channel->designator, source_channel->designator, destination_channel->designator, res);
		ast_queue_control(pbx_destination_local_channel, AST_CONTROL_HOLD);		
		return FALSE;
	}
	return TRUE;
}

/*!
 * \brief using RTP Glue Engine
 */
#if defined(__cplusplus) || defined(c_plusplus)
struct ast_rtp_glue sccp_rtp = {
	/* *INDENT-OFF* */
	type:	SCCP_TECHTYPE_STR,
	mod:	NULL,
	get_rtp_info:sccp_wrapper_asterisk113_get_rtp_info,
	get_vrtp_info:sccp_wrapper_asterisk113_get_vrtp_info,
	get_trtp_info:NULL,
	update_peer:sccp_wrapper_asterisk113_update_rtp_peer,
	get_codec:sccp_wrapper_asterisk113_getCodec,
	/* *INDENT-ON* */
};
#else
struct ast_rtp_glue sccp_rtp = {
	.type = SCCP_TECHTYPE_STR,
	.get_rtp_info = sccp_wrapper_asterisk113_get_rtp_info,
	.get_vrtp_info = sccp_wrapper_asterisk113_get_vrtp_info,
	.update_peer = sccp_wrapper_asterisk113_update_rtp_peer,
	.get_codec = sccp_wrapper_asterisk113_getCodec,
};
#endif

#ifdef HAVE_PBX_MESSAGE_H
#include "asterisk/message.h"
static int sccp_asterisk_message_send(const struct ast_msg *msg, const char *to, const char *from)
{

	char *lineName;
	sccp_line_t *line;
	const char *messageText = ast_msg_get_body(msg);
	int res = -1;

	lineName = (char *) sccp_strdupa(to);
	if (strchr(lineName, '@')) {
		strsep(&lineName, "@");
	} else {
		strsep(&lineName, ":");
	}
	if (sccp_strlen_zero(lineName)) {
		pbx_log(LOG_WARNING, "MESSAGE(to) is invalid for SCCP - '%s'\n", to);
		return -1;
	}

	line = sccp_line_find_byname(lineName, FALSE);
	if (!line) {
		pbx_log(LOG_WARNING, "line '%s' not found\n", lineName);
		return -1;
	}

	/** \todo move this to line implementation */
	sccp_linedevices_t *linedevice;
	sccp_push_result_t pushResult;

	SCCP_LIST_LOCK(&line->devices);
	SCCP_LIST_TRAVERSE(&line->devices, linedevice, list) {
		pushResult = linedevice->device->pushTextMessage(linedevice->device, messageText, from, 1, SKINNY_TONE_ZIP);
		if (SCCP_PUSH_RESULT_SUCCESS == pushResult) {
			res = 0;
		}
	}
	SCCP_LIST_UNLOCK(&line->devices);

	return res;
}

#if defined(__cplusplus) || defined(c_plusplus)
static const struct ast_msg_tech sccp_msg_tech = {
	/* *INDENT-OFF* */
	name:	"sccp",
	msg_send:sccp_asterisk_message_send,
	/* *INDENT-ON* */
};
#else
static const struct ast_msg_tech sccp_msg_tech = {
	/* *INDENT-OFF* */
	.name = "sccp",
	.msg_send = sccp_asterisk_message_send,
	/* *INDENT-ON* */
};
#endif

#endif

/*!
 * \brief pbx_manager_register
 *
 * \note this functions needs to be defined here, because it depends on the static declaration of ast_module_info->self
 */
int pbx_manager_register(const char *action, int authority, int (*func) (struct mansession * s, const struct message * m), const char *synopsis, const char *description)
{
	return ast_manager_register2(action, authority, func, ast_module_info->self, synopsis, description);
}

boolean_t sccp_wrapper_asterisk113_setLanguage(PBX_CHANNEL_TYPE * pbxChannel, const char *language)
{

	ast_channel_language_set(pbxChannel, language);
	return TRUE;
}

#if defined(__cplusplus) || defined(c_plusplus)
sccp_pbx_cb sccp_pbx = {
	/* *INDENT-OFF* */

	alloc_pbxChannel:		sccp_wrapper_asterisk113_allocPBXChannel,
	set_callstate:			sccp_wrapper_asterisk113_setCallState,
	checkhangup:			sccp_wrapper_asterisk113_checkHangup,
	hangup:				NULL,
	extension_status:		sccp_wrapper_asterisk113_extensionStatus,

	setPBXChannelLinkedId:		sccp_wrapper_asterisk_set_pbxchannel_linkedid,
	/** get channel by name */
	getChannelByName:		sccp_wrapper_asterisk113_getChannelByName,
	getRemoteChannel:		sccp_asterisk_getRemoteChannel,
	getChannelByCallback:		NULL,

	getChannelLinkedId:		sccp_wrapper_asterisk_get_channel_linkedid,
	setChannelLinkedId:		sccp_wrapper_asterisk_set_channel_linkedid,
	getChannelName:			sccp_wrapper_asterisk_get_channel_name,
	getChannelUniqueID:		sccp_wrapper_asterisk_get_channel_uniqueid,
	getChannelExten:		sccp_wrapper_asterisk_get_channel_exten,
	setChannelExten:		sccp_wrapper_asterisk_set_channel_exten,
	getChannelContext:		sccp_wrapper_asterisk_get_channel_context,
	setChannelContext:		sccp_wrapper_asterisk_set_channel_context,
	getChannelMacroExten:		sccp_wrapper_asterisk_get_channel_macroexten,
	setChannelMacroExten:		sccp_wrapper_asterisk_set_channel_macroexten,
	getChannelMacroContext:		sccp_wrapper_asterisk_get_channel_macrocontext,
	setChannelMacroContext:		sccp_wrapper_asterisk_set_channel_macrocontext,
	getChannelCallForward:		sccp_wrapper_asterisk_get_channel_call_forward,
	setChannelCallForward:		sccp_wrapper_asterisk_set_channel_call_forward,

	getChannelAppl:			sccp_wrapper_asterisk_get_channel_appl,
	getChannelState:		sccp_wrapper_asterisk_get_channel_state,
	getChannelPbx:			sccp_wrapper_asterisk_get_channel_pbx,

	set_nativeAudioFormats:		sccp_wrapper_asterisk113_setNativeAudioFormats,
	set_nativeVideoFormats:		sccp_wrapper_asterisk113_setNativeVideoFormats,

	getPeerCodecCapabilities:	NULL,
	send_digit:			sccp_wrapper_sendDigit,
	send_digits:			sccp_wrapper_sendDigits,

	sched_add:			sccp_wrapper_asterisk113_sched_add,
	sched_del:			sccp_wrapper_asterisk113_sched_del,
	sched_add_ref:			sccp_wrapper_asterisk113_sched_add_ref,
	sched_del_ref:			sccp_wrapper_asterisk113_sched_del_ref,
	sched_replace_ref:		sccp_wrapper_asterisk113_sched_replace_ref,
	sched_when:			sccp_wrapper_asterisk113_sched_when,
	sched_wait:			sccp_wrapper_asterisk113_sched_wait,

	/* rtp */
	rtp_getPeer:			sccp_wrapper_asterisk113_rtpGetPeer,
	rtp_getUs:			sccp_wrapper_asterisk113_rtpGetUs,
	rtp_setPhoneAddress:		sccp_wrapper_asterisk113_setPhoneRTPAddress,
	rtp_setWriteFormat:		sccp_wrapper_asterisk113_setWriteFormat,
	rtp_setReadFormat:		sccp_wrapper_asterisk113_setReadFormat,
	rtp_destroy:			sccp_wrapper_asterisk113_destroyRTP,
	rtp_stop:			sccp_wrapper_asterisk113_rtp_stop,
	rtp_codec:			NULL,
	rtp_audio_create:		sccp_wrapper_asterisk113_create_audio_rtp,
	rtp_video_create:		sccp_wrapper_asterisk113_create_video_rtp,
	rtp_get_payloadType:		sccp_wrapper_asterisk113_get_payloadType,
	rtp_get_sampleRate:		sccp_wrapper_asterisk113_get_sampleRate,
	rtp_bridgePeers:		NULL,

	/* callerid */
	get_callerid_name:		sccp_wrapper_asterisk113_callerid_name,
	get_callerid_number:		sccp_wrapper_asterisk113_callerid_number,
	get_callerid_ton:		sccp_wrapper_asterisk113_callerid_ton,
	get_callerid_ani:		sccp_wrapper_asterisk113_callerid_ani,
	get_callerid_subaddr:		sccp_wrapper_asterisk113_callerid_subaddr,
	get_callerid_dnid:		sccp_wrapper_asterisk113_callerid_dnid,
	get_callerid_rdnis:		sccp_wrapper_asterisk113_callerid_rdnis,
	get_callerid_presence:		sccp_wrapper_asterisk113_callerid_presence,

	set_callerid_name:		sccp_wrapper_asterisk113_setCalleridName,
	set_dialed_number:		sccp_wrapper_asterisk13_setDialedNumber,
	set_callerid_number:		sccp_wrapper_asterisk113_setCalleridNumber,
	set_callerid_ani:		sccp_wrapper_asterisk113_setCalleridAni,
	set_callerid_dnid:		NULL,
	set_callerid_redirectingParty:	sccp_wrapper_asterisk113_setRedirectingParty,
	set_callerid_redirectedParty:	sccp_wrapper_asterisk113_setRedirectedParty,
	set_callerid_presence:		sccp_wrapper_asterisk113_setCalleridPresence,
	set_connected_line:		sccp_wrapper_asterisk113_updateConnectedLine,
	sendRedirectedUpdate:		sccp_asterisk_sendRedirectedUpdate,

	/* feature section */
	feature_park:			sccp_wrapper_asterisk113_park,
	feature_stopMusicOnHold:	NULL,
	feature_addToDatabase:		sccp_asterisk_addToDatabase,
	feature_getFromDatabase:	sccp_asterisk_getFromDatabase,
	feature_removeFromDatabase:	sccp_asterisk_removeFromDatabase,
	feature_removeTreeFromDatabase:	sccp_asterisk_removeTreeFromDatabase,
	feature_monitor:		sccp_wrapper_asterisk_featureMonitor,
	getFeatureExtension:		sccp_wrapper_asterisk113_getFeatureExtension,
	getPickupExtension:		sccp_wrapper_asterisk113_getPickupExtension,
	feature_pickup:			sccp_wrapper_asterisk113_pickupChannel,

	eventSubscribe:			NULL,
	findChannelByCallback:		sccp_wrapper_asterisk113_findChannelWithCallback,

	moh_start:			sccp_asterisk_moh_start,
	moh_stop:			sccp_asterisk_moh_stop,
	queue_control:			sccp_asterisk_queue_control,
	queue_control_data:		sccp_asterisk_queue_control_data,

	allocTempPBXChannel:		sccp_wrapper_asterisk113_allocTempPBXChannel,
	masqueradeHelper:		sccp_wrapper_asterisk113_masqueradeHelper,
	requestAnnouncementChannel:	sccp_wrapper_asterisk113_requestAnnouncementChannel,

	set_language:			sccp_wrapper_asterisk113_setLanguage,

	getExtensionState:		sccp_wrapper_asterisk113_getExtensionState,
	findPickupChannelByExtenLocked:	sccp_wrapper_asterisk113_findPickupChannelByExtenLocked,

// 	endpoint_create:		sccp_wrapper_asterisk113_endpoint_create,
//	endpoint_online:		sccp_wrapper_asterisk113_endpoint_online,
//	endpoint_offline:		sccp_wrapper_asterisk113_endpoint_offline,
//	endpoint_shutdown:		sccp_wrapper_asterisk113_endpoint_shutdown,

	set_owner:			sccp_wrapper_asterisk113_setOwner,
	dumpchan:			sccp_wrapper_asterisk113_dumpchan,
	channel_is_bridged:		sccp_wrapper_asterisk113_channelIsBridged,
	get_bridged_channel:		sccp_wrapper_asterisk113_getBridgeChannel,
	attended_transfer:		sccp_wrapper_asterisk113_attended_transfer,
	/* *INDENT-ON* */
};

#else

/*!
 * \brief SCCP - PBX Callback Functions
 * (Decoupling Tight Dependencies on Asterisk Functions)
 */
struct sccp_pbx_cb sccp_pbx = {
	/* *INDENT-OFF* */

	/* channel */
	.alloc_pbxChannel 		= sccp_wrapper_asterisk113_allocPBXChannel,
	.extension_status 		= sccp_wrapper_asterisk113_extensionStatus,
	.setPBXChannelLinkedId		= sccp_wrapper_asterisk_set_pbxchannel_linkedid,
	.getChannelByName 		= sccp_wrapper_asterisk113_getChannelByName,

	.getChannelLinkedId		= sccp_wrapper_asterisk_get_channel_linkedid,
	.setChannelLinkedId		= sccp_wrapper_asterisk_set_channel_linkedid,
	.getChannelName			= sccp_wrapper_asterisk_get_channel_name,
	.setChannelName			= sccp_wrapper_asterisk_set_channel_name,
	.getChannelUniqueID		= sccp_wrapper_asterisk_get_channel_uniqueid,
	.getChannelExten		= sccp_wrapper_asterisk_get_channel_exten,
	.setChannelExten		= sccp_wrapper_asterisk_set_channel_exten,
	.getChannelContext		= sccp_wrapper_asterisk_get_channel_context,
	.setChannelContext		= sccp_wrapper_asterisk_set_channel_context,
	.getChannelMacroExten		= sccp_wrapper_asterisk_get_channel_macroexten,
	.setChannelMacroExten		= sccp_wrapper_asterisk_set_channel_macroexten,
	.getChannelMacroContext		= sccp_wrapper_asterisk_get_channel_macrocontext,
	.setChannelMacroContext		= sccp_wrapper_asterisk_set_channel_macrocontext,
	.getChannelCallForward		= sccp_wrapper_asterisk_get_channel_call_forward,
	.setChannelCallForward		= sccp_wrapper_asterisk_set_channel_call_forward,

	.getChannelAppl			= sccp_wrapper_asterisk_get_channel_appl,
	.getChannelState		= sccp_wrapper_asterisk_get_channel_state,
	.getChannelPbx			= sccp_wrapper_asterisk_get_channel_pbx,

	.getRemoteChannel		= sccp_asterisk_getRemoteChannel,
	.checkhangup			= sccp_wrapper_asterisk113_checkHangup,

	/* digits */
	.send_digits 			= sccp_wrapper_sendDigits,
	.send_digit 			= sccp_wrapper_sendDigit,

	/* schedulers */
	.sched_add			= sccp_wrapper_asterisk113_sched_add,
	.sched_del			= sccp_wrapper_asterisk113_sched_del,
	.sched_add_ref			= sccp_wrapper_asterisk113_sched_add_ref,
	.sched_del_ref			= sccp_wrapper_asterisk113_sched_del_ref,
	.sched_replace_ref		= sccp_wrapper_asterisk113_sched_replace_ref,
	.sched_when 			= sccp_wrapper_asterisk113_sched_when,
	.sched_wait 			= sccp_wrapper_asterisk113_sched_wait,

	/* callstate / indicate */
	.set_callstate 			= sccp_wrapper_asterisk113_setCallState,

	/* codecs */
	.set_nativeAudioFormats 	= sccp_wrapper_asterisk113_setNativeAudioFormats,
	.set_nativeVideoFormats 	= sccp_wrapper_asterisk113_setNativeVideoFormats,

	/* rtp */
	.rtp_getPeer			= sccp_wrapper_asterisk113_rtpGetPeer,
	.rtp_getUs 			= sccp_wrapper_asterisk113_rtpGetUs,
	.rtp_stop 			= sccp_wrapper_asterisk113_rtp_stop,
	.rtp_audio_create 		= sccp_wrapper_asterisk113_create_audio_rtp,
	.rtp_video_create 		= sccp_wrapper_asterisk113_create_video_rtp,
	.rtp_get_payloadType 		= sccp_wrapper_asterisk113_get_payloadType,
	.rtp_get_sampleRate 		= sccp_wrapper_asterisk113_get_sampleRate,
	.rtp_destroy 			= sccp_wrapper_asterisk113_destroyRTP,
	.rtp_setWriteFormat 		= sccp_wrapper_asterisk113_setWriteFormat,
	.rtp_setReadFormat 		= sccp_wrapper_asterisk113_setReadFormat,
	.rtp_setPhoneAddress		= sccp_wrapper_asterisk113_setPhoneRTPAddress,

	/* callerid */
	.get_callerid_name 		= sccp_wrapper_asterisk113_callerid_name,
	.get_callerid_number 		= sccp_wrapper_asterisk113_callerid_number,
	.get_callerid_ton 		= sccp_wrapper_asterisk113_callerid_ton,
	.get_callerid_ani 		= sccp_wrapper_asterisk113_callerid_ani,
	.get_callerid_subaddr 		= sccp_wrapper_asterisk113_callerid_subaddr,
	.get_callerid_dnid 		= sccp_wrapper_asterisk113_callerid_dnid,
	.get_callerid_rdnis 		= sccp_wrapper_asterisk113_callerid_rdnis,
	.get_callerid_presence 		= sccp_wrapper_asterisk113_callerid_presence,

	.set_callerid_name 		= sccp_wrapper_asterisk113_setCalleridName,
	.set_callerid_number 		= sccp_wrapper_asterisk113_setCalleridNumber,
	.set_dialed_number		= sccp_wrapper_asterisk13_setDialedNumber,
	.set_callerid_ani 		= sccp_wrapper_asterisk113_setCalleridAni,
	.set_callerid_dnid 		= NULL,						//! \todo implement callback
	.set_callerid_redirectingParty 	= sccp_wrapper_asterisk113_setRedirectingParty,
	.set_callerid_redirectedParty 	= sccp_wrapper_asterisk113_setRedirectedParty,
	.set_callerid_presence 		= sccp_wrapper_asterisk113_setCalleridPresence,
	.set_connected_line		= sccp_wrapper_asterisk113_updateConnectedLine,
	.sendRedirectedUpdate		= sccp_asterisk_sendRedirectedUpdate,

	/* database */
	.feature_addToDatabase 		= sccp_asterisk_addToDatabase,
	.feature_getFromDatabase 	= sccp_asterisk_getFromDatabase,
	.feature_removeFromDatabase     = sccp_asterisk_removeFromDatabase,
	.feature_removeTreeFromDatabase = sccp_asterisk_removeTreeFromDatabase,
	.feature_monitor		= sccp_wrapper_asterisk_featureMonitor,

	.feature_park			= sccp_wrapper_asterisk113_park,
	.getFeatureExtension		= sccp_wrapper_asterisk113_getFeatureExtension,
	.getPickupExtension		= sccp_wrapper_asterisk113_getPickupExtension,
	.feature_pickup			= sccp_wrapper_asterisk113_pickupChannel,

	.findChannelByCallback		= sccp_wrapper_asterisk113_findChannelWithCallback,

	.moh_start			= sccp_asterisk_moh_start,
	.moh_stop			= sccp_asterisk_moh_stop,
	.queue_control			= sccp_asterisk_queue_control,
	.queue_control_data		= sccp_asterisk_queue_control_data,

	.allocTempPBXChannel		= sccp_wrapper_asterisk113_allocTempPBXChannel,
	.masqueradeHelper		= sccp_wrapper_asterisk113_masqueradeHelper,
	.requestAnnouncementChannel	= sccp_wrapper_asterisk113_requestAnnouncementChannel,

	.set_language			= sccp_wrapper_asterisk113_setLanguage,

	.getExtensionState		= sccp_wrapper_asterisk113_getExtensionState,
	.findPickupChannelByExtenLocked	= sccp_wrapper_asterisk113_findPickupChannelByExtenLocked,

//	.endpoint_create		= sccp_wrapper_asterisk113_endpoint_create,
//	.endpoint_online		= sccp_wrapper_asterisk113_endpoint_online,
//	.endpoint_offline		= sccp_wrapper_asterisk113_endpoint_offline,
//	.endpoint_shutdown		= sccp_wrapper_asterisk113_endpoint_shutdown,

	.set_owner			= sccp_wrapper_asterisk113_setOwner,
	.dumpchan			= sccp_wrapper_asterisk113_dumpchan,
	.channel_is_bridged		= sccp_wrapper_asterisk113_channelIsBridged,
	.get_bridged_channel		= sccp_wrapper_asterisk113_getBridgeChannel,
	.attended_transfer		= sccp_wrapper_asterisk113_attended_transfer,
	/* *INDENT-ON* */
};
#endif

#ifdef CS_SCCP_CONFERENCE
static int register_channel_tech(struct ast_channel_tech *tech)
{
	tech->capabilities = ast_format_cap_alloc(0);
	if (!tech->capabilities) {
		return -1;
	}
	//ast_format_cap_add_all(tech->capabilities);
	ast_format_cap_append_by_type(tech->capabilities, AST_MEDIA_TYPE_AUDIO);
	ast_format_cap_append_by_type(tech->capabilities, AST_MEDIA_TYPE_VIDEO);

	if (ast_channel_register(tech)) {
		ast_log(LOG_ERROR, "Unable to register channel technology %s(%s).\n", tech->type, tech->description);
		return -1;
	}
	return 0;
}

static void unregister_channel_tech(struct ast_channel_tech *tech)
{
	ast_channel_unregister(tech);
	ao2_ref(tech->capabilities, -1);
	tech->capabilities = NULL;
}
#endif

#if defined(__cplusplus) || defined(c_plusplus)
static ast_module_load_result load_module(void)
#else
static int load_module(void)
#endif
{

	boolean_t res;

	/* check for existance of chan_skinny */
	if (ast_module_check("chan_skinny.so")) {
		pbx_log(LOG_ERROR, "Chan_skinny is loaded. Please check modules.conf and remove chan_skinny before loading chan_sccp.\n");
		return AST_MODULE_LOAD_FAILURE;
	}

	sched = ast_sched_context_create();
	if (!sched) {
		pbx_log(LOG_WARNING, "Unable to create schedule context. SCCP channel type disabled\n");
		return AST_MODULE_LOAD_FAILURE;
	}

	if (ast_sched_start_thread(sched)) {
		ast_sched_context_destroy(sched);
		sched = NULL;
		return AST_MODULE_LOAD_FAILURE;
	}
#if defined(CS_DEVSTATE_FEATURE) || defined(CS_USE_ASTERISK_DISTRIBUTED_DEVSTATE)
	// ast_enable_distributed_devstate();
#endif

	/* make globals */
	res = sccp_prePBXLoad();
	if (!res) {
		return AST_MODULE_LOAD_DECLINE;
	}

	sccp_tech.capabilities = ast_format_cap_alloc(0);
	// ast_format_cap_add_all_by_type(sccp_tech.capabilities, AST_FORMAT_TYPE_AUDIO);
	// ast_format_cap_add_all_by_type(sccp_tech.capabilities, AST_FORMAT_TYPE_VIDEO);

	ast_format_cap_append_by_type(sccp_tech.capabilities, AST_MEDIA_TYPE_AUDIO);
	ast_format_cap_append_by_type(sccp_tech.capabilities, AST_MEDIA_TYPE_VIDEO);

	io = io_context_create();
	if (!io) {
		pbx_log(LOG_WARNING, "Unable to create I/O context. SCCP channel type disabled\n");
		return AST_MODULE_LOAD_FAILURE;
	}
	if (!load_config()) {
		if (ast_channel_register(&sccp_tech)) {
			pbx_log(LOG_ERROR, "Unable to register channel class SCCP\n");
			return AST_MODULE_LOAD_FAILURE;
		}
	}
#ifdef HAVE_PBX_MESSAGE_H
	if (ast_msg_tech_register(&sccp_msg_tech)) {
		/* LOAD_FAILURE stops Asterisk, so cleanup is a moot point. */
		pbx_log(LOG_WARNING, "Unable to register message interface\n");
	}
#endif

#ifdef CS_SCCP_CONFERENCE
	if (register_channel_tech(sccpconf_announce_get_tech())) {
		return AST_MODULE_LOAD_FAILURE;
	}
#endif

	ast_rtp_glue_register(&sccp_rtp);
	sccp_register_management();
	sccp_register_cli();
	sccp_register_dialplan_functions();
	sccp_postPBX_load();
	return AST_MODULE_LOAD_SUCCESS;
}

static int unload_module(void)
{
	pbx_log(LOG_NOTICE, "SCCP: Module Unload\n");
	sccp_preUnload();
	sccp_log((DEBUGCAT_CORE)) (VERBOSE_PREFIX_2 "SCCP: Unregister SCCP RTP protocol\n");
	ast_rtp_glue_unregister(&sccp_rtp);
	sccp_log((DEBUGCAT_CORE)) (VERBOSE_PREFIX_2 "SCCP: Unregister SCCP Channel Tech\n");

	// sccp_tech.capabilities = ast_format_cap_destroy(sccp_tech.capabilities);
	ao2_ref(sccp_tech.capabilities, -1);
	sccp_tech.capabilities = NULL;

	ast_channel_unregister(&sccp_tech);
	sccp_unregister_dialplan_functions();
	sccp_unregister_cli();
	sccp_mwi_module_stop();
#ifdef CS_SCCP_MANAGER
	sccp_unregister_management();
#endif
#ifdef HAVE_PBX_MESSAGE_H
	ast_msg_tech_unregister(&sccp_msg_tech);
#endif
#ifdef CS_SCCP_CONFERENCE
	unregister_channel_tech(sccpconf_announce_get_tech());
#endif

	if (io) {
		io_context_destroy(io);
		io = NULL;
	}

	while (SCCP_REF_DESTROYED != sccp_refcount_isRunning()) {
		usleep(SCCP_TIME_TO_KEEP_REFCOUNTEDOBJECT);							// give enough time for all schedules to end and refcounted object to be cleanup completely
	}

	if (sched) {
		pbx_log(LOG_NOTICE, "Cleaning up scheduled items:\n");
		int scheduled_items = 0;

		ast_sched_dump(sched);
		while ((scheduled_items = ast_sched_runq(sched))) {
			pbx_log(LOG_NOTICE, "Cleaning up %d scheduled items... please wait\n", scheduled_items);
			usleep(ast_sched_wait(sched));
		}
		ast_sched_context_destroy(sched);
		sched = NULL;
	}

	pbx_log(LOG_NOTICE, "Running Cleanup\n");
	sccp_free(sccp_globals);
	pbx_log(LOG_NOTICE, "Module chan_sccp unloaded\n");
	return 0;
}

static int module_reload(void)
{
	sccp_reload();
	return 0;
}

#if defined(__cplusplus) || defined(c_plusplus)

static struct ast_module_info __mod_info = {
	NULL,
	load_module,
	module_reload,
	unload_module,
	NULL,
	NULL,
	AST_MODULE,
	SCCP_VERSIONSTR,
	ASTERISK_GPL_KEY,
	AST_MODFLAG_LOAD_ORDER,
	AST_BUILDOPT_SUM,
	AST_MODPRI_CHANNEL_DRIVER,
	NULL,
};

static void __attribute__ ((constructor)) __reg_module(void)
{
	ast_module_register(&__mod_info);
}

static void __attribute__ ((destructor)) __unreg_module(void)
{
	ast_module_unregister(&__mod_info);
}

static const __attribute__ ((unused))
struct ast_module_info *ast_module_info = &__mod_info;
#else

AST_MODULE_INFO(ASTERISK_GPL_KEY, AST_MODFLAG_LOAD_ORDER, SCCP_VERSIONSTR,.load = load_module,.unload = unload_module,.reload = module_reload,.load_pri = AST_MODPRI_DEFAULT,.nonoptreq = "chan_local");
#endif

PBX_CHANNEL_TYPE *sccp_search_remotepeer_locked(int (*const found_cb) (PBX_CHANNEL_TYPE * c, void *data), void *data)
{
	PBX_CHANNEL_TYPE *remotePeer = NULL;

	/*
	struct ast_channel_iterator *iterator = ast_channel_iterator_all_new();
	((struct ao2_iterator *)iterator)->flags |= AO2_ITERATOR_DONTLOCK;
	for (; (remotePeer = ast_channel_iterator_next(iterator)); remotePeer = ast_channel_unref(remotePeer)) {
		if (found_cb(remotePeer, data)) {
			// ast_channel_lock(remotePeer);
			ast_channel_unref(remotePeer);
			break;
		}
	}
	ast_channel_iterator_destroy(iterator);
	*/
	return remotePeer;
}

PBX_CHANNEL_TYPE *sccp_wrapper_asterisk113_findPickupChannelByExtenLocked(PBX_CHANNEL_TYPE * chan, const char *exten, const char *context)
{
	struct ast_channel *target = NULL;									/*!< Potential pickup target */
	struct ast_channel_iterator *iter;

	if (!(iter = ast_channel_iterator_by_exten_new(exten, context))) {
		return NULL;
	}

	//ast_log(LOG_NOTICE, "(findPickupChannelByExtenLocked) checking pickup of channel: %s, context: %s, exten: %s, iter: %p\n", pbx_channel_name(chan), exten, context, iter);
	while ((target = ast_channel_iterator_next(iter))) {
		ast_channel_lock(target);
		//ast_log(LOG_NOTICE, "(findPickupChannelByExtenLocked) checking channel: %s, target:%s, can_pickup: %d\n", pbx_channel_name(chan), pbx_channel_name(target), ast_can_pickup(target));
		if ((chan != target) && ast_can_pickup(target)) {
			ast_log(LOG_NOTICE, "%s pickup by %s\n", ast_channel_name(target), ast_channel_name(chan));
			break;
		}
		ast_channel_unlock(target);
		target = ast_channel_unref(target);
	}

	ast_channel_iterator_destroy(iter);
	return target;
}

// kate: indent-width 8; replace-tabs off; indent-mode cstyle; auto-insert-doxygen on; line-numbers on; tab-indents on; keep-extra-spaces off; auto-brackets off;<|MERGE_RESOLUTION|>--- conflicted
+++ resolved
@@ -588,7 +588,6 @@
 		case -1: return "-1 / CHANNEL PROD";
 	}
 	return "Unknown/Unhandled/IAX Indication";
-<<<<<<< HEAD
 }
 
 static void sccp_sync_capabilities_with_peer(sccp_channel_t *c, PBX_CHANNEL_TYPE * ast)
@@ -628,8 +627,6 @@
 	if (c->rtp.audio.writeState == SCCP_RTP_STATUS_INACTIVE) {
 		sccp_channel_updateChannelCapability(c);
 	}
-=======
->>>>>>> 2b6d4e69
 }
 
 static int sccp_wrapper_asterisk113_indicate(PBX_CHANNEL_TYPE * ast, int ind, const void *data, size_t datalen)
@@ -699,47 +696,7 @@
 					sccp_wrapper_asterisk13_setDialedNumber(c, c->dialedNumber);
 				}
 				PBX(set_callstate) (c, AST_STATE_RING);
-<<<<<<< HEAD
-=======
-
-				struct ast_channel_iterator *iterator = ast_channel_iterator_all_new();
-
-				((struct ao2_iterator *) iterator)->flags |= AO2_ITERATOR_DONTLOCK;
-				/*! \todo handle multiple remotePeers i.e. DIAL(SCCP/400&SIP/300), find smallest common codecs, what order to use ? */
-				PBX_CHANNEL_TYPE *remotePeer;
-
-				for (; (remotePeer = ast_channel_iterator_next(iterator)); ast_channel_unref(remotePeer)) {
-					if (pbx_find_channel_by_linkid(remotePeer, (void *) ast_channel_linkedid(ast))) {
-						char buf[512];
-						sccp_channel_t *remoteSccpChannel = get_sccp_channel_from_pbx_channel(remotePeer);
-
-						if (remoteSccpChannel) {
-							sccp_multiple_codecs2str(buf, sizeof(buf) - 1, remoteSccpChannel->preferences.audio, ARRAY_LEN(remoteSccpChannel->preferences.audio));
-							sccp_log(DEBUGCAT_CODEC) (VERBOSE_PREFIX_4 "remote preferences: %s\n", buf);
-							uint8_t x, y, z;
-
-							z = 0;
-							for (x = 0; x < SKINNY_MAX_CAPABILITIES && remoteSccpChannel->preferences.audio[x] != 0; x++) {
-								for (y = 0; y < SKINNY_MAX_CAPABILITIES && remoteSccpChannel->capabilities.audio[y] != 0; y++) {
-									if (remoteSccpChannel->preferences.audio[x] == remoteSccpChannel->capabilities.audio[y]) {
-										c->remoteCapabilities.audio[z++] = remoteSccpChannel->preferences.audio[x];
-									}
-								}
-							}
-							remoteSccpChannel = sccp_channel_release(remoteSccpChannel);
-						} else {
-							sccp_log(DEBUGCAT_CODEC) (VERBOSE_PREFIX_4 "remote nativeformats: %s\n", pbx_getformatname_multiple(buf, sizeof(buf) - 1, ast_channel_nativeformats(remotePeer)));
-							sccp_asterisk113_getSkinnyFormatMultiple(ast_channel_nativeformats(remotePeer), c->remoteCapabilities.audio, ARRAY_LEN(c->remoteCapabilities.audio));
-						}
-
-						sccp_multiple_codecs2str(buf, sizeof(buf) - 1, c->remoteCapabilities.audio, ARRAY_LEN(c->remoteCapabilities.audio));
-						sccp_log(DEBUGCAT_CODEC) (VERBOSE_PREFIX_4 "remote caps: %s\n", buf);
-						ast_channel_unref(remotePeer);
-						break;
-					}
-				}
-				ast_channel_iterator_destroy(iterator);
->>>>>>> 2b6d4e69
+				sccp_sync_capabilities_with_peer(c, ast);
 			}
 			break;
 		case AST_CONTROL_BUSY:
