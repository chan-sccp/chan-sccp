/*!
 * \file        sccp_indicate.c
 * \brief       SCCP Indicate Class
 * \author      Sergio Chersovani <mlists [at] c-net.it>
 * \note        Reworked, but based on chan_sccp code.
 *              The original chan_sccp driver that was made by Zozo which itself was derived from the chan_skinny driver.
 *              Modified by Jan Czmok and Julien Goodwin
 * \note        This program is free software and may be modified and distributed under the terms of the GNU Public License.
 *
 */

#include "config.h"
#include "common.h"
#include "sccp_channel.h"
#include "sccp_conference.h"
#include "sccp_actions.h"
#include "sccp_device.h"
#include "sccp_indicate.h"
#include "sccp_line.h"
#include "sccp_utils.h"

SCCP_FILE_VERSION(__FILE__, "");

static void __sccp_indicate_remote_device(const sccp_device_t * const device, const sccp_channel_t * const c, const sccp_line_t * const line, const sccp_channelstate_t state);

/*!
 * \brief Indicate Without Lock
 * \param device SCCP Device
 * \param c *locked* SCCP Channel
 * \param state State as uint8_t
 * \param debug Debug as uint8_t
 * \param file File as char
 * \param line Line Number as int
 * \param file Pretty Function as char
 * \param pretty_function
 *
 * \callgraph
 * \callergraph
 * 
 * \warning
 *  - line->devices is not always locked
 * 
 */
//void __sccp_indicate(sccp_device_t * _device, sccp_channel_t * c, uint8_t state, uint8_t debug, char *file, int line, const char *pretty_function)
void __sccp_indicate(const sccp_device_t * const maybe_device, sccp_channel_t * const c, const sccp_channelstate_t state, const uint8_t debug, const char *file, const int line, const char *pretty_function)
{
	if (debug) {
		sccp_log((DEBUGCAT_INDICATE)) (VERBOSE_PREFIX_1 "SCCP: [INDICATE] state '%d' in file '%s', on line %d (%s)\n", state, file, line, pretty_function);
	}

	AUTO_RELEASE(sccp_device_t, d , (maybe_device) ? sccp_device_retain(maybe_device) : sccp_channel_getDevice(c));
	if (!d) {
		sccp_log((DEBUGCAT_INDICATE)) (VERBOSE_PREFIX_1 "SCCP: The channel %d does not have a device\n", c->callid);
		return;
	}

	AUTO_RELEASE(sccp_line_t, l , sccp_line_retain(c->line));
	if (!l) {
		pbx_log(LOG_ERROR, "SCCP: The channel %d does not have a line\n", c->callid);
		return;
	}
	uint16_t lineInstance = sccp_device_find_index_for_line(d, l->name);

	/* all the check are ok. We can safely run all the dev functions with no more checks */
	sccp_log((DEBUGCAT_INDICATE + DEBUGCAT_DEVICE + DEBUGCAT_LINE)) (VERBOSE_PREFIX_3 "%s: Indicate SCCP new state:%s, current channel state:%s on call:%s, lineInstance:%d (previous channelstate:%s)\n", d->id, sccp_channelstate2str(state), sccp_channelstate2str(c->state), c->designator, lineInstance, sccp_channelstate2str(c->previousChannelState));
	sccp_channel_setChannelstate(c, state);
	sccp_callinfo_t * const ci = sccp_channel_getCallInfo(c);

	switch (state) {
		case SCCP_CHANNELSTATE_DOWN:
			{
				//iPbx.set_callstate(c, AST_STATE_DOWN);
			}
			break;
		case SCCP_CHANNELSTATE_OFFHOOK:
			{
				sccp_dev_set_speaker(d, SKINNY_STATIONSPEAKER_ON);
				sccp_device_setLamp(d, SKINNY_STIMULUS_LINE, lineInstance, SKINNY_LAMP_ON);
				sccp_device_sendcallstate(d, lineInstance, c->callid, SKINNY_CALLSTATE_OFFHOOK, SKINNY_CALLPRIORITY_LOW, SKINNY_CALLINFO_VISIBILITY_DEFAULT);
				sccp_dev_set_cplane(d, lineInstance, 1);
				if (SCCP_CHANNELSTATE_DOWN == c->previousChannelState) {		// new call
					sccp_dev_displayprompt(d, lineInstance, c->callid, SKINNY_DISP_ENTER_NUMBER, GLOB(digittimeout));
					if (d->earlyrtp != SCCP_EARLYRTP_IMMEDIATE) {
						sccp_dev_starttone(d, SKINNY_TONE_INSIDEDIALTONE, lineInstance, c->callid, SKINNY_TONEDIRECTION_USER);
					}
				}
				sccp_dev_set_keyset(d, lineInstance, c->callid, KEYMODE_OFFHOOK);
				/* for earlyrtp take a look at sccp_channel_newcall because we have no c->owner here */
			}
			break;
		case SCCP_CHANNELSTATE_GETDIGITS:
			{
				c->state = SCCP_CHANNELSTATE_OFFHOOK;
				sccp_dev_set_speaker(d, SKINNY_STATIONSPEAKER_ON);
				sccp_device_sendcallstate(d, lineInstance, c->callid, SKINNY_CALLSTATE_OFFHOOK, SKINNY_CALLPRIORITY_LOW, SKINNY_CALLINFO_VISIBILITY_DEFAULT);
				sccp_dev_displayprompt(d, lineInstance, c->callid, SKINNY_DISP_ENTER_NUMBER, GLOB(digittimeout));
				sccp_dev_set_keyset(d, lineInstance, c->callid, KEYMODE_DIGITSFOLL);
				sccp_dev_set_cplane(d, lineInstance, 1);
				sccp_dev_starttone(d, SKINNY_TONE_ZIPZIP, lineInstance, c->callid, SKINNY_TONEDIRECTION_USER);
				/* for earlyrtp take a look at sccp_feat_handle_callforward because we have no c->owner here */
			}
			break;
		case SCCP_CHANNELSTATE_DIGITSFOLL:
			{
				int lenDialed = sccp_strlen(c->dialedNumber);
				int lenSecDialtoneDigits = sccp_strlen(l->secondary_dialtone_digits);
				uint32_t secondary_dialtone_tone = l->secondary_dialtone_tone;
				if (lenSecDialtoneDigits > 0 && lenDialed == lenSecDialtoneDigits && !strncmp(c->dialedNumber, l->secondary_dialtone_digits, lenSecDialtoneDigits)) {
					sccp_dev_starttone(d, secondary_dialtone_tone, lineInstance, c->callid, SKINNY_TONEDIRECTION_USER);
				} else if (lenDialed > 0) {
					sccp_dev_stoptone(d, lineInstance, c->callid);
				}
				sccp_dev_set_keyset(d, lineInstance, c->callid, KEYMODE_DIGITSFOLL);
				break;
			}
		case SCCP_CHANNELSTATE_SPEEDDIAL:
			{
				c->state = SCCP_CHANNELSTATE_OFFHOOK;
				/* clear all the display buffers */
				sccp_dev_cleardisplaynotify(d);
				sccp_dev_clearprompt(d, 0, 0);

				sccp_dev_set_ringer(d, SKINNY_RINGTYPE_OFF, lineInstance, c->callid);
				sccp_dev_set_speaker(d, SKINNY_STATIONSPEAKER_ON);
				sccp_device_sendcallstate(d, lineInstance, c->callid, SKINNY_CALLSTATE_OFFHOOK, SKINNY_CALLPRIORITY_LOW, SKINNY_CALLINFO_VISIBILITY_DEFAULT);
				//sccp_dev_displayprompt(d, lineInstance, c->callid, SKINNY_DISP_ENTER_NUMBER, GLOB(digittimeout));
				sccp_dev_set_keyset(d, lineInstance, c->callid, KEYMODE_OFFHOOK);
				sccp_dev_set_cplane(d, lineInstance, 1);
				/* for earlyrtp take a look at sccp_channel_newcall because we have no c->owner here */
			}
			break;
		case SCCP_CHANNELSTATE_DIALING:
			{
				if (c->previousChannelState == SCCP_CHANNELSTATE_DIALING) {
					break;
				}
				d->indicate->dialing(d, lineInstance, c->callid, c->calltype, ci, c->dialedNumber);
				if (d->earlyrtp <= SCCP_EARLYRTP_RINGOUT && c->rtp.audio.receiveChannelState == SCCP_RTP_STATUS_INACTIVE) {
					sccp_channel_openReceiveChannel(c);
				}
			}
			break;
		case SCCP_CHANNELSTATE_RINGOUT:
			{
				// we already send out the ringing state before */
				if (d->earlyrtp == SCCP_EARLYRTP_IMMEDIATE) {
					/* Pavel Troller / Immediate Mode
					fixes a problem with remembering dialed numbers in case of overlap dialing onto the trunks. It adds sending the DialedNumber message also to a situation, when a PROCEEDING signal is received
					from the B-side (the trunk). Many public trunk types (SS7, ISDN etc) don't always send RINGOUT, sometimes they send only PROCEEDING. In such a case, the
					complete number was never set to the phone and it remembered only a part of the number or possibly even nothing. We are already sending DialedNumber
					message upon receiving of the RINGOUT state, so it's just extension to do the same for another state and I hope it won't break anything. BTW the primary
					meaning of the PROCEEDING signal is "number complete, attempting to make the connection", so it's a really good place to send the number back to the caller
					*/ 
					if( !sccp_strequals(c->dialedNumber, "s") ){
						d->protocol->sendDialedNumber(d, lineInstance, c->callid, c->dialedNumber);
					}
<<<<<<< HEAD
					iCallInfo.Send(ci, c->callid, c->calltype, lineInstance, device, d->earlyrtp == SCCP_EARLYRTP_IMMEDIATE ? TRUE : FALSE);
=======
					iCallInfo.Send(ci, c->callid, c->calltype, lineInstance, d, d->earlyrtp == SCCP_EARLYRTP_IMMEDIATE ? TRUE : FALSE);
					sccp_device_sendcallstate(d, lineInstance, c->callid, SKINNY_CALLSTATE_PROCEED, SKINNY_CALLPRIORITY_LOW, SKINNY_CALLINFO_VISIBILITY_DEFAULT);
>>>>>>> b045f1f1
				}

				// first ringout indicate (before connected line update */
				sccp_device_sendcallstate(d, lineInstance, c->callid, SKINNY_CALLSTATE_PROCEED, SKINNY_CALLPRIORITY_LOW, SKINNY_CALLINFO_VISIBILITY_DEFAULT);
				sccp_dev_displayprompt(d, lineInstance, c->callid, SKINNY_DISP_RING_OUT, GLOB(digittimeout));

				sccp_dev_stoptone(d, lineInstance, c->callid);
				if (d->earlyrtp <= SCCP_EARLYRTP_RINGOUT && c->rtp.audio.receiveChannelState == SCCP_RTP_STATUS_INACTIVE) {
					sccp_channel_openReceiveChannel(c);
				} else {
					sccp_dev_starttone(d, (uint8_t) SKINNY_TONE_ALERTINGTONE, lineInstance, c->callid, SKINNY_TONEDIRECTION_USER);
				}

				sccp_dev_set_keyset(d, lineInstance, c->callid, KEYMODE_RINGOUT);
				iCallInfo.Send(ci, c->callid, c->calltype, lineInstance, device, FALSE);
			}
			break;
		case SCCP_CHANNELSTATE_RINGOUT_ALERTING:
			/* send by connected line update, to show that we know the remote end, we can now update the callinfo */
			sccp_device_sendcallstate(d, lineInstance, c->callid, SKINNY_CALLSTATE_RINGOUT, SKINNY_CALLPRIORITY_NORMAL, SKINNY_CALLINFO_VISIBILITY_DEFAULT);
			iCallInfo.Send(ci, c->callid, c->calltype, lineInstance, d, TRUE);
			break;
		case SCCP_CHANNELSTATE_RINGING:
			{
				sccp_dev_cleardisplaynotify(d);
				sccp_dev_clearprompt(d, lineInstance, 0);

				sccp_device_sendcallstate(d, lineInstance, c->callid, SKINNY_CALLSTATE_RINGIN, SKINNY_CALLPRIORITY_LOW, SKINNY_CALLINFO_VISIBILITY_DEFAULT);
				iCallInfo.Send(ci, c->callid, c->calltype, lineInstance, d, TRUE);

				sccp_device_setLamp(d, SKINNY_STIMULUS_LINE, lineInstance, SKINNY_LAMP_BLINK);

				if ((d->dndFeature.enabled && d->dndFeature.status == SCCP_DNDMODE_SILENT && c->ringermode != SKINNY_RINGTYPE_URGENT)) {
					sccp_log((DEBUGCAT_INDICATE + DEBUGCAT_CHANNEL)) (VERBOSE_PREFIX_3 "%s: DND is active on device\n", d->id);
					sccp_dev_set_ringer(d, SKINNY_RINGTYPE_SILENT, lineInstance, c->callid);
					if (GLOB(dnd_tone) && d->dndFeature.status == SCCP_DNDMODE_SILENT) {
						sccp_dev_starttone(d, GLOB(dnd_tone), 0, 0, SKINNY_TONEDIRECTION_USER);
					}
				} else {
					sccp_linedevices_t *ownlinedevice = NULL;
					sccp_device_t *remoteDevice = NULL;

					SCCP_LIST_TRAVERSE(&l->devices, ownlinedevice, list) {
						remoteDevice = ownlinedevice->device;

						if (d && remoteDevice && remoteDevice == d) {
							sccp_log((DEBUGCAT_INDICATE + DEBUGCAT_CHANNEL)) (VERBOSE_PREFIX_3 "%s: Found matching linedevice. Aux parameter = %s\n", d->id, ownlinedevice->subscriptionId.aux);
							if (0 == strncmp(ownlinedevice->subscriptionId.aux, "silent", 6)) {
								sccp_dev_set_ringer(d, SKINNY_RINGTYPE_SILENT, lineInstance, c->callid);
								sccp_log((DEBUGCAT_INDICATE + DEBUGCAT_CHANNEL)) (VERBOSE_PREFIX_3 "%s: Forcing silent ring for specific device.\n", d->id);
							} else {
								sccp_dev_set_ringer(d, c->ringermode, lineInstance, c->callid);
								sccp_log((DEBUGCAT_INDICATE + DEBUGCAT_CHANNEL)) (VERBOSE_PREFIX_3 "%s: Normal ring occurred.\n", d->id);
							}
						}
					}
				}

				sccp_dev_set_keyset(d, lineInstance, c->callid, KEYMODE_RINGIN);
				char prompt[100];

				char orig_called_name[StationMaxNameSize] = {0};
				char orig_called_num[StationMaxDirnumSize] = {0};
				char calling_name[StationMaxNameSize] = {0};
				char calling_num[StationMaxDirnumSize] = {0};
				iCallInfo.Getter(sccp_channel_getCallInfo(c), 
					SCCP_CALLINFO_ORIG_CALLEDPARTY_NAME, &orig_called_name,
					SCCP_CALLINFO_ORIG_CALLEDPARTY_NUMBER, &orig_called_num,
					SCCP_CALLINFO_CALLINGPARTY_NAME, &calling_name, 
					SCCP_CALLINFO_CALLINGPARTY_NUMBER, &calling_num,
					SCCP_CALLINFO_KEY_SENTINEL);
				snprintf(prompt, sizeof(prompt), "%s%s: %s", 
					(c->ringermode == SKINNY_RINGTYPE_URGENT) ? SKINNY_DISP_FLASH : "", 
					!sccp_strlen_zero(orig_called_name) ? orig_called_name : (!sccp_strlen_zero(orig_called_num) ? orig_called_num : SKINNY_DISP_FROM), 
					!sccp_strlen_zero(calling_name) ? calling_name : calling_num);
				sccp_dev_displayprompt(d, lineInstance, c->callid, prompt, GLOB(digittimeout));
			}
			break;
		case SCCP_CHANNELSTATE_PROCEED:
			{
				if (c->previousChannelState == SCCP_CHANNELSTATE_CONNECTED) {		// this is a bug of asterisk 1.6 (it sends progress after a call is answered then diverted to some extensions with dial app)
					sccp_log((DEBUGCAT_INDICATE + DEBUGCAT_CHANNEL)) (VERBOSE_PREFIX_3 "SCCP: Asterisk requests to change state to (Progress) after (Connected). Ignoring\n");
					break;
				}
				sccp_dev_stoptone(d, lineInstance, c->callid);
				if (d->earlyrtp == SCCP_EARLYRTP_IMMEDIATE) {
					/* Pavel Troller / Immediate Mode / Overlap Dialing
					Suppresses sending of the DialedNumber message in the case, when the number is just "s" (initial dial string in immeediate mode)
					*/
					if( !sccp_strequals(c->dialedNumber, "s") ){
						d->protocol->sendDialedNumber(d, lineInstance, c->callid, c->dialedNumber);
					}
<<<<<<< HEAD
					iCallInfo.Send(ci, c->callid, c->calltype, lineInstance, device, d->earlyrtp == SCCP_EARLYRTP_IMMEDIATE ? TRUE : FALSE);
=======
					iCallInfo.Send(ci, c->callid, c->calltype, lineInstance, d, d->earlyrtp == SCCP_EARLYRTP_IMMEDIATE ? TRUE : FALSE);
					sccp_device_sendcallstate(d, lineInstance, c->callid, SKINNY_CALLSTATE_PROCEED, SKINNY_CALLPRIORITY_LOW, SKINNY_CALLINFO_VISIBILITY_DEFAULT);
>>>>>>> b045f1f1
				}
				sccp_device_sendcallstate(d, lineInstance, c->callid, SKINNY_CALLSTATE_PROCEED, SKINNY_CALLPRIORITY_LOW, SKINNY_CALLINFO_VISIBILITY_DEFAULT);
				sccp_dev_displayprompt(d, lineInstance, c->callid, SKINNY_DISP_CALL_PROCEED, GLOB(digittimeout));
				if (c->rtp.audio.receiveChannelState == SCCP_RTP_STATUS_INACTIVE && d->earlyrtp <= SCCP_EARLYRTP_RINGOUT) {
					sccp_channel_openReceiveChannel(c);
				}
			}
			break;
		case SCCP_CHANNELSTATE_PROGRESS:
			{
				sccp_log((DEBUGCAT_INDICATE)) (VERBOSE_PREFIX_2 "%s: SCCP_CHANNELSTATE_PROGRESS\n", d->id);
				if (c->previousChannelState == SCCP_CHANNELSTATE_CONNECTED) {		//! this is a bug of asterisk 1.6 (it sends progress after a call is answered then diverted to some extensions with dial app)
					sccp_log((DEBUGCAT_INDICATE)) (VERBOSE_PREFIX_3 "SCCP: Asterisk requests to change state to (Progress) after (Connected). Ignoring\n");
				} else {
					sccp_log((DEBUGCAT_INDICATE)) (VERBOSE_PREFIX_3 "SCCP: Asterisk requests to change state to (Progress) from (%s)\n", sccp_channelstate2str(c->previousChannelState));
					if (c->rtp.audio.receiveChannelState == SCCP_RTP_STATUS_INACTIVE && d->earlyrtp <= SCCP_EARLYRTP_PROGRESS) {
						sccp_channel_openReceiveChannel(c);
					}
					sccp_dev_displayprompt(d, lineInstance, c->callid, SKINNY_DISP_CALL_PROGRESS, GLOB(digittimeout));
				}
			}
			break;
		case SCCP_CHANNELSTATE_CALLREMOTEMULTILINE:
			{
				sccp_dev_set_ringer(d, SKINNY_RINGTYPE_OFF, lineInstance, c->callid);
				sccp_dev_clearprompt(d, lineInstance, c->callid);
				sccp_device_sendcallstate(d, lineInstance, c->callid, SKINNY_CALLSTATE_CONNECTED, SKINNY_CALLPRIORITY_NORMAL, SKINNY_CALLINFO_VISIBILITY_DEFAULT);	/** send connected, so it is not listed as missed call */
				sccp_device_sendcallstate(d, lineInstance, c->callid, SKINNY_CALLSTATE_CALLREMOTEMULTILINE, SKINNY_CALLPRIORITY_NORMAL, SKINNY_CALLINFO_VISIBILITY_DEFAULT);
				sccp_dev_set_keyset(d, lineInstance, c->callid, KEYMODE_ONHOOKSTEALABLE);
			}
			break;
		case SCCP_CHANNELSTATE_CONNECTED:
			{
				d->indicate->connected(d, lineInstance, c->callid, c->calltype, ci);
				if (c->rtp.audio.receiveChannelState == SCCP_RTP_STATUS_INACTIVE) {
					sccp_channel_openReceiveChannel(c);
				} else {
					sccp_log((DEBUGCAT_RTP)) (VERBOSE_PREFIX_3 "%s: Did not reopen an RTP stream as old SCCP state was (%s)\n", d->id, sccp_channelstate2str(c->previousChannelState));
				}
				sccp_dev_set_keyset(d, lineInstance, c->callid, KEYMODE_CONNECTED);
			}
			break;
		case SCCP_CHANNELSTATE_BUSY:
			{
				if (c->rtp.audio.receiveChannelState == SCCP_RTP_STATUS_INACTIVE) {
					sccp_dev_starttone(d, SKINNY_TONE_LINEBUSYTONE, lineInstance, c->callid, SKINNY_TONEDIRECTION_USER);
				}
				sccp_dev_displayprompt(d, lineInstance, c->callid, SKINNY_DISP_BUSY, GLOB(digittimeout));
			}
			break;
		case SCCP_CHANNELSTATE_HOLD:
			{
				if (c->rtp.audio.receiveChannelState != SCCP_RTP_STATUS_INACTIVE) {
					sccp_channel_closeReceiveChannel(c, FALSE);
				}
				if (c->rtp.video.receiveChannelState != SCCP_RTP_STATUS_INACTIVE) {
					sccp_channel_closeMultiMediaReceiveChannel(c, FALSE);
				}
				if (d->session) {
					sccp_handle_time_date_req(d->session, d, NULL);
				}
				sccp_device_setLamp(d, SKINNY_STIMULUS_LINE, lineInstance, SKINNY_LAMP_WINK);
				sccp_device_sendcallstate(d, lineInstance, c->callid, SKINNY_CALLSTATE_HOLD, SKINNY_CALLPRIORITY_LOW, SKINNY_CALLINFO_VISIBILITY_DEFAULT);	/* send connected, so it is not listed as missed call */
				sccp_dev_displayprompt(d, lineInstance, c->callid, SKINNY_DISP_HOLD, GLOB(digittimeout));
				iCallInfo.Send(ci, c->callid, c->calltype, lineInstance, d, TRUE);
				sccp_dev_set_speaker(d, SKINNY_STATIONSPEAKER_OFF);
#if CS_SCCP_CONFERENCE
				if (c->conference && d->conference) {
					sccp_dev_set_keyset(d, lineInstance, c->callid, KEYMODE_HOLDCONF);
				} else 
#endif
				{
					sccp_dev_set_keyset(d, lineInstance, c->callid, KEYMODE_ONHOLD);
				}
			}
			break;
		case SCCP_CHANNELSTATE_CALLWAITING:
			{
				/* When dialing a shared line which you also have registered, we don't want the outgoing call to show up on our own device as a callwaiting call */
				AUTO_RELEASE(sccp_channel_t, activeChannel , sccp_device_getActiveChannel(d));
				if (activeChannel && (sccp_strequals(iPbx.getChannelLinkedId(activeChannel), iPbx.getChannelLinkedId(c)))) {
					sccp_log(DEBUGCAT_INDICATE) (VERBOSE_PREFIX_3 "%s: (SCCP_CHANNELSTATE_CALLWAITING) Already Own Part of the Call: Skipping\n", DEV_ID_LOG(d));
					sccp_log_and(DEBUGCAT_INDICATE + DEBUGCAT_HIGH) (VERBOSE_PREFIX_3 "%s: LinkedId: %s / %s: LinkedId Remote: %s\n", DEV_ID_LOG(d), iPbx.getChannelLinkedId(c), DEV_ID_LOG(d), iPbx.getChannelLinkedId(activeChannel));
					break;
				}
				sccp_log((DEBUGCAT_INDICATE)) (VERBOSE_PREFIX_3 "%s: SCCP_CHANNELSTATE_CALLWAITING (%s)\n", DEV_ID_LOG(d), sccp_channelstate2str(c->previousChannelState));
				sccp_channel_callwaiting_tone_interval(d, c);
				sccp_device_sendcallstate(d, lineInstance, c->callid, SKINNY_CALLSTATE_RINGIN, SKINNY_CALLPRIORITY_LOW, SKINNY_CALLINFO_VISIBILITY_DEFAULT);
				iCallInfo.Send(ci, c->callid, c->calltype, lineInstance, d, TRUE);
				sccp_dev_displayprompt(d, lineInstance, c->callid, SKINNY_DISP_CALL_WAITING, GLOB(digittimeout));
				sccp_dev_set_ringer(d, SKINNY_RINGTYPE_SILENT, lineInstance, c->callid);
				sccp_dev_set_keyset(d, lineInstance, c->callid, KEYMODE_RINGIN);

#ifdef CS_SCCP_CONFERENCE
				if (d->conferencelist_active) {
					sccp_conference_hide_list_ByDevice(d);
				}
#endif
			}
			break;
		case SCCP_CHANNELSTATE_CALLPARK:
			{
				sccp_device_sendcallstate(d, lineInstance, c->callid, SKINNY_CALLSTATE_CALLPARK, SKINNY_CALLPRIORITY_LOW, SKINNY_CALLINFO_VISIBILITY_DEFAULT);
			}
			break;
		case SCCP_CHANNELSTATE_CALLTRANSFER:
			{
				sccp_dev_displayprompt(d, lineInstance, c->callid, SKINNY_DISP_TRANSFER, GLOB(digittimeout));
				sccp_dev_set_ringer(d, SKINNY_RINGTYPE_OFF, lineInstance, c->callid);
				sccp_device_sendcallstate(d, lineInstance, c->callid, SKINNY_CALLSTATE_CALLTRANSFER, SKINNY_CALLPRIORITY_LOW, SKINNY_CALLINFO_VISIBILITY_DEFAULT);
				iCallInfo.Send(ci, c->callid, c->calltype, lineInstance, d, d->earlyrtp == SCCP_EARLYRTP_IMMEDIATE ? TRUE : FALSE);
			}
			break;
		case SCCP_CHANNELSTATE_BLINDTRANSFER:							// \todo SCCP_CHANNELSTATE_BLINDTRANSFER To be implemented
			{
				sccp_log((DEBUGCAT_INDICATE)) (VERBOSE_PREFIX_3 "%s: SCCP_CHANNELSTATE_BLINDTRANSFER (%s)\n", d->id, sccp_channelstate2str(c->previousChannelState));
			}
			break;
		case SCCP_CHANNELSTATE_CALLCONFERENCE:
			{
				// sccp_device_sendcallstate(d, lineInstance, c->callid, SCCP_CHANNELSTATE_CALLCONFERENCE, SKINNY_CALLPRIORITY_LOW, SKINNY_CALLINFO_VISIBILITY_DEFAULT);
			}
			break;
		case SCCP_CHANNELSTATE_CONNECTEDCONFERENCE:
			{
				d->indicate->connected(d, lineInstance, c->callid, c->calltype, ci);
				if (c->rtp.audio.receiveChannelState == SCCP_RTP_STATUS_INACTIVE) {
					sccp_channel_openReceiveChannel(c);
				} else {
					sccp_log((DEBUGCAT_RTP)) (VERBOSE_PREFIX_3 "%s: Did not reopen an RTP stream as old SCCP state was (%s)\n", d->id, sccp_channelstate2str(c->previousChannelState));
				}
				sccp_dev_set_keyset(d, lineInstance, c->callid, KEYMODE_CONNCONF);
			}
			break;
		case SCCP_CHANNELSTATE_INVALIDCONFERENCE:
			{
				/*! \todo SCCP_CHANNELSTATE_INVALIDCONFERENCE To be implemented */
				sccp_log((DEBUGCAT_INDICATE)) (VERBOSE_PREFIX_3 "%s: SCCP_CHANNELSTATE_INVALIDCONFERENCE (%s)\n", d->id, sccp_channelstate2str(c->previousChannelState));
			}
			break;
		case SCCP_CHANNELSTATE_INVALIDNUMBER:
			{
				/* this is for the earlyrtp. The 7910 does not play tones if a rtp stream is open */
				sccp_dev_displayprompt(d, lineInstance, c->callid, SKINNY_DISP_UNKNOWN_NUMBER, GLOB(digittimeout));
				sccp_channel_closeAllMediaTransmitAndReceive(d, c);
				sccp_dev_starttone(d, SKINNY_TONE_REORDERTONE, lineInstance, c->callid, SKINNY_TONEDIRECTION_USER);
				sccp_channel_schedule_hangup(c, SCCP_HANGUP_TIMEOUT);			// wait 15 seconds, then hangup automatically
			}
			break;
		case SCCP_CHANNELSTATE_CONGESTION:
			{
				/* congestion will be emulated if the rtp audio stream is open */
				if (c->rtp.audio.receiveChannelState == SCCP_RTP_STATUS_INACTIVE) {
					sccp_dev_starttone(d, SKINNY_TONE_REORDERTONE, lineInstance, c->callid, SKINNY_TONEDIRECTION_USER);
				}
				iCallInfo.Send(ci, c->callid, c->calltype, lineInstance, d, d->earlyrtp == SCCP_EARLYRTP_IMMEDIATE ? TRUE : FALSE);
				sccp_dev_displayprompt(d, lineInstance, c->callid, SKINNY_DISP_TEMP_FAIL, GLOB(digittimeout));
				sccp_channel_schedule_hangup(c, SCCP_HANGUP_TIMEOUT);			// wait 15 seconds, then hangup automatically
			}
			break;
		case SCCP_CHANNELSTATE_ONHOOK:
			{
				c->state = SCCP_CHANNELSTATE_DOWN;
				if (c->answered_elsewhere) {
					//sccp_device_sendCallHistoryDisposition(d, lineInstance, c->callid, SKINNY_CALL_HISTORY_DISPOSITION_IGNORE);
					sccp_device_sendcallstate(d, lineInstance, c->callid, SKINNY_CALLSTATE_CONNECTED, SKINNY_CALLPRIORITY_LOW, SKINNY_CALLINFO_VISIBILITY_HIDDEN);
				}
				if (d->indicate && d->indicate->onhook) {
					d->indicate->onhook(d, lineInstance, c->callid);
				}
			}
			break;
		default:										//! \todo SCCP_CHANNELSTATE:default To be implemented
			sccp_log((DEBUGCAT_INDICATE)) (VERBOSE_PREFIX_3 "%s: SCCP_CHANNELSTATE:default  %s (%d) -> %s (%d)\n", d->id, sccp_channelstate2str(c->previousChannelState), c->previousChannelState, sccp_channelstate2str(c->state), c->state);
			break;
	}

	/* if channel state has changed, notify the others */
	if (d && c->state != c->previousChannelState) {
		/* if it is a shared line and a state of interest */
		if ((SCCP_RWLIST_GETSIZE(&l->devices) > 1) && (c->state == SCCP_CHANNELSTATE_OFFHOOK || c->state == SCCP_CHANNELSTATE_DOWN || c->state == SCCP_CHANNELSTATE_ONHOOK || c->state == SCCP_CHANNELSTATE_CONNECTED || c->state == SCCP_CHANNELSTATE_HOLD || c->state == SCCP_CHANNELSTATE_CONNECTEDCONFERENCE) && !c->conference) {
			/* notify all remote devices */
			__sccp_indicate_remote_device(d, c, l, state);
		}

		/* notify features (sccp_feat_channelstateChanged = empty function, skipping) */
		//sccp_feat_channelstateChanged(d, c);

		sccp_event_t event = {{{0}}};
		event.type = SCCP_EVENT_LINESTATUS_CHANGED;
		event.event.lineStatusChanged.line = sccp_line_retain(l);
		event.event.lineStatusChanged.optional_device = sccp_device_retain(d);
		event.event.lineStatusChanged.state = c->state;
		sccp_event_fire(&event);
	}

	sccp_log((DEBUGCAT_INDICATE + DEBUGCAT_CHANNEL)) (VERBOSE_PREFIX_3 "%s: Finish to indicate channel state:%s on call:%s, lineInstance:%d. New channel state:%s\n", d->id, sccp_channelstate2str(state), c->designator, lineInstance, sccp_channelstate2str(c->state));
	//sccp_do_backtrace();
}

/*!
 * \brief Indicate to Remote Device
 * \param device SCCP Device
 * \param c SCCP Channel
 * \param line SCCP Line
 * \param state State as int
 * 
 * \warning
 *  - line->devices is not always locked
 */
static void __sccp_indicate_remote_device(const sccp_device_t * const device, const sccp_channel_t * const c, const sccp_line_t * const line, const sccp_channelstate_t state)
{
	int lineInstance = 0;

	if (!c || !line) {
		return;
	}

	/** \todo move this to channel->privacy */

	/* do not propagate status of hotline */
	if (line == GLOB(hotline)->line) {
		sccp_log((DEBUGCAT_INDICATE)) (VERBOSE_PREFIX_3 "SCCP: (__sccp_indicate_remote_device) I'm a hotline, do not notify me!\n");
		return;
	}
	sccp_linedevices_t *linedevice = NULL;

	/* copy temp variables, information to be send to remote device (in another thread) */
	const uint32_t callid = c->callid;
	const skinny_calltype_t calltype = c->calltype;
	char dialedNumber[SCCP_MAX_EXTENSION];
	sccp_copy_string(dialedNumber, c->dialedNumber, SCCP_MAX_EXTENSION);
	sccp_callinfo_t * ci = iCallInfo.CopyConstructor(sccp_channel_getCallInfo(c));

	sccp_log((DEBUGCAT_INDICATE)) (VERBOSE_PREFIX_3 "%s: Remote Indicate state %s (%d) with reason: %s (%d) on remote devices for channel %s\n", DEV_ID_LOG(device), sccp_channelstate2str(state), state, sccp_channelstatereason2str(c->channelStateReason), c->channelStateReason, c->designator);
	SCCP_LIST_TRAVERSE(&line->devices, linedevice, list) {
		if (!linedevice->device) {
			pbx_log(LOG_NOTICE, "Strange to find a linedevice (%p) here without a valid device connected to it !", linedevice);
			continue;
		}

		if (linedevice->device == device) {
			// skip self
			continue;
		}
		
		/* check if we have one part of the remote channel */
		AUTO_RELEASE(sccp_device_t, remoteDevice , sccp_device_retain(linedevice->device));

		if (remoteDevice) {
			sccp_callerid_presentation_t presenceParameter = CALLERID_PRESENTATION_ALLOWED;
			iCallInfo.Getter(ci, SCCP_CALLINFO_PRESENTATION, &presenceParameter, SCCP_CALLINFO_KEY_SENTINEL);
			uint8_t stateVisibility = (c->privacy || !presenceParameter) ? SKINNY_CALLINFO_VISIBILITY_HIDDEN : SKINNY_CALLINFO_VISIBILITY_DEFAULT;

			/* Remarking the next piece out, solves the transfer issue when using sharedline as default on the transferer. Don't know why though (yet) */
			if (state != SCCP_CHANNELSTATE_ONHOOK) {
				AUTO_RELEASE(sccp_channel_t, activeChannel , sccp_device_getActiveChannel(remoteDevice));

				if (activeChannel && (sccp_strequals(iPbx.getChannelLinkedId(activeChannel), iPbx.getChannelLinkedId(c)) || (activeChannel->conference_id && activeChannel->conference_id == c->conference_id))) {
					sccp_log(DEBUGCAT_INDICATE) (VERBOSE_PREFIX_3 "%s: (indicate_remote_device) Already Own Part of the Call: Skipped\n", DEV_ID_LOG(device));
					//sccp_log_and(DEBUGCAT_INDICATE + DEBUGCAT_HIGH) (VERBOSE_PREFIX_3 "%s: LinkedId: %s / %s: LinkedId Remote: %s\n", DEV_ID_LOG(device), iPbx.getChannelLinkedId(c), DEV_ID_LOG(remoteDevice), iPbx.getChannelLinkedId(activeChannel));
					continue;
				}
			}

			if (linedevice) {
				lineInstance = linedevice->lineInstance;							//sccp_device_find_index_for_line(remoteDevice, line->name);
			}
			switch (state) {
				case SCCP_CHANNELSTATE_DOWN:
				case SCCP_CHANNELSTATE_ONHOOK:
					if (SKINNY_CALLTYPE_INBOUND == c->calltype && c->answered_elsewhere) {			// suppress phonebook entry
						sccp_device_sendcallstate(remoteDevice, lineInstance, c->callid, SKINNY_CALLSTATE_CONNECTED, SKINNY_CALLPRIORITY_LOW, SKINNY_CALLINFO_VISIBILITY_HIDDEN);
					}
					sccp_log(DEBUGCAT_INDICATE) (VERBOSE_PREFIX_3 "%s -> %s: indicate remote onhook (lineInstance: %d, callid: %d)\n", DEV_ID_LOG(device), DEV_ID_LOG(remoteDevice), lineInstance, c->callid);
					remoteDevice->indicate->remoteOnhook(remoteDevice, lineInstance, callid);
					break;

				case SCCP_CHANNELSTATE_CONNECTEDCONFERENCE:
				case SCCP_CHANNELSTATE_CONNECTED:
					if (SKINNY_CALLTYPE_INBOUND == c->calltype) {						// suppress phonebook entry
						sccp_device_sendcallstate(remoteDevice, lineInstance, c->callid, SKINNY_CALLSTATE_CONNECTED, SKINNY_CALLPRIORITY_LOW, SKINNY_CALLINFO_VISIBILITY_HIDDEN);
					}
					sccp_log(DEBUGCAT_INDICATE) (VERBOSE_PREFIX_3 "%s -> %s: indicate remote connected (lineInstance: %d, callid: %d)\n", DEV_ID_LOG(device), DEV_ID_LOG(remoteDevice), lineInstance, c->callid);
					
					/* if line is not currently active on remote device, collapse the callstate */
					//if (remoteDevice->currentLine && linedevice->line != remoteDevice->currentLine && !(c->privacy || !presenceParameter)) {
					if (!sccp_softkey_isSoftkeyInSoftkeySet(remoteDevice, KEYMODE_ONHOOKSTEALABLE, SKINNY_LBL_INTRCPT)) {
						stateVisibility = SKINNY_CALLINFO_VISIBILITY_COLLAPSED;
					}
					remoteDevice->indicate->remoteConnected(remoteDevice, lineInstance, callid, stateVisibility);
					iCallInfo.Send(ci, callid, calltype, lineInstance, remoteDevice, TRUE);
					break;

				case SCCP_CHANNELSTATE_HOLD:
					if (c->channelStateReason == SCCP_CHANNELSTATEREASON_NORMAL) {
						remoteDevice->indicate->remoteHold(remoteDevice, lineInstance, callid, SKINNY_CALLPRIORITY_NORMAL, stateVisibility);
						iCallInfo.Send(ci, callid, calltype, lineInstance, remoteDevice, TRUE);
					} else {
						sccp_log((DEBUGCAT_INDICATE)) (VERBOSE_PREFIX_3 "%s: Skipped Remote Hold Indication for reason: %s\n", DEV_ID_LOG(device), sccp_channelstatereason2str(c->channelStateReason));
					}
					break;

				default:
					break;

			}
			sccp_log((DEBUGCAT_INDICATE)) (VERBOSE_PREFIX_3 "%s: Finish Indicating state %s (%d) with reason: %s (%d) on remote device %s for channel %s\n", DEV_ID_LOG(device), sccp_channelstate2str(state), state, sccp_channelstatereason2str(c->channelStateReason), c->channelStateReason, DEV_ID_LOG(remoteDevice), c->designator);
		}
	}
	iCallInfo.Destructor(&ci);
}

// kate: indent-width 8; replace-tabs off; indent-mode cstyle; auto-insert-doxygen on; line-numbers on; tab-indents on; keep-extra-spaces off; auto-brackets off;<|MERGE_RESOLUTION|>--- conflicted
+++ resolved
@@ -21,7 +21,7 @@
 
 SCCP_FILE_VERSION(__FILE__, "");
 
-static void __sccp_indicate_remote_device(const sccp_device_t * const device, const sccp_channel_t * const c, const sccp_line_t * const line, const sccp_channelstate_t state);
+static void __sccp_indicate_remote_device(const sccp_device_t * const maybe_device, const sccp_channel_t * const c, const sccp_line_t * const line, const sccp_channelstate_t state);
 
 /*!
  * \brief Indicate Without Lock
@@ -154,12 +154,7 @@
 					if( !sccp_strequals(c->dialedNumber, "s") ){
 						d->protocol->sendDialedNumber(d, lineInstance, c->callid, c->dialedNumber);
 					}
-<<<<<<< HEAD
-					iCallInfo.Send(ci, c->callid, c->calltype, lineInstance, device, d->earlyrtp == SCCP_EARLYRTP_IMMEDIATE ? TRUE : FALSE);
-=======
 					iCallInfo.Send(ci, c->callid, c->calltype, lineInstance, d, d->earlyrtp == SCCP_EARLYRTP_IMMEDIATE ? TRUE : FALSE);
-					sccp_device_sendcallstate(d, lineInstance, c->callid, SKINNY_CALLSTATE_PROCEED, SKINNY_CALLPRIORITY_LOW, SKINNY_CALLINFO_VISIBILITY_DEFAULT);
->>>>>>> b045f1f1
 				}
 
 				// first ringout indicate (before connected line update */
@@ -174,7 +169,7 @@
 				}
 
 				sccp_dev_set_keyset(d, lineInstance, c->callid, KEYMODE_RINGOUT);
-				iCallInfo.Send(ci, c->callid, c->calltype, lineInstance, device, FALSE);
+				iCallInfo.Send(ci, c->callid, c->calltype, lineInstance, d, FALSE);
 			}
 			break;
 		case SCCP_CHANNELSTATE_RINGOUT_ALERTING:
@@ -252,12 +247,7 @@
 					if( !sccp_strequals(c->dialedNumber, "s") ){
 						d->protocol->sendDialedNumber(d, lineInstance, c->callid, c->dialedNumber);
 					}
-<<<<<<< HEAD
-					iCallInfo.Send(ci, c->callid, c->calltype, lineInstance, device, d->earlyrtp == SCCP_EARLYRTP_IMMEDIATE ? TRUE : FALSE);
-=======
 					iCallInfo.Send(ci, c->callid, c->calltype, lineInstance, d, d->earlyrtp == SCCP_EARLYRTP_IMMEDIATE ? TRUE : FALSE);
-					sccp_device_sendcallstate(d, lineInstance, c->callid, SKINNY_CALLSTATE_PROCEED, SKINNY_CALLPRIORITY_LOW, SKINNY_CALLINFO_VISIBILITY_DEFAULT);
->>>>>>> b045f1f1
 				}
 				sccp_device_sendcallstate(d, lineInstance, c->callid, SKINNY_CALLSTATE_PROCEED, SKINNY_CALLPRIORITY_LOW, SKINNY_CALLINFO_VISIBILITY_DEFAULT);
 				sccp_dev_displayprompt(d, lineInstance, c->callid, SKINNY_DISP_CALL_PROCEED, GLOB(digittimeout));
