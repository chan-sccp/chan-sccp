/*!
 * \file        sccp_utils.h
 * \brief       SCCP Utils Header
 * \author      Sergio Chersovani <mlists [at] c-net.it>
 * \note        Reworked, but based on chan_sccp code.
 *              The original chan_sccp driver that was made by Zozo which itself was derived from the chan_skinny driver.
 *              Modified by Jan Czmok and Julien Goodwin
 * \note        This program is free software and may be modified and distributed under the terms of the GNU Public License.
 *              See the LICENSE file at the top of the source tree.
 */
#pragma once

#ifdef strdupa
#define sccp_strdupa strdupa
#else
#define pbx_strdupa(s)						\
	(__extension__						\
	({							\
		const char *__old = (s);			\
		size_t __len = strlen(__old) + 1;		\
		char *__new = __builtin_alloca(__len);		\
		memcpy (__new, __old, __len);			\
		__new;						\
	}))
#define strdupa sccp_strdupa
#endif

void sccp_dump_packet(unsigned char *messagebuffer, int len);
void sccp_dump_msg(const sccp_msg_t * const msg);
int sccp_addons_taps(sccp_device_t * d);
void sccp_addons_clear(sccp_device_t * d);
void sccp_safe_sleep(int ms);
void sccp_pbx_setcallstate(sccp_channel_t * channel, int state);
#if UNUSEDCODE // 2015-11-01
void sccp_dev_dbclean(void);
#endif

#define _ARR2STR(arrayname, lookup_var, lookup_val, return_var) \
        ({ \
        uint32_t i; \
        for (i = 0; i < ARRAY_LEN(arrayname); i++) { \
                if (arrayname[i].lookup_var == lookup_val) { \
                        return arrayname[i].return_var; \
                } \
        } \
        pbx_log(LOG_ERROR, "_ARR2STR Lookup Failed for " #arrayname "." #lookup_var "=%i\n", lookup_val); \
        return ""; \
        })
#define _STRARR2INT(arrayname, lookup_var, lookup_val, return_var) \
        ({ \
        uint32_t i; \
        for (i = 0; i < ARRAY_LEN(arrayname); i++) { \
                if (!strcasecmp(arrayname[i].lookup_var, lookup_val)) { \
                        return (uint32_t)arrayname[i].return_var; \
                } \
        } \
        pbx_log(LOG_ERROR, "_STRARR2INT Lookup Failed for " #arrayname "." #lookup_var "=%s\n", lookup_val); \
        return 0; \
        })
#define _ARR2INT(arrayname, lookup_var, lookup_val, return_var) \
        ({ \
        uint32_t i; \
        for (i = 0; i < ARRAY_LEN(arrayname); i++) { \
                if (arrayname[i].lookup_var == lookup_val) { \
                        return arrayname[i].return_var; \
                } \
        } \
        pbx_log(LOG_ERROR, "_ARR2STR Lookup Failed for " #arrayname "." #lookup_var "=%i\n", lookup_val); \
        return -1; \
        })

// SCCP Lookups
<<<<<<< HEAD
gcc_inline const char *msgtype2str(sccp_mid_t type);
=======
gcc_inline const char *msgtype2str(sccp_mid_t msgId);
>>>>>>> 8ad9ee11
gcc_inline const char *pbxsccp_devicestate2str(uint32_t value);
// SKINNY Lookups
gcc_inline const char *label2str(uint16_t value);
gcc_inline const char *codec2str(skinny_codec_t value);
gcc_inline const char *codec2name(skinny_codec_t value);
gcc_inline const char *featureType2str(sccp_feature_type_t value);
gcc_inline const char *debugcat_keys(void);
gcc_inline uint32_t labelstr2int(const char *str);
#if UNUSEDCODE // 2015-11-01
gcc_inline const char *extensionstatus2str(uint32_t value);
gcc_inline int codec2payload(skinny_codec_t value);
gcc_inline const char *codec2key(skinny_codec_t value);
gcc_inline uint32_t debugcat2int(const char *str);
#endif

char *sccp_multiple_codecs2str(char *buf, size_t size, const skinny_codec_t * codecs, const int clength);
int sccp_parse_allow_disallow(skinny_codec_t * skinny_codec_prefs, const char *list, int allowing);
const char *skinny_ringermode2str(uint8_t type);
boolean_t sccp_utils_isCodecCompatible(skinny_codec_t codec, const skinny_codec_t capabilities[], uint8_t length);
const char *sccp_channel_toString(sccp_channel_t * c);

struct composedId sccp_parseComposedId(const char *labelString, unsigned int maxLength);

#ifndef HAVE_PBX_STRINGS_H
char *pbx_skip_blanks(char *str);
char *pbx_trim_blanks(char *str);
char *pbx_skip_nonblanks(char *str);
char *pbx_strip(char *s);
#endif

#ifndef CS_AST_HAS_APP_SEPARATE_ARGS
unsigned int sccp_app_separate_args(char *buf, char delim, char **array, int arraylen);
#endif

void sccp_util_featureStorageBackend(const sccp_event_t * event);
#if 0 /* unused */
int sccp_softkeyindex_find_label(sccp_device_t * d, unsigned int keymode, unsigned int softkey);
#endif

//sccp_device_t *sccp_device_find_byipaddress(unsigned long s_addr);
//sccp_device_t *sccp_device_find_byipaddress(struct sockaddr_storage *sin);

sccp_feature_type_t sccp_featureStr2featureID(const char *str);
boolean_t sccp_util_matchSubscriptionId(const sccp_channel_t * channel, const char *subscriptionIdNum);
sccp_msg_t *sccp_utils_buildLineStatDynamicMessage(uint32_t lineInstance, uint32_t type, const char *dirNum, const char *fqdn, const char *lineDisplayName);

gcc_inline boolean_t sccp_netsock_equals(const struct sockaddr_storage * const s0, const struct sockaddr_storage *const s1);
gcc_inline size_t sccp_strlen(const char *data);
gcc_inline boolean_t sccp_strlen_zero(const char *data);
gcc_inline boolean_t sccp_strequals(const char *data1, const char *data2);
gcc_inline boolean_t sccp_strcaseequals(const char *data1, const char *data2);
int sccp_strIsNumeric(const char *s);
skinny_codec_t sccp_utils_findBestCodec(const skinny_codec_t ourPreferences[], int pLength, const skinny_codec_t ourCapabilities[], int cLength, const skinny_codec_t remotePeerCapabilities[], int rLength);
void sccp_utils_reduceCodecSet(skinny_codec_t base[SKINNY_MAX_CAPABILITIES], const skinny_codec_t reduceByCodecs[SKINNY_MAX_CAPABILITIES]);
void sccp_utils_combineCodecSets(skinny_codec_t base[SKINNY_MAX_CAPABILITIES], const skinny_codec_t addCodecs[SKINNY_MAX_CAPABILITIES]);

void sccp_free_ha(struct sccp_ha *ha);
int sccp_apply_ha(const struct sccp_ha *ha, const struct sockaddr_storage *addr);
int sccp_apply_ha_default(const struct sccp_ha *ha, const struct sockaddr_storage *addr, int defaultValue);

int sccp_sockaddr_split_hostport(char *str, char **host, char **port, int flags);
int sccp_sockaddr_storage_parse(struct sockaddr_storage *addr, const char *str, int flags);
struct sccp_ha *sccp_append_ha(const char *sense, const char *stuff, struct sccp_ha *path, int *error);
void sccp_print_ha(struct ast_str *buf, int buflen, struct sccp_ha *path);
void sccp_print_group(struct ast_str *buf, int buflen, sccp_group_t group);
int sccp_strversioncmp(const char *s1, const char *s2);
char *sccp_dec2binstr(char *buf, size_t size, int value);
gcc_inline void sccp_copy_string(char *dst, const char *src, size_t size);
char *sccp_trimwhitespace(char *str);
gcc_inline boolean_t sccp_utils_convUtf8toLatin1(ICONV_CONST char *utf8str, char *buf, size_t len);
long int sccp_random(void);
#ifdef DEBUG
void sccp_do_backtrace(void);
#endif
// kate: indent-width 8; replace-tabs off; indent-mode cstyle; auto-insert-doxygen on; line-numbers on; tab-indents on; keep-extra-spaces off; auto-brackets off;<|MERGE_RESOLUTION|>--- conflicted
+++ resolved
@@ -70,11 +70,7 @@
         })
 
 // SCCP Lookups
-<<<<<<< HEAD
-gcc_inline const char *msgtype2str(sccp_mid_t type);
-=======
 gcc_inline const char *msgtype2str(sccp_mid_t msgId);
->>>>>>> 8ad9ee11
 gcc_inline const char *pbxsccp_devicestate2str(uint32_t value);
 // SKINNY Lookups
 gcc_inline const char *label2str(uint16_t value);
