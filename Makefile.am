# FILE:			AutoMake Makefile for chan-sccp-b
# COPYRIGHT:		chan-sccp-b.sourceforge.net group 2009
# CREATED BY:		Diederik de Groot <ddegroot@sourceforge.net>
# LICENSE:		This program is free software and may be modified and distributed under the terms of the GNU Public License.
# 			See the LICENSE file at the top of the source tree.
# NOTE:			Process this file with automake to produce a makefile.in script.
include 		$(top_srcdir)/amdoxygen.am

AUTOMAKE_OPTIONS	= gnu
EXTRA_DIST 		= .version tools conf contrib/gen_sccpconf .revision
SUBDIRS 		= src doc
ACLOCAL_AMFLAGS		= -I autoconf
AM_CPPFLAGS		= $(LTDLINCL)

distdir 		= $(PACKAGE)-$(SCCP_VERSION)_$(SCCP_BRANCH)_r$(SCCP_REVISION)
	
# Update libtool if necessary	
libtool: 		@LIBTOOL_DEPS@
			cd $(srcdir) && \
			$(SHELL) ./config.status --recheck
	
FORCE:

# Update ChangeLog file from SVN Log
ChangeLog:		FORCE
if ENABLE_SVN2CL
	@if svnrev=`cat .revision |grep VCS_SHORT_HASH|awk -F= '{print "r" $2}'|tr -d '"'`; then \
	  if [ -z "`cat ChangeLog 2>/dev/null| grep "\[${svnrev}\]"`" ];then \
            echo "Generating ChangeLog from SVN $(CHANGELOG_OLDEST)->HEAD"; \
            $(SVN2CL) --include-actions -i -a --group-by-day --separate-daylogs \
            	--include-rev \
             	--revision-link='https://svn.code.sf.net/p/chan-sccp-b/code/trunk/' \
              	--ticket-link='http://sourceforge.net/tracker/?func=detail&group_id=186378&atid=917045&aid=' \
              	--ignore-message-starting='#' \
              	--revision HEAD:$(CHANGELOG_OLDEST); \
	  fi; \
	fi
else
	svn log -r$(CHANGELOG_OLDEST):HEAD > ChangeLog 
endif

# Update ChangeLog Files and Generate Doxygen Documentation
doxygen: ChangeLog doxygen-doc

deb: 
	dpkg-buildpackage -rfakeroot -us -uc

rpm:    release
if ENABLE_RPMBUILD
	@if [ ! -d ~/rpmbuild/BUILD ]; then mkdir -p ~/rpmbuild/BUILD;fi
	@if [ ! -d ~/rpmbuild/SOURCES ]; then mkdir -p ~/rpmbuild/SOURCES;fi
	@if [ ! -d ~/rpmbuild/SPECS ]; then mkdir -p ~/rpmbuild/SPECS;fi
	@if [ ! -d ~/rpmbuild/RPMS ]; then mkdir -p ~/rpmbuild/RPMS;fi
	@if [ ! -d ~/rpmbuild/SRPMS ]; then mkdir -p ~/rpmbuild/SRPMS;fi
	@cp $(distdir).tar.gz ~/rpmbuild/SOURCES/;
	@cp tools/chan-sccp-b.spec ~/rpmbuild/SOURCES/;
	@if [ -f /etc/SuSE-release ]; then \
		export ASTERISKVER="`echo $(ASTERISK_VER)|sed 's/\.//g'`"; \
	fi;
	@export RPMVERSION=$(SCCP_VERSION);
	@export RPMBRANCH=$(SCCP_BRANCH);
	@export RPMREVISION=$(SCCP_REVISION);
	@cd /usr/src/packages/SOURCES/ && SOURCEDIR="Chan_SCCP-4.3.0_TRUNK_r6452" rpmbuild -bb chan-sccp-b.spec --define="_usr ~/rpmbuild/";
else
	@echo ""; \
	echo "RPM Build on your platform not (yet) supported !"; \
	echo "If you like you could send us the required package build file for your platform"; \
	echo "";
endif

release:
	@rm -f ChangeLog
	@$(MAKE) ChangeLog
	@if [ "`grep -i $(SCCP_VERSION)_$(SCCP_BRANCH) NEWS`" == "" ]; then \
	  echo >>NEWS;\
	  echo "Version: $(SCCP_VERSION)_$(SCCP_BRANCH)" >> NEWS; \
	  echo "Please edit the NEWS file now..."; \
	  /usr/bin/joe NEWS; \
	  /usr/bin/debchange; \
	  tools/autorevision -o .revision -t m4 2>&1 >/dev/null; \
	else \
	  echo "Could not find $(SCCP_VERSION)_$(SCCP_BRANCH) in NEWS file"; \
	  exit; \
	fi 
	@$(MAKE) dist-gzip

gen_sccpconf:
	cd contrib/gen_sccpconf && $(MAKE) $(AM_MAKEFLAGS) all

gen_sccpconf_install:
	cd contrib/gen_sccpconf && $(MAKE) $(AM_MAKEFLAGS) install

isntall: install

rmcoverage:
	[ -d coverage ] && rm -rf coverage;

coverage: src/.libs/chan_sccp.so
	mkdir coverage; \
	lcov --directory src/.libs -b src -c --o coverage/chan-sccp-b.info ; \
	genhtml -o coverage -f -t chan-sccp-b coverage/chan-sccp-b.info
	
coverage-zero: rmcoverage
	lcov --directory src/.libs -b src -z;

test:
	@echo "Success"

<<<<<<< HEAD
unload:
	cd src;make unload
load:
	cd src;make load
reload:
	cd src;make reload
                                
=======
install-data-local:
	@test -d $(DESTDIR)$(PBX_ETC) || $(mkinstalldirs) $(DESTDIR)$(PBX_ETC);								\
	if [ ! test -f $(DESTDIR)$(PBX_ETC)/sccp.conf ]; then										\
		echo "Installing $(DESTDIR)$(PBX_ETC)/sccp.conf...";									\
		$(INSTALL) -m 644 $(top_srcdir)/conf/sccp.conf $(DESTDIR)$(PBX_ETC);							\
	fi

unload:	
	cd src;make unload
	
load:	
	cd src;make load
	
reload:
	cd src;make reload

>>>>>>> 8ad9ee11
#install-exec-hook:
#	@if test "$(DEBUG)" == "1" && test -n "$(GDB)" && test tools/chan-sccp-b_backtrace -nt /usr/bin/chan-sccp-b_backtrace; then	\
#		$(INSTALL) -C tools/chan-sccp-b_backtrace /usr/bin/chan-sccp-b_backtrace;						\
#	fi<|MERGE_RESOLUTION|>--- conflicted
+++ resolved
@@ -106,15 +106,6 @@
 test:
 	@echo "Success"
 
-<<<<<<< HEAD
-unload:
-	cd src;make unload
-load:
-	cd src;make load
-reload:
-	cd src;make reload
-                                
-=======
 install-data-local:
 	@test -d $(DESTDIR)$(PBX_ETC) || $(mkinstalldirs) $(DESTDIR)$(PBX_ETC);								\
 	if [ ! test -f $(DESTDIR)$(PBX_ETC)/sccp.conf ]; then										\
@@ -131,7 +122,6 @@
 reload:
 	cd src;make reload
 
->>>>>>> 8ad9ee11
 #install-exec-hook:
 #	@if test "$(DEBUG)" == "1" && test -n "$(GDB)" && test tools/chan-sccp-b_backtrace -nt /usr/bin/chan-sccp-b_backtrace; then	\
 #		$(INSTALL) -C tools/chan-sccp-b_backtrace /usr/bin/chan-sccp-b_backtrace;						\
