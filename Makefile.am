--- conflicted
+++ resolved
@@ -108,11 +108,7 @@
 
 install-data-local:
 	@test -d $(DESTDIR)$(PBX_ETC) || $(mkinstalldirs) $(DESTDIR)$(PBX_ETC);								\
-<<<<<<< HEAD
-	if [ ! test -f $(DESTDIR)$(PBX_ETC)/sccp.conf ]; then										\
-=======
 	if [ ! -f $(DESTDIR)$(PBX_ETC)/sccp.conf ]; then										\
->>>>>>> b0fd55e6
 		echo "Installing $(DESTDIR)$(PBX_ETC)/sccp.conf...";									\
 		$(INSTALL) -m 644 $(top_srcdir)/conf/sccp.conf $(DESTDIR)$(PBX_ETC);							\
 	fi
