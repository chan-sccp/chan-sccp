dnl FILE: acinclude.m4
dnl COPYRIGHT: chan-sccp-b.sourceforge.net group 2009
dnl CREATED BY: Created by Diederik de Groot
dnl LICENSE: This program is free software and may be modified and distributed under the terms of the GNU Public License version 3.
dnl          See the LICENSE file at the top of the source tree.

## ------------------##
## CS_Check_PBX	(DdG)##
## ------------------##
AC_DEFUN([CS_CHECK_PBX], [
	found_pbx="no";
	found_asterisk="no";
	AS_IF([test -z "`${CC} -isystem /usr/include -dM -E - </dev/null 2>&1 >/dev/null`" && test $? == 0],[replace_include_with_isystem=1],[replace_include_with_isystem=0])
	if test -z "$NEW_PBX_PATH" && test ! x"${PKGCONFIG}" = xNo; then
		AC_MSG_CHECKING([pkg-config asterisk])
	 	if $(${PKGCONFIG} --exists asterisk); then
			PBX_TYPE="Asterisk"
			PBX_ETC="$(${PKGCONFIG} --variable=etcdir asterisk)"
			PBX_PREFIX="$(${PKGCONFIG} --variable=install_prefix asterisk)"
			PBX_VERSION="$(${PKGCONFIG} --modversion asterisk)"
			if test -n "${PBX_ETC}"; then
				PBX_INCLUDE="${PBX_PREFIX}/usr/include"
				PBX_CFLAGS="-I${PBX_INCLUDE} $(${PKGCONFIG} --cflags asterisk)"
				if test -n "`echo ${PBX_CFLAGS} | grep libxml2-g3`"; then			dnl fix old errornous asterisk.pc (asterisk < 11.13)
					AC_MSG_NOTICE([Fixed fauly asterisk.pc pkg-config file. Advise:You ought to update your asterisk version])
					PBX_CFLAGS="`echo ${PBX_CFLAGS} | ${SED} 's/libxml2-g3/libxml2/'`"
				fi
				if test$replace_include_with_isystem -eq 1; then
					PBX_CFLAGS="`echo ${PBX_CFLAGS} | ${SED} 's/-I/-isystem /'`"
				fi
				PBX_CPPFLAGS="${PBX_CFLAGS}"
				CFLAGS="${CFLAGS} ${PBX_CFLAGS}"
				CPPFLAGS="${CPPFLAGS} ${PBX_CPPFLAGS}"
	 			PBX_LIB="$(${PKGCONFIG} --variable=libdir asterisk)"
		 		if test -f "${PBX_ETC}/asterisk.conf"; then
					PBX_TEMPMODDIR="`${SED} -n 's/astmoddir\s*=>\s*\(.*\)$/\1/p' ${PBX_ETC}/asterisk.conf`"
					if test -z "$PBX_TEMPMODDIR"; then
						echo ""
						AC_MSG_NOTICE([astmoddir could not be found in etc/asterisk/asterisk.conf (your etc/asterisk.conf file is faulty or not readable). Note: Path seperators use '=>', not '='])
					fi
					PBX_VARLIB="`${SED} -n 's/astvarlibdir\s*=>\s*\(.*\)$/\1/p' ${PBX_ETC}/asterisk.conf`"
					if test -z "$PBX_VARLIB"; then
						echo ""
						AC_MSG_NOTICE([astvarlibdir could not be found in etc/asterisk/asterisk.conf (your etc/asterisk.conf file is faulty or not readable). Note: Path seperators use '=>', not '='])
					fi
					PBX_SBINDIR="`${SED} -n 's/astsbindir\s*=>\s*\(.*\)$/\1/p' ${PBX_ETC}/asterisk.conf`"
					if test -z "$PBX_SBINDIR"; then
						echo ""
						AC_MSG_NOTICE([astsbindir could not be found in etc/asterisk/asterisk.conf (your etc/asterisk.conf file is faulty or not readable). Note: Path seperators use '=>', not '='])
					fi
		 		else
		 			PBX_TEMPMODDIR="$(${PKGCONFIG} --variable=moddir asterisk)"
		 			PBX_VARLIB="$(${PKGCONFIG} --variable=varlibdir asterisk)"
<<<<<<< HEAD
					PBX_SBINDIR="${PBX_PREFIX}/sbin/"
=======
		 			PBX_SBINDIR="${PBX_PREFIX}/sbin/"
>>>>>>> 8ad9ee11
		 		fi
				LDFLAGS="$LDFLAGS -L${PBX_LIB} $(${PKGCONFIG} --libs asterisk)"
				PBX_LDFLAGS="$LDFLAGS"
				HAVE_ASTERISK=yes
				AC_MSG_RESULT(found)				
			fi 
		else
			AC_MSG_RESULT(not found)
	 	fi
	fi
	if test x_$HAVE_ASTERISK != x_yes; then
		AC_MSG_CHECKING([Search Path: $PBX_PATH])
		for dir in $PBX_PATH; do
			if test "`echo $dir | cut -c1`" == "."; then 
				checkdir="`pwd`/$dir"
			else
				checkdir="$dir"
			fi
			if test -f "${checkdir}/include/asterisk/asterisk.h"; then
				found_pbx="yes";
				found_asterisk="yes";
				PBX_TYPE="Asterisk"
				PBX_INCLUDE="${checkdir}/include/asterisk"
				if test $replace_include_with_isystem -eq 1; then
					PBX_CFLAGS="-isystem ${checkdir}/include -DHAVE_ASTERISK";
					PBX_CPPFLAGS="-isystem ${checkdir}/include -DHAVE_ASTERISK";
					CFLAGS="$CFLAGS -isystem ${checkdir}/include -DHAVE_ASTERISK";
					CPPFLAGS="$CPPFLAGS -isystem ${checkdir}/include -DHAVE_ASTERISK";
				else
					PBX_CFLAGS="-I${checkdir}/include -DHAVE_ASTERISK";
					PBX_CPPFLAGS="-I${checkdir}/include -DHAVE_ASTERISK";
					CFLAGS="$CFLAGS -I${checkdir}/include -DHAVE_ASTERISK";
					CPPFLAGS="$CPPFLAGS -I${checkdir}/include -DHAVE_ASTERISK";
				fi
				AC_MSG_RESULT(found)
				break;
			fi
			if test -f "${checkdir}/include/asterisk.h"; then
				found_pbx="yes";
				found_asterisk="yes";
				PBX_TYPE="Asterisk"
				PBX_INCLUDE="${checkdir}/include/asterisk"
				if test $replace_include_with_isystem -eq 1; then
					PBX_CFLAGS="-isystem ${checkdir}/include -DHAVE_ASTERISK";
					PBX_CPPFLAGS="-isystem ${checkdir}/include -DHAVE_ASTERISK";
					CFLAGS="$CFLAGS -isystem ${checkdir}/include -DHAVE_ASTERISK";
					CPPFLAGS="$CPPFLAGS -isystem ${checkdir}/include -DHAVE_ASTERISK";
					PBX_SBINDIR="${checkdir}/sbin"
				else
					PBX_CFLAGS="-I${checkdir}/include -DHAVE_ASTERISK";
					PBX_CPPFLAGS="-I${checkdir}/include -DHAVE_ASTERISK";
					CFLAGS="$CFLAGS -I${checkdir}/include -DHAVE_ASTERISK";
					CPPFLAGS="$CPPFLAGS -I${checkdir}/include -DHAVE_ASTERISK";
					PBX_SBINDIR="/usr/sbin"
				fi
				AC_MSG_RESULT(found)
				break
			fi
			AC_MSG_RESULT(not-found)
		done
		if test x_$found_pbx != x_yes; then
			AC_MSG_NOTICE([Please install either the asterisk-devel package.])
			AC_MSG_NOTICE([Or run ./configure --with-asterisk=PATH with PATH pointing to the directory where you installed asterisk])
			AC_MSG_ERROR([Cannot find pbx libraries - these are required.])
		else
			if test x_$found_asterisk = x_yes; then
				AC_MSG_RESULT([Asterisk found in ${checkdir}])
				PBX_ETC=""
				if test -f "${checkdir}/etc/asterisk/asterisk.conf"; then
					PBX_PREFIX="${checkdir}"
					PBX_ETC="${checkdir}/etc/asterisk"
					PBX_VARLIB="{checkdir}/var/lib/asterisk"
					PBX_SBINDIR="${checkdir}/usr/sbin"
				elif test -f "/etc/asterisk/asterisk.conf"; then
					PBX_PREFIX=""
					PBX_ETC="/etc/asterisk"
					PBX_VARLIB="/var/lib/asterisk"
					PBX_SBINDIR="/usr/sbin"
				fi
				if test -n "${PBX_ETC}"; then
					PBX_TEMPMODDIR="`${SED} -n 's/astmoddir\s*=>\s*\(.*\)$/\1/p' ${PBX_ETC}/asterisk.conf`"
					if test -z "$PBX_TEMPMODDIR"; then
						echo ""
						AC_MSG_NOTICE([astmoddir could not be found in etc/asterisk/asterisk.conf (your etc/asterisk.conf file is faulty or not readable). Note: Path seperators use '=>', not '='])
					fi
					PBX_VARLIB="`${SED} -n 's/astvarlibdir\s*=>\s*\(.*\)$/\1/p' ${PBX_ETC}/asterisk.conf`"
					if test -z "$PBX_VARLIB"; then
						echo ""
						AC_MSG_NOTICE([astvarlibdir could not be found in etc/asterisk/asterisk.conf (your etc/asterisk.conf file is faulty or not readable). Note: Path seperators use '=>', not '='])
					fi
					PBX_SBINDIR="`${SED} -n 's/astsbindir\s*=>\s*\(.*\)$/\1/p' ${PBX_ETC}/asterisk.conf`"
					if test -z "$PBX_SBINDIR"; then
						echo ""
						AC_MSG_NOTICE([astsbindir could not be found in etc/asterisk/asterisk.conf (your etc/asterisk.conf file is faulty or not readable). Note: Path seperators use '=>', not '='])
					fi
				fi
				PBX_LIB="${checkdir}/lib"
				PBX_LDFLAGS="$LDFLAGS -L${checkdir}/lib"
				case "${build_cpu}" in
					x86_64|amd64|ppc64)
						if test -d "${checkdir}/lib64/asterisk"; then
							PBX_LIB="${checkdir}/lib64"
							PBX_LDFLAGS="$LDFLAGS -L${checkdir}/lib64"
						fi
						;;
				esac;
				if test -z "${PBX_TEMPMODDIR}"; then
					PBX_TEMPMODDIR="${PBX_LIB}/asterisk/modules"
				fi
				if test -z "${PBX_VARLIB}"; then
					PBX_VARLIB="/var/lib/asterisk"
				fi 
				if test -z "${PBX_SBINDIR}"; then
					PBX_SBINDIR="/usr/sbin"
				fi 

				LDFLAGS="$PBX_LDFLAGS"
				HAVE_ASTERISK=yes
				AC_MSG_RESULT(done)
			fi
		fi
	fi
	if test -z "$PBX_TEMPMODDIR"; then
		echo ""
		AC_MSG_ERROR([astmoddir could not be established, giving up])
	fi
	if test -z "$PBX_VARLIB"; then
		echo ""
		AC_MSG_ERROR([astvarlib could not be established, giving up])
	fi
	AC_DEFINE_UNQUOTED([PBX_ETC],"$PBX_ETC",[Define PBX_ETC])
	AC_DEFINE_UNQUOTED([PBX_PREFIX],"$PBX_PREFIX",[Define PBX_PREFIX])
	AC_DEFINE_UNQUOTED([PBX_MODDIR],"$PBX_TEMPMODDIR",[Define PBX_MODDIR])
	AC_DEFINE_UNQUOTED([PBX_VARLIB],"$PBX_VARLIB",[Define PBX_VARLIB])
	AC_SUBST([PBX_TYPE])
	AC_SUBST([PBX_VERSION])
	AC_SUBST([HAVE_ASTERISK])
	AC_SUBST([HAVE_CALLWEAVER])
	AC_SUBST([PBX_ETC])
	AC_SUBST([PBX_PREFIX])
	AC_SUBST([PBX_LIB])
	AC_SUBST([PBX_VARLIB])
	AC_SUBST([PBX_INCLUDE])
	AC_SUBST([PBX_TEMPMODDIR])
	AC_SUBST([PBX_CFLAGS])
	AC_SUBST([PBX_LDFLAGS])
	AC_SUBST([PBX_SBINDIR])
])

## -------------------------##
## CS_CV_TRY_COMPILE_IFELSE ##
## -------------------------##
dnl CS_CV_TRY_COMPILE_IFELSE(MSG, CACHE_VAL, INCLUDE, C_SOURCE[, IF COMPILE_OK[, IF_NOT_COMPILE]])
AC_DEFUN([CS_CV_TRY_COMPILE_IFELSE],
	[m4_require([_LT_CMD_GLOBAL_SYMBOLS])dnl
	AC_LANG_PUSH([C])
        AC_CACHE_CHECK(
        	[$1],
        	[$2],
        	[
                        AC_TRY_COMPILE(
                        	[$3], 
                        	[$4], 
                        	[
                                        $2="yes"
                                        AC_CACHE_VAL([$2], "yes")
                                ], 
                                [
                                        $2="no"
                                        AC_CACHE_VAL([$2], "no")
                                ]
                        )
        	]
        )	
        eval val=\$$2
        if test "x$val" = "xyes"; then
             ifelse([$5], , :, $5) :
             ifelse([$6], , :, else $6) :
        fi
	AC_LANG_POP
])

## -------------------------##
## CS_CV_TRY_COMPILE_DEFINE ##
## -------------------------##
dnl CS_CV_TRY_COMPILE_DEFINE(MSG, CACHE_VAL, INCLUDE, C_SOURCE, DEFINE, DEFINE_COMMENT)
AC_DEFUN([CS_CV_TRY_COMPILE_DEFINE],
[
	CS_CV_TRY_COMPILE_IFELSE([$1],[$2],[$3],[$4],[AC_DEFINE([$5],1,[$6])],[])
])

## ---------------------##
## CS_CHECK_AST_TYPEDEF ##
## ---------------------##
dnl CS_CHECK_AST_TYPEDEF(TYPEDEF, HEADER [, ACTION-IF-FOUND [, ACTION-IF-NOT-FOUND ]])
AC_DEFUN([CS_CHECK_AST_TYPEDEF],
[
	AC_MSG_CHECKING([ - checking for typedef '$1'...])
	ac_lib_var=`echo $1['_']$2 | sed 'y%./+- %__p__%'`
	AC_CACHE_VAL(ac_cv_lib_$ac_lib_var,
	[
	  eval "ac_cv_type_$ac_lib_var='not-found'"
	  ac_cv_check_typedef_header=`echo ifelse([$2], , stddef.h, $2)`
	  AC_TRY_COMPILE(
	  	[
		        #if ASTERISK_VERSION_NUMBER >= 10400
		        #include <asterisk.h>
		        #endif
			#include <$ac_cv_check_typedef_header>
		],[
			int x = sizeof($1); x = x;
		],[
	        	AC_MSG_RESULT(yes)
	        	eval "ac_cv_type_$ac_lib_var=yes"
	        ],[
	        	AC_MSG_RESULT(no)
	        	eval "ac_cv_type_$ac_lib_var=no" 
	       	])
	  if test `eval echo '$ac_cv_type_'$ac_lib_var` = "no" ; then
	    m4_ifvaln([$4],[$4],[:])dnl
	    m4_ifvaln([$3],[else $3])dnl
	  fi
	])
])


## ---------------------##
## CS_EXT_LIB_SETUP     ##
## ---------------------##
# CS_EXT_LIB_SETUP([package symbol name], [package friendly name], [package option name], [additional help text])
AC_DEFUN([CS_EXT_LIB_SETUP],
[
$1_DESCRIP="$2"
$1_OPTION="$3"
AC_ARG_WITH([$3], AC_HELP_STRING([--with-$3=PATH],[use $2 files in PATH $4]),[
case ${withval} in
     n|no)
     USE_$1=no
     ;;
     y|ye|yes)
     $1_MANDATORY="yes"
     ;;
     *)
     $1_DIR="${withval}"
     $1_MANDATORY="yes"
     ;;
esac
])
PBX_$1=0
AC_SUBST([$1_LIB])
AC_SUBST([$1_INCLUDE])
AC_SUBST([PBX_$1])
])

## ---------------------##
## CS_EXT_LIB_CHECK     ##
## ---------------------##
# CS_EXT_LIB_CHECK([package symbol name], [package library name], [function to check], [package header], [additional LIB data])

AC_DEFUN([CS_EXT_LIB_CHECK],
[
if test "${USE_$1}" != "no"; then
   pbxlibdir=""
   if test "x${$1_DIR}" != "x"; then
      if test -d ${$1_DIR}/lib; then
      	 pbxlibdir="-L${$1_DIR}/lib"
      else
      	 pbxlibdir="-L${$1_DIR}"
      fi
   fi
   AC_CHECK_LIB([$2], [$3], [CS_$1_FOUND=yes], [CS_$1_FOUND=no], ${pbxlibdir} $5)

   if test "${CS_$1_FOUND}" = "yes"; then
      $1_LIB="-l$2 $5"
      $1_HEADER_FOUND="1"
      if test "x${$1_DIR}" != "x"; then
         $1_LIB="${pbxlibdir} ${$1_LIB}"
	 $1_INCLUDE="-I${$1_DIR}/include"
	 if test "x$4" != "x" ; then
	    AC_CHECK_HEADER([${$1_DIR}/include/$4], [$1_HEADER_FOUND=1], [$1_HEADER_FOUND=0] )
	 fi
      else
	 if test "x$4" != "x" ; then
            AC_CHECK_HEADER([$4], [$1_HEADER_FOUND=1], [$1_HEADER_FOUND=0] )
	 fi
      fi
      if test "x${$1_HEADER_FOUND}" = "x0" ; then
         if test ! -z "${$1_MANDATORY}" ;
         then
            AC_MSG_NOTICE( ***)
            AC_MSG_NOTICE( *** It appears that you do not have the $2 development package installed.)
            AC_MSG_NOTICE( *** Please install it to include ${$1_DESCRIP} support, or re-run configure)
            AC_MSG_NOTICE( *** without explicitly specifying --with-${$1_OPTION})
            exit 1
         fi
         $1_LIB=""
         $1_INCLUDE=""
         PBX_$1=0
      else
         PBX_$1=1
         AC_DEFINE_UNQUOTED([HAVE_$1], 1, [Define to indicate the ${$1_DESCRIP} library])
      fi
   elif test ! -z "${$1_MANDATORY}";
   then
      AC_MSG_NOTICE(***)
      AC_MSG_NOTICE(*** The ${$1_DESCRIP} installation on this system appears to be broken.)
      AC_MSG_NOTICE(*** Either correct the installation, or run configure)
      AC_MSG_NOTICE(*** without explicitly specifying --with-${$1_OPTION})
      exit 1
   fi
fi
])

## -----------------------------##
## PATCH_LIBTOOL_TO_ADD_HOST_CC ##
## -----------------------------##
AC_DEFUN([PATCH_LIBTOOL_TO_ADD_HOST_CC],
[# patch libtool to add HOST_CC sometimes needed in crosscompiling a win32 dll
if test -f libtool; then
  if grep "HOST_CC" libtool >/dev/null; then
    if test "$build" != "$host" ; then
      if test "_$HOST_CC" = "_" ; then
        HOST_CC="false"
        for i in `echo $PATH | sed 's,:, ,g'` ; do
        test -x $i/cc && HOST_CC=$i/cc
        done
      fi
  AC_MSG_RESULT(patching libtool to add HOST_CC=$HOST_CC)
      test -f libtool.old || (mv libtool libtool.old && cp libtool.old libtool)
      sed -e "/BEGIN.*LIBTOOL.*CONFIG/a\\
  HOST_CC=$HOST_CC" libtool >libtool.new 
      (test -s libtool.new || rm libtool.new) 2>/dev/null
      test -f libtool.new && mv libtool.new libtool # not 2>/dev/null !!
      test -f libtool     || mv libtool.old libtool
    fi
  fi
fi  
])  

## ------------------------##
## AC_AUTO_INCLUDE_HEADERS ##
## ------------------------##
dnl AC_AUTO_INCLUDE_HEADERS([config-inc.h], [sys/foobar.h arpa/inet.h dlfcn.h errno.h])
AC_DEFUN([AC_AUTO_INCLUDE_HEADERS],
[touch $1
for ac_auto_include_file in $2; do
  ac_auto_include_have=`echo $ac_auto_include_file | sed 'y%./*abcdefghijklmnopqrstuvwxyz%__PABCDEFGHIJKLMNOPQRSTUVWXYZ%;s%[^_abcdefghijklmnopqrstuvwxyzABCDEFGHIJKLMNOPQRSTUVWXYZ0123456789]%_%g'`
  echo "#ifdef HAVE_$ac_auto_include_have" &gt;&gt; $1
  echo "# include &lt;$ac_auto_include_file&gt;" &gt;&gt; $1
  echo "#endif" &gt;&gt; $1
  echo "" &gt;&gt; $1
done])

## ------------------##
## CONFIGURE_PART    ##
## ------------------##
AC_DEFUN([CONFIGURE_PART],[
case $TERM in
       #   for the most important terminal types we directly know the sequences
       xterm|xterm*|vt220|vt220*)
               T_MD=`awk 'BEGIN { printf("%c%c%c%c", 27, 91, 49, 109); }' </dev/null 2>/dev/null`
               T_ME=`awk 'BEGIN { printf("%c%c%c", 27, 91, 109); }' </dev/null 2>/dev/null`
        ;;
       vt100|vt100*|cygwin)
               T_MD=`awk 'BEGIN { printf("%c%c%c%c%c%c", 27, 91, 49, 109, 0, 0); }' </dev/null 2>/dev/null`
               T_ME=`awk 'BEGIN { printf("%c%c%c%c%c", 27, 91, 109, 0, 0); }' </dev/null 2>/dev/null`
       ;;
       *)
               T_MD=''
               T_ME=''
       ;;
esac
  AC_MSG_RESULT()
  AC_MSG_RESULT([${T_MD}$1${T_ME}])
])

## ------------------##
## Check Make	     ##
## ------------------##
AC_DEFUN([CS_CHECK_GNU_MAKE], [AC_CACHE_CHECK([for GNU make], [ac_cv_GNU_MAKE],
   ac_cv_GNU_MAKE='Not Found' ;
   ac_cv_GNU_MAKE_VERSION_MAJOR=0 ;
   ac_cv_GNU_MAKE_VERSION_MINOR=0 ;
   for a in make gmake gnumake ; do
      if test -z "$a" ; then continue ; fi ;
      if ( sh -c "$a --version" 2> /dev/null | grep GNU  2>&1 > /dev/null ) ;  then
         ac_cv_GNU_MAKE=$a ;
         ac_cv_GNU_MAKE_VERSION_MAJOR=`$ac_cv_GNU_MAKE --version | grep "GNU Make" | cut -f3 -d' ' | cut -f1 -d'.'`
         ac_cv_GNU_MAKE_VERSION_MINOR=`$ac_cv_GNU_MAKE --version | grep "GNU Make" | cut -f2 -d'.' | cut -c1-2`
         break;
      fi
   done ;
) ;
if test  "x$ac_cv_GNU_MAKE" = "xNot Found"  ; then
   AC_MSG_ERROR( *** Please install GNU make.  It is required to build Asterisk!)
   exit 1
fi
AC_SUBST([GNU_MAKE], [$ac_cv_GNU_MAKE])
])

## ------------------##
## Get Version (DdG) ##
## ------------------##
AC_DEFUN([CS_GET_VERSION], [
#  AC_UNDEFINE("PACKAGE_BUGREPORT")
#  AC_UNDEFINE("PACKAGE_NAME")
#  AC_UNDEFINE("PACKAGE_STRING")
#  AC_UNDEFINE("PACKAGE_TARNAME")
#  AC_UNDEFINE("PACKAGE_VERSION")
  SCCP_BRANCH="unknown"
  SCCP_VERSION="unknown"
  SCCP_REVISION="unknown"

  CURRENT=`pwd`
  BASE=`dirname $ac_dir`
  cd $BASE >/dev/null
  . ./tools/versioncheck silent
  cd $CURRENT >/dev/null

  AC_DEFINE_UNQUOTED([SCCP_VERSION],  "${SCCP_VERSION}", [Define the SCCP Version])
  AC_DEFINE_UNQUOTED([SCCP_BRANCH],   "${SCCP_BRANCH}", [Define the SCCP Branch])
  AC_DEFINE_UNQUOTED([SCCP_REVISION], "${SCCP_REVISION}", [Define the SCCP Revision])
  AC_DEFINE_UNQUOTED([REPOS_TYPE], "${REPOS_TYPE}", [Define the REPOS TYPE])
  AC_SUBST([SCCP_VERSION])
  AC_SUBST([SCCP_BRANCH])
  AC_SUBST([SCCP_REVISION])
  AC_SUBST([REPOS_TYPE])
  if test "${SCCP_BRANCH}" = "TRUNK"; then
    PACKAGE_NAME="Chan_SCCP_${SCCP_VERSION}_${SCCP_BRANCH}"
    PACKAGE_VERSION="${SCCP_VERSION}_${SCCP_BRANCH}_r${SCCP_REVISION}"
  else
    PACKAGE_NAME="Chan_SCCP_${SCCP_VERSION}_(${SCCP_BRANCH})"
    PACKAGE_VERSION="${SCCP_VERSION}_${SCCP_BRANCH}"
  fi
  AC_SUBST([PACKAGE_NAME])
])

## -----------------------------------------------------##
## CHECK_ALIGNED_ACCESS_REQUIRED (i.e. sparc/ppc/alpha) ##
## -----------------------------------------------------##

AC_DEFUN([AX_CHECK_ALIGNED_ACCESS_REQUIRED],
[AC_CACHE_CHECK([if pointers to integers require aligned access],
  [ax_cv_have_aligned_access_required],
  [AC_TRY_RUN([
#include <stdio.h>
#include <stdlib.h>

int main()
{
  char* string = malloc(40);
  int i;
  for (i=0; i < 40; i++) string[[i]] = i;
  {
     void* s = string;
     int* p = s+1;
     int* q = s+2;
   
     if (*p == *q) { return 1; }
  }
  return 0;
}
              ],
     [ax_cv_have_aligned_access_required=yes],
     [ax_cv_have_aligned_access_required=no],
     [ax_cv_have_aligned_access_required=no])
  ])
if test "$ax_cv_have_aligned_access_required" = yes ; then
  AC_DEFINE([HAVE_ALIGNED_ACCESS_REQUIRED], [1],
    [Define if pointers to integers require aligned access])
fi  
])

AC_DEFUN([AX_CHECK_UNALIGNED_BUSERROR],
[AC_CACHE_CHECK([whether uint64_t misalignment causes a buserror on this system],
  [ax_cv_have_unaligned_buserror],
  [AC_TRY_RUN([
#include <stdio.h>
#include <stdlib.h>
#include <string.h>
#include <stdint.h>
int main()
{
          uint64_t buf64[3];
          uint8_t *p;
          memcpy(buf64, "AAAAAAA" "BBBBBBBB" "CCCCCCCC", 24); /* 7+8+8+1 */
          p = (uint8_t*)&buf64[0] + 7;
          /* Either bad result or SIGBUS on some systems */
          return (*((uint64_t*)p) == 0x4242424242424242ull) ? 0 : 1;
}
              ],
     [ax_cv_have_unaligned_buserror=no],
     [ax_cv_have_unaligned_buserror=yes],
     [ax_cv_have_unaligned_buserror=no])
  ])
if test "$ax_cv_have_unaligned_buserror" = yes ; then
  AC_DEFINE([HAVE_UNALIGNED_BUSERROR], [1],
    [Define if pointers to unaligned uint64_t integers would cause buserror])
fi  
])

## ------------------##
## Doxygen Defaults. ##
## ------------------##

#DX_ENV=""
AC_DEFUN([DX_FEATURE_doc],  ON)
AC_DEFUN([DX_FEATURE_dot],  ON)
AC_DEFUN([DX_FEATURE_man],  OFF)
AC_DEFUN([DX_FEATURE_html], ON)
AC_DEFUN([DX_FEATURE_chm],  OFF)
AC_DEFUN([DX_FEATURE_chi],  OFF)
AC_DEFUN([DX_FEATURE_rtf],  OFF)
AC_DEFUN([DX_FEATURE_xml],  OFF)
AC_DEFUN([DX_FEATURE_pdf],  ON)
AC_DEFUN([DX_FEATURE_ps],   ON)

## --------------- ##
## Private macros. ##
## --------------- ##

# DX_ENV_APPEND(VARIABLE, VALUE)
# ------------------------------
# Append VARIABLE="VALUE" to DX_ENV for invoking doxygen.
AC_DEFUN([DX_ENV_APPEND], [AC_SUBST([DX_ENV], ["$DX_ENV $1='$2'"])])

# DX_DIRNAME_EXPR
# ---------------
# Expand into a shell expression prints the directory part of a path.
AC_DEFUN([DX_DIRNAME_EXPR],
         [[expr ".$1" : '\(\.\)[^/]*$' \| "x$1" : 'x\(.*\)/[^/]*$']])

# DX_IF_FEATURE(FEATURE, IF-ON, IF-OFF)
# -------------------------------------
# Expands according to the M4 (static) status of the feature.
AC_DEFUN([DX_IF_FEATURE], [ifelse(DX_FEATURE_$1, ON, [$2], [$3])])

# DX_REQUIRE_PROG(VARIABLE, PROGRAM)
# ----------------------------------
# Require the specified program to be found for the DX_CURRENT_FEATURE to work.
AC_DEFUN([DX_REQUIRE_PROG], [
AC_PATH_TOOL([$1], [$2])
if test "$DX_FLAG_DX_CURRENT_FEATURE$$1" = 1; then
    AC_MSG_WARN([$2 not found - will not DX_CURRENT_DESCRIPTION])
    AC_SUBST([DX_FLAG_DX_CURRENT_FEATURE], 0)
fi
])

# DX_TEST_FEATURE(FEATURE)
# ------------------------
# Expand to a shell expression testing whether the feature is active.
AC_DEFUN([DX_TEST_FEATURE], [test "$DX_FLAG_$1" = 1])

# DX_CHECK_DEPEND(REQUIRED_FEATURE, REQUIRED_STATE)
# -------------------------------------------------
# Verify that a required features has the right state before trying to turn on
# the DX_CURRENT_FEATURE.
AC_DEFUN([DX_CHECK_DEPEND], [
test "$DX_FLAG_$1" = "$2" \
|| AC_MSG_ERROR([doxygen-DX_CURRENT_FEATURE ifelse([$2], 1,
                            requires, contradicts) doxygen-DX_CURRENT_FEATURE])
])

# DX_CLEAR_DEPEND(FEATURE, REQUIRED_FEATURE, REQUIRED_STATE)
# ----------------------------------------------------------
# Turn off the DX_CURRENT_FEATURE if the required feature is off.
AC_DEFUN([DX_CLEAR_DEPEND], [
test "$DX_FLAG_$1" = "$2" || AC_SUBST([DX_FLAG_DX_CURRENT_FEATURE], 0)
])


# DX_FEATURE_ARG(FEATURE, DESCRIPTION,
#                CHECK_DEPEND, CLEAR_DEPEND,
#                REQUIRE, DO-IF-ON, DO-IF-OFF)
# --------------------------------------------
# Parse the command-line option controlling a feature. CHECK_DEPEND is called
# if the user explicitly turns the feature on (and invokes DX_CHECK_DEPEND),
# otherwise CLEAR_DEPEND is called to turn off the default state if a required
# feature is disabled (using DX_CLEAR_DEPEND). REQUIRE performs additional
# requirement tests (DX_REQUIRE_PROG). Finally, an automake flag is set and
# DO-IF-ON or DO-IF-OFF are called according to the final state of the feature.
AC_DEFUN([DX_ARG_ABLE], [
    AC_DEFUN([DX_CURRENT_FEATURE], [$1])
    AC_DEFUN([DX_FLAG_DX_CURRENT_FEATURE], [DX_FLAG_$1])
    AC_DEFUN([DX_CURRENT_DESCRIPTION], [$2])
    AC_ARG_ENABLE(doxygen-$1,
                  [AS_HELP_STRING(DX_IF_FEATURE([$1], [--disable-doxygen-$1],
                                                      [--enable-doxygen-$1]),
                                  DX_IF_FEATURE([$1], [don't $2], [$2]))],
                  [
case "$enableval" in
#(
y|Y|yes|Yes|YES)
    AC_SUBST([DX_FLAG_$1], 1)
    $3
;; #(
n|N|no|No|NO)
    AC_SUBST([DX_FLAG_$1], 0)
;; #(
*)
    AC_MSG_ERROR([invalid value '$enableval' given to doxygen-$1])
;;
esac
], [
AC_SUBST([DX_FLAG_$1], [DX_IF_FEATURE([$1], 1, 0)])
$4
])
if DX_TEST_FEATURE([$1]); then
    $5
    :
fi
if DX_TEST_FEATURE([$1]); then
    AM_CONDITIONAL(DX_COND_$1, :)
    $6
    :
else
    AM_CONDITIONAL(DX_COND_$1, false)
    $7
    :
fi
])

## -------------- ##
## Public macros. ##
## -------------- ##

# DX_XXX_FEATURE(DEFAULT_STATE)
# -----------------------------
AC_DEFUN([DX_DOXYGEN_FEATURE], [AC_DEFUN([DX_FEATURE_doc],  [$1])])
AC_DEFUN([DX_MAN_FEATURE],     [AC_DEFUN([DX_FEATURE_man],  [$1])])
AC_DEFUN([DX_HTML_FEATURE],    [AC_DEFUN([DX_FEATURE_html], [$1])])
AC_DEFUN([DX_CHM_FEATURE],     [AC_DEFUN([DX_FEATURE_chm],  [$1])])
AC_DEFUN([DX_CHI_FEATURE],     [AC_DEFUN([DX_FEATURE_chi],  [$1])])
AC_DEFUN([DX_RTF_FEATURE],     [AC_DEFUN([DX_FEATURE_rtf],  [$1])])
AC_DEFUN([DX_XML_FEATURE],     [AC_DEFUN([DX_FEATURE_xml],  [$1])])
AC_DEFUN([DX_XML_FEATURE],     [AC_DEFUN([DX_FEATURE_xml],  [$1])])
AC_DEFUN([DX_PDF_FEATURE],     [AC_DEFUN([DX_FEATURE_pdf],  [$1])])
AC_DEFUN([DX_PS_FEATURE],      [AC_DEFUN([DX_FEATURE_ps],   [$1])])

# DX_INIT_DOXYGEN(PROJECT, [CONFIG-FILE], [OUTPUT-DOC-DIR])
# ---------------------------------------------------------
# PROJECT also serves as the base name for the documentation files.
# The default CONFIG-FILE is "Doxyfile" and OUTPUT-DOC-DIR is "doxygen-doc".
AC_DEFUN([DX_INIT_DOXYGEN], [

# Files:
AC_SUBST([DX_PROJECT], [$1])
AC_SUBST([DX_CONFIG], [ifelse([$2], [], Doxyfile, [$2])])
AC_SUBST([DX_DOCDIR], [ifelse([$3], [], doxygen-doc, [$3])])

# Environment variables used inside doxygen.cfg:
DX_ENV_APPEND(SRCDIR, $srcdir)
DX_ENV_APPEND(PROJECT, $DX_PROJECT)
DX_ENV_APPEND(DOCDIR, $DX_DOCDIR)
DX_ENV_APPEND(VERSION, $PACKAGE_VERSION)

# Doxygen itself:
DX_ARG_ABLE(doc, [generate any doxygen documentation],
            [],
            [],
            [DX_REQUIRE_PROG([DX_DOXYGEN], doxygen)
             DX_REQUIRE_PROG([DX_PERL], perl)],
            [DX_ENV_APPEND(PERL_PATH, $DX_PERL)])

# Dot for graphics:
DX_ARG_ABLE(dot, [generate graphics for doxygen documentation],
            [DX_CHECK_DEPEND(doc, 1)],
            [DX_CLEAR_DEPEND(doc, 1)],
            [DX_REQUIRE_PROG([DX_DOT], dot)],
            [DX_ENV_APPEND(HAVE_DOT, YES)
             DX_ENV_APPEND(DOT_PATH, [`DX_DIRNAME_EXPR($DX_DOT)`])],
            [DX_ENV_APPEND(HAVE_DOT, NO)])

# Man pages generation:
DX_ARG_ABLE(man, [generate doxygen manual pages],
            [DX_CHECK_DEPEND(doc, 1)],
            [DX_CLEAR_DEPEND(doc, 1)],
            [],
            [DX_ENV_APPEND(GENERATE_MAN, YES)],
            [DX_ENV_APPEND(GENERATE_MAN, NO)])

# RTF file generation:
DX_ARG_ABLE(rtf, [generate doxygen RTF documentation],
            [DX_CHECK_DEPEND(doc, 1)],
            [DX_CLEAR_DEPEND(doc, 1)],
            [],
            [DX_ENV_APPEND(GENERATE_RTF, YES)],
            [DX_ENV_APPEND(GENERATE_RTF, NO)])

# XML file generation:
DX_ARG_ABLE(xml, [generate doxygen XML documentation],
            [DX_CHECK_DEPEND(doc, 1)],
            [DX_CLEAR_DEPEND(doc, 1)],
            [],
            [DX_ENV_APPEND(GENERATE_XML, YES)],
            [DX_ENV_APPEND(GENERATE_XML, NO)])

# (Compressed) HTML help generation:
DX_ARG_ABLE(chm, [generate doxygen compressed HTML help documentation],
            [DX_CHECK_DEPEND(doc, 1)],
            [DX_CLEAR_DEPEND(doc, 1)],
            [DX_REQUIRE_PROG([DX_HHC], hhc)],
            [DX_ENV_APPEND(HHC_PATH, $DX_HHC)
             DX_ENV_APPEND(GENERATE_HTML, YES)
             DX_ENV_APPEND(GENERATE_HTMLHELP, YES)],
            [DX_ENV_APPEND(GENERATE_HTMLHELP, NO)])

# Seperate CHI file generation.
DX_ARG_ABLE(chi, [generate doxygen seperate compressed HTML help index file],
            [DX_CHECK_DEPEND(chm, 1)],
            [DX_CLEAR_DEPEND(chm, 1)],
            [],
            [DX_ENV_APPEND(GENERATE_CHI, YES)],
            [DX_ENV_APPEND(GENERATE_CHI, NO)])

# Plain HTML pages generation:
DX_ARG_ABLE(html, [generate doxygen plain HTML documentation],
            [DX_CHECK_DEPEND(doc, 1) DX_CHECK_DEPEND(chm, 0)],
            [DX_CLEAR_DEPEND(doc, 1) DX_CLEAR_DEPEND(chm, 0)],
            [],
            [DX_ENV_APPEND(GENERATE_HTML, YES)],
            [DX_TEST_FEATURE(chm) || DX_ENV_APPEND(GENERATE_HTML, NO)])

# PostScript file generation:
DX_ARG_ABLE(ps, [generate doxygen PostScript documentation],
            [DX_CHECK_DEPEND(doc, 1)],
            [DX_CLEAR_DEPEND(doc, 1)],
            [DX_REQUIRE_PROG([DX_LATEX], latex)
             DX_REQUIRE_PROG([DX_MAKEINDEX], makeindex)
             DX_REQUIRE_PROG([DX_DVIPS], dvips)
             DX_REQUIRE_PROG([DX_EGREP], egrep)])

# PDF file generation:
DX_ARG_ABLE(pdf, [generate doxygen PDF documentation],
            [DX_CHECK_DEPEND(doc, 1)],
            [DX_CLEAR_DEPEND(doc, 1)],
            [DX_REQUIRE_PROG([DX_PDFLATEX], pdflatex)
             DX_REQUIRE_PROG([DX_MAKEINDEX], makeindex)
             DX_REQUIRE_PROG([DX_EGREP], egrep)])

# LaTeX generation for PS and/or PDF:
if DX_TEST_FEATURE(ps) || DX_TEST_FEATURE(pdf); then
    AM_CONDITIONAL(DX_COND_latex, :)
    DX_ENV_APPEND(GENERATE_LATEX, YES)
else
    AM_CONDITIONAL(DX_COND_latex, false)
    DX_ENV_APPEND(GENERATE_LATEX, NO)
fi

# Paper size for PS and/or PDF:
AC_ARG_VAR(DOXYGEN_PAPER_SIZE,
           [a4wide (default), a4, letter, legal or executive])
case "$DOXYGEN_PAPER_SIZE" in
#(
"")
    AC_SUBST(DOXYGEN_PAPER_SIZE, "")
;; #(
a4wide|a4|letter|legal|executive)
    DX_ENV_APPEND(PAPER_SIZE, $DOXYGEN_PAPER_SIZE)
;; #(
*)
    AC_MSG_ERROR([unknown DOXYGEN_PAPER_SIZE='$DOXYGEN_PAPER_SIZE'])
;;
esac

#For debugging:
#echo DX_FLAG_doc=$DX_FLAG_doc
#echo DX_FLAG_dot=$DX_FLAG_dot
#echo DX_FLAG_man=$DX_FLAG_man
#echo DX_FLAG_html=$DX_FLAG_html
#echo DX_FLAG_chm=$DX_FLAG_chm
#echo DX_FLAG_chi=$DX_FLAG_chi
#echo DX_FLAG_rtf=$DX_FLAG_rtf
#echo DX_FLAG_xml=$DX_FLAG_xml
#echo DX_FLAG_pdf=$DX_FLAG_pdf
#echo DX_FLAG_ps=$DX_FLAG_ps
#echo DX_ENV=$DX_ENV
])

dnl -------------------------------------------------------------------------
AC_DEFUN([AX_CHECK_COMPILE_FLAG],
[AC_PREREQ(2.64)dnl for _AC_LANG_PREFIX and AS_VAR_IF
AS_VAR_PUSHDEF([CACHEVAR],[ax_cv_check_[]_AC_LANG_ABBREV[]flags_$4_$1])dnl
AC_CACHE_CHECK([whether _AC_LANG compiler accepts $1], CACHEVAR, [
  ax_check_save_flags=$[]_AC_LANG_PREFIX[]FLAGS
  _AC_LANG_PREFIX[]FLAGS="$[]_AC_LANG_PREFIX[]FLAGS $4 $1 -Werror"
  AC_COMPILE_IFELSE([m4_default([$5],[AC_LANG_PROGRAM()])],
    [AS_VAR_SET(CACHEVAR,[yes])],
    [AS_VAR_SET(CACHEVAR,[no])])
  _AC_LANG_PREFIX[]FLAGS=$ax_check_save_flags])
AS_VAR_IF(CACHEVAR,yes,
  [m4_default([$2], :)],
  [m4_default([$3], :)])
AS_VAR_POPDEF([CACHEVAR])dnl
])dnl AX_CHECK_COMPILE_FLAGS

AC_DEFUN([AX_APPEND_FLAG],
[dnl
AC_PREREQ(2.64)dnl for _AC_LANG_PREFIX and AS_VAR_SET_IF
AS_VAR_PUSHDEF([FLAGS], [m4_default($2,_AC_LANG_PREFIX[FLAGS])])
AS_VAR_SET_IF(FLAGS,[
  AS_CASE([" AS_VAR_GET(FLAGS) "],
    [*" $1 "*], [AC_RUN_LOG([: FLAGS already contains $1])],
    [
     AS_VAR_APPEND(FLAGS," $1")
     AC_RUN_LOG([: FLAGS="$FLAGS"])
    ])
  ],
  [
  AS_VAR_SET(FLAGS,[$1])
  AC_RUN_LOG([: FLAGS="$FLAGS"])
  ])
AS_VAR_POPDEF([FLAGS])dnl
])dnl AX_APPEND_FLAG

AC_DEFUN([AX_APPEND_COMPILE_FLAGS],
[
for flag in $1; do
  AX_CHECK_COMPILE_FLAG([$flag], [AX_APPEND_FLAG([$flag], [$2])], [], [$3])
done
])dnl AX_APPEND_COMPILE_FLAGS
<|MERGE_RESOLUTION|>--- conflicted
+++ resolved
@@ -51,11 +51,7 @@
 		 		else
 		 			PBX_TEMPMODDIR="$(${PKGCONFIG} --variable=moddir asterisk)"
 		 			PBX_VARLIB="$(${PKGCONFIG} --variable=varlibdir asterisk)"
-<<<<<<< HEAD
-					PBX_SBINDIR="${PBX_PREFIX}/sbin/"
-=======
 		 			PBX_SBINDIR="${PBX_PREFIX}/sbin/"
->>>>>>> 8ad9ee11
 		 		fi
 				LDFLAGS="$LDFLAGS -L${PBX_LIB} $(${PKGCONFIG} --libs asterisk)"
 				PBX_LDFLAGS="$LDFLAGS"
