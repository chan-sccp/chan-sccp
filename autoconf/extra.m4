
AC_DEFUN([CS_SETUP_DEFAULTS], [
	ac_default_prefix=/usr
	if test ${sysconfdir} = '${prefix}/etc'; then
	  sysconfdir=/etc
	fi
	if test ${mandir} = '${prefix}/man'; then
	  mandir=/usr/share/man
	fi
])


AC_DEFUN([CS_SETUP_BUILD],[

	AC_PATH_TOOL([UNAME], [uname], No)
	AC_PATH_PROGS(DATE,date,No)
	AC_PATH_PROGS(UNAME,uname,No)
	AC_PATH_PROGS(WHOAMI,whoami,No)
	AC_PATH_PROGS(FINGER,finger,No)
	AC_PATH_PROGS(HEAD,head,No)
	AC_PATH_PROGS(CUT,cut,No)
	AC_PATH_PROGS(AWK,gawk awk,No)
	AC_PATH_PROGS(PKGCONFIG,pkg-config,No)
	AC_PATH_PROGS(RPMBUILD,rpmbuild,No)
	AM_CONDITIONAL(ENABLE_RPMBUILD, test x$RPMBUILD != xNo)

	if test ! x"${UNAME}" = xNo; then
	    if test -n $BUILD_OS ; then
		BUILD_DATE="`date -u "+%Y-%m-%d %H:%M:%S"` UTC"
		BUILD_OS="`${UNAME} -s`"
		BUILD_MACHINE="`${UNAME} -m`"
		BUILD_HOSTNAME="`${UNAME} -n`"
		BUILD_KERNEL="`${UNAME} -r`"
		if test "_${AWK}" != "_No" && test "_${FINGER}" != "_No"; then
			BUILD_USER="`${FINGER} -lp |${HEAD} -n1 |${CUT} -d: -f3|${CUT} -c 2-`"
		elif test ! -z "${USERNAME}"; then
			BUILD_USER="${USERNAME}"		
		else
			BUILD_USER="`${WHOAMI}`"
		fi
		AC_DEFINE_UNQUOTED([BUILD_DATE],"`echo ${BUILD_DATE}`",[The date of this build])
		AC_DEFINE_UNQUOTED([BUILD_OS],"`echo ${BUILD_OS}`",[Operating System we are building on])
		AC_DEFINE_UNQUOTED([BUILD_MACHINE],"`echo ${BUILD_MACHINE}`",[Machine we are building on])
		AC_DEFINE_UNQUOTED([BUILD_HOSTNAME],"`echo ${BUILD_HOSTNAME}`",[Hostname of our Box])
		AC_DEFINE_UNQUOTED([BUILD_KERNEL],"`echo ${BUILD_KERNEL}`",[Kernel version of this build])
		AC_DEFINE_UNQUOTED([BUILD_USER],"`echo ${BUILD_USER}`",[building user])
		AC_SUBST([BUILD_DATE])
		AC_SUBST([BUILD_OS])
		AC_SUBST([BUILD_MACHINE])
		AC_SUBST([BUILD_HOSTNAME])
		AC_SUBST([BUILD_KERNEL])
		AC_SUBST([BUILD_USER])
	    fi
	fi
	
	AS_IF([test "${AWK}" == "No"],[
<<<<<<< HEAD
		echo ""
		echo ""
		echo "Utility 'awk' is missing"
		echo "==================================="
=======
		echo "Utility 'awk' is missing"
 		echo "==================================="
>>>>>>> 8ad9ee11
		echo "The awk programm is missing on your platform, this is required though."
		echo "Please install awk / gnu-awk / mawk / nawk or some other Posix compatible version of AWK"
		echo "And then rerun the configure process"
		echo "==================================="
<<<<<<< HEAD
		echo "Exitting now."
=======
 		echo "Exitting now."
>>>>>>> 8ad9ee11
		exit
	]) 
])


AC_DEFUN([CS_SETUP_HOST_PLATFORM],[
	astlibdir=''
	case "${host}" in
	  *-*-darwin*)
		AC_DEFINE([__Darwin__],1,[Using Darwin / Apple OSX])
		AC_DEFINE([DARWIN],1,[Using Darwin / Apple OSX])
		AC_SUBST(__Darwin__)
		use_poll_compat=yes
		no_libcap=yes
		ostype=bsd
		;;
	  *-*-freebsd*)
	    	AC_DEFINE([BSD], 1, [using BSD])
		use_poll_compat=yes
		no_libcap=yes
		ostype=bsd
		;;
	  *-*-netbsd*)
	    	AC_DEFINE([BSD], 1, [using BSD])
		use_poll_compat=yes
		no_libcap=yes
		ostype=bsd
		;;
	  *-*-openbsd*)
	    	AC_DEFINE([BSD], 1, [using BSD])
		use_poll_compat=yes
		no_libcap=yes
		ostype=bsd
		;;
	  *-*-dragonfly*)
	    	AC_DEFINE([BSD], 1, [using BSD])
		use_poll_compat=yes
		no_libcap=yes
		ostype=bsd
		;;
	  *-aix*)
	    	AC_DEFINE([AIX], 1, [using IAX])
		use_poll_compat=yes
		broken_types=yes
		no_libcap=yes
		ostype=aix
	    ;;
	  *-osf4*)
		AC_DEFINE([OSF1], 1, [using my beloved Digital OS])
		use_poll_compat=yes
		tru64_types=yes
		no_libcap=yes
		ostype=osf
	    ;;
	  *-osf5.1*)
		AC_DEFINE([OSF1], 1, [using my beloved Digital OS])
		use_poll_compat=yes
		no_libcap=yes
		ostype=osf
	    ;;
	  *-tru64*)
		AC_DEFINE([OSF1], 1, [using my beloved Digital OS])
		use_poll_compat=yes
		tru64_types=yes
		no_libcap=yes
		ostype=osf
	    ;;
	  *-*-linux*)
		AC_DEFINE([LINUX],[1],[using LINUX])
		LARGEFILE_FLAGS="-D_LARGEFILE_SOURCE -D_FILE_OFFSET_BITS=64"
		CFLAGS_saved="$CFLAGS_saved $LARGEFILE_FLAGS"
		ostype=linux
		;;
	  *cygwin*)
		AC_DEFINE([_WIN32_WINNT],[0x0500],[Heya, it's windows])
		AC_DEFINE([INET_ADDRSTRLEN],[16],[cygwin detection does not work for that, anybody has an idea ?])
		AC_DEFINE([INET6_ADDRSTRLEN],[46],[cygwin detection does not work for that, anybody has an idea ?])
		AC_DEFINE([__CYGWIN__],[1],[make sure __CYGWIN__ is defined ...])
		ostype=cygwin
		;;
	  *-*-solaris2*)
		AC_DEFINE([SOLARIS],[1],[using SOLARIS])
		use_poll_compat=yes
		no_libcap=yes
		ostype=solaris
		force_generic_timers=yes
		;;
	  *)
		AC_MSG_RESULT(["Unsupported/Unknown operating system: ${host}"])
		use_poll_compat=yes
		no_libcap=yes
		ostype=unknown
		;;
	esac
	if test "x$use_poll_compat" = "xyes"; then
		AC_DEFINE([CS_USE_POLL_COMPAT], 1, [Define to 1 if internal poll should be used.])
	fi
	AC_SUBST(ostype)
])

AC_DEFUN([CS_SETUP_ENVIRONMENT], [
	AC_LANG_SAVE
	AC_LANG_C
	AC_DISABLE_STATIC
	AS_IF(	[test -z "`${CC} -std=gnu11 -fgnu89-inline -dM -E - </dev/null 2>&1 |grep 'unrecognized command line option'`" && test $? == 0],		[CFLAGS_saved="$CFLAGS_saved -std=gnu11 -fgnu89-inline"],
		[test -n "`${CC} -std=gnu99 -fgnu89-inline -Wno-ignored-qualifiers -dM -E - </dev/null 2>&1 |grep '__STDC_VERSION__ 1999'`" && test $? == 0],	[CFLAGS_saved="$CFLAGS_saved -std=gnu99 -fgnu89-inline -Wno-ignored-qualifiers"],
		[test -n "`${CC} -std=gnu99 -fgnu89-inline -Wno-return-type -dM -E - </dev/null 2>&1 |grep '__STDC_VERSION__ 1999'`" && test $? == 0],		[CFLAGS_saved="$CFLAGS_saved -std=gnu99 -fgnu89-inline -Wno-return-type"],
		[test -n "`${CC} -std=gnu89 -Wno-return-type -dM -E - </dev/null 2>&1 |grep '__STDC__ 1'`" && test $? == 0], 					[CFLAGS_saved="$CFLAGS_saved -std=gnu89 -Wno-return-type";CC_works=0],
		[CFLAGS_saved="$CFLAGS_saved -Wno-return-type";CC_works=0])
	AS_IF(	[test "${cross_compiling}" = "yes"], [
		AC_CHECK_TOOL(CC, gcc, :)
		AC_CHECK_TOOL(LD, ld, :)
		AC_CHECK_TOOL(RANLIB, ranlib, :)
	])
])

AC_DEFUN([CS_FIND_PROGRAMS], [
	AC_LANG_SAVE
	AC_LANG_C
	AC_PATH_PROGS(SVN, svn, [echo Missing subversion],${PATH}:/opt/csw/bin)
	AC_PATH_PROGS(SVNVERSION, svnversion, [echo Missing subversion],${PATH}:/opt/csw/bin)
	AC_PATH_PROGS(GIT, git, [echo Missing git],${PATH}:/opt/csw/bin)
	AC_PATH_PROGS(HG, hg, [echo Missing mercurial],${PATH}:/opt/csw/bin)
	AC_PATH_PROGS(SHELL,bash sh,[echo No compatible shell found])
	AC_PATH_PROGS(SH,bash sh,[echo No compatible shell found])
	AC_PATH_PROGS(M4,gm4 m4,[echo No m4 found, who will process my macros now ?])
	AC_PATH_PROGS(GREP, ggrep grep,[echo Missing grep so skipping but I doubt we will get anywhere])
	AC_PATH_PROGS(SED, gsed sed,[echo sed not found, doh!])
	AC_PATH_PROGS(CAT,cat,[echo cat not found, Doh!])
	AC_PATH_PROGS(TR,tr,[echo tr not found, need this for upper/lowercase conversions])
	AC_PATH_PROGS(UNAME,uname,[echo uname not found so no version info will be available])
	AC_PATH_PROGS(WHOAMI,whoami,[echo whoami not found so no version info will be available])
	AC_PATH_PROGS(RPMBUILD,rpmbuild,[echo rpmbuild not found so you cannot build rpm packages (no problem)])
	AC_PATH_PROGS(OBJCOPY,objcopy,[echo objcopy not found so we can not safe debug information (no problem)])
	AC_PATH_PROGS(GDB,gdb,[echo gdb not found so we can not generate backtraces (no problem)])
	AC_PATH_PROGS(PKGCONFIG,pkg-config,No)
	AC_PROG_CC(clang llvm-gcc gcc)
	AC_PROG_CC_C_O
	AC_PROG_GCC_TRADITIONAL
	AC_PROG_CPP
	AC_PROG_INSTALL
	AC_PROG_AWK
	AC_PROG_LN_S
	AC_PROG_MAKE_SET
	AC_C_CONST
	AC_C_INLINE
	AC_PROG_LIBTOOL
	AC_SUBST(SVN)
	AC_SUBST(SVNVERSION)
	AC_SUBST(GIT)
	AC_SUBST(HG)
	AC_SUBST(GREP)
	AC_SUBST(RPMBUILD)
	AC_SUBST(OBJCOPY)
	AC_SUBST(GDB)
])

AC_DEFUN([CS_FIND_LIBRARIES], [
	LIBS_save=$LIBS
	LIBS="$LIBS"
	AC_CHECK_LIB([c], [main])
	AC_CHECK_LIB([pthread], [main])
	AC_CHECK_LIB([socket], [main])
dnl	AC_CHECK_PROG([CURLCFG],[curl-config],[:])
dnl	AS_IF([test -n "$CURLCFG"],[
dnl		AC_SUBST([LIBCURL_CFLAGS],[$(curl-config --cflags)])
dnl		AC_SUBST([LIBCURL_LIBS],[$(curl-config --libs)])
dnl		AC_CHECK_LIB([curl], [curl_global_init])
dnl	])	
	AC_CHECK_HEADERS([sys/ioctl.h]) 
	AC_CHECK_HEADERS([sys/socket.h])
	AC_CHECK_HEADERS([netinet/in.h])
	AC_CHECK_HEADERS([pthread.h])
dnl	AS_IF([test "X${ostype}" == "Xlinux"], [
dnl		AC_CHECK_HEADERS([iconv.h])
dnl	], [
dnl		AC_CHECK_LIB([iconv], [iconv_open], [
dnl			LIBICONV="-liconv"
dnl			AC_CHECK_HEADERS([iconv.h])
dnl		], [
dnl			LIBICONV=""; 
dnl			AC_MSG_NOTICE([The correct iconv library could not be found. Maybe you need to provide LDFLAGS.])
dnl		])
dnl	])
	AM_ICONV
	AC_CHECK_FUNCS([gethostbyname inet_ntoa mkdir]) 
	AC_HEADER_STDC    
	AC_HEADER_STDBOOL 
	AC_CHECK_HEADERS([netinet/in.h fcntl.h sys/signal.h stdio.h errno.h ctype.h assert.h sys/sysinfo.h])
	AC_STRUCT_TM
	AC_STRUCT_TIMEZONE
dnl	AC_SUBST([LIBICONV])
])

AC_DEFUN([CS_CHECK_CROSSCOMPILE],[
	if test "$host" = "$build"; then
		HOST_CC="${CC}"
	else
		HOST_CC="${HOST_CC-gcc}"
	fi
	AC_SUBST(HOST_CC)
])

AC_DEFUN([CS_WITH_CCACHE],[
	dnl Compile With CCACHE
	AC_ARG_WITH(ccache,
	  AC_HELP_STRING([--with-ccache[=PATH]], [use ccache during compile]), [ac_cv_use_ccache="${withval}"], [ac_cv_use_ccache="yes"])
	AS_IF([test "_${ac_cv_use_ccache}" != "_no"], [
		AC_PATH_PROGS(CCACHE,ccache,[No],${withval}:${PATH})
		if test "${CCACHE}" != "No"; then
			CC="$CCACHE $CC"    
			CPP="$CCACHE $CPP"  
			AC_SUBST([CC])
			AC_SUBST([CPP])
			AC_SUBST([CCACHE])
			AC_MSG_NOTICE([using ccache: ${ac_cv_use_ccache}])
		else
			CCACHE=""
		fi
	])
])

AC_DEFUN([CS_SETUP_LIBTOOL], [
	dnl LibTool
	CONFIGURE_PART([Checking Libtool:])
	LT_PREREQ([2.0.0])
	LT_INIT([dlopen])
	LTDL_INIT([])
	if test "x$with_included_ltdl" != "xyes"; then
	  save_CFLAGS="${CFLAGS}"
	  save_CPPFLAGS="${CPPFLAGS}"
	  save_LDFLAGS="${LDFLAGS}"
	  CFLAGS="${CFLAGS} ${LTDLINCL}"
	  LDFLAGS="${LDFLAGS} ${LIBLTDL}"
	  AC_CHECK_LIB([ltdl], [lt_dladvise_init],[],[AC_MSG_ERROR([installed libltdl is too old])])
	  LDFLAGS="${save_LDFLAGS}"
	  CFLAGS="${save_CFLAGS}"
	fi
	AC_SUBST([LIBTOOL_DEPS])
])

AC_DEFUN([CS_CHECK_TYPES], [ 
        AC_MSG_CHECKING([sizeof(long long) == sizeof(long)])
        AC_RUN_IFELSE([AC_LANG_SOURCE([
            int main(void)
            {
                    if (sizeof(long long) == sizeof(long))
                    	return 0;
		    else
		    	return -1;
            }
        ])], [
                AC_DEFINE(ULONG, [unsigned long], [Define ULONG as long unsigned int])
                AC_DEFINE(UI64FMT, ["%lu"], [Define UI64FMT as "%lu"])
                AC_MSG_RESULT([yes])
        ],  [
                AC_DEFINE(ULONG, [unsigned long long], [Define ULONG as long long unsigned int])
                AC_DEFINE(UI64FMT, ["%llu"], [Define UI64FMT as "%llu"])
                AC_MSG_RESULT([no])
        ],  [
                dnl when cross compilation asume long long != long
                AC_DEFINE(ULONG, [unsigned long long], [Define ULONG as long long unsigned int])
                AC_DEFINE(UI64FMT, ["%llu"], [Define UI64FMT as "%llu"])
                AC_MSG_RESULT([no])
        ])
	# Big Endian / Little Endian	
	AC_C_BIGENDIAN(AC_DEFINE([SCCP_BIG_ENDIAN],1,[Big Endian]),AC_DEFINE([SCCP_LITTLE_ENDIAN],1,[Little Endian]))

        AC_CHECK_HEADERS([byteswap.h sys/endian.h sys/byteorder.h], [break])
        # Even if we have byteswap.h, we may lack the specific macros/functions.
        if test x$ac_cv_header_byteswap_h = xyes ; then
                m4_foreach([FUNC], [bswap_16,bswap_32,bswap_64], [
                        AC_MSG_CHECKING([if FUNC is available])
                        AC_LINK_IFELSE([AC_LANG_SOURCE([
                            #include <byteswap.h>
                            int
                            main(void)
                            {
                                    FUNC[](42);
                                    return 0;
                            }
                        ])], [
                                AC_DEFINE(HAVE_[]m4_toupper(FUNC), [1],
                                                [Define to 1 if] FUNC [is available.])
                                AC_MSG_RESULT([yes])
                        ], [AC_MSG_RESULT([no])])
                ])
        fi
])

AC_DEFUN([CS_CHECK_SVN2CL], [
	enable_svn2cl=yes
	AC_PATH_PROGS([SVN2CL], [svn2cl svn2cl.sh])
	if test -z "$SVN2CL"; then
	  enable_svn2cl=no
	fi
	AM_CONDITIONAL(ENABLE_SVN2CL, test x$enable_svn2cl != xno)
])

AC_DEFUN([CS_WITH_CHANGELOG_OLDEST], [
	AC_ARG_WITH(changelog-oldest,
	    AC_HELP_STRING([--with-changelog-oldest=NUMBER], [Oldest revision to include in ChangeLog])
	)
	CHANGELOG_OLDEST=5600
	if test "x$with_changelog_oldest" != "x" ; then
	  CHANGELOG_OLDEST=$with_changelog_oldest
	fi
	AC_SUBST(CHANGELOG_OLDEST) 
])

dnl Conditional Makefile.am Macros
AC_DEFUN([AST_SET_PBX_AMCONDITIONALS],[
	AM_CONDITIONAL([BUILD_AST], test "$PBX_TYPE" == "Asterisk")
	dnl Now using Conditional-Libtool-Sources
	PBX_COND_SUBDIR=
	PBX_COND_LIBADD=
	PBXVER_COND_SUBDIR=
	PBXVER_COND_LIBADD=
	PBXVER_COND_ANNOUNCE_SUBDIR=
	PBXVER_COND_ANNOUNCE_LIBADD=
	if test "$PBX_TYPE" == "Asterisk"; then
		PBX_COND_SUBDIR=pbx_impl/ast
		PBX_COND_LIBADD=pbx_impl/ast/libast.la
		PBXVER_COND_SUBDIR=pbx_impl/ast${ASTERISK_VER_GROUP}/
		PBXVER_COND_LIBADD=pbx_impl/ast${ASTERISK_VER_GROUP}/libast${ASTERISK_VER_GROUP}.la
		if test ${ASTERISK_VER_GROUP} -gt 111;then
			PBXVER_COND_ANNOUNCE_SUBDIR=pbx_impl/ast_announce
			PBXVER_COND_ANNOUNCE_LIBADD=pbx_impl/ast_announce/libast_announce.la
		fi
	fi
	AC_SUBST([PBX_COND_SUBDIR])
	AC_SUBST([PBX_COND_LIBADD])
	AC_SUBST([PBXVER_COND_SUBDIR])
	AC_SUBST([PBXVER_COND_LIBADD])
	AC_SUBST([PBXVER_COND_ANNOUNCE_SUBDIR])
	AC_SUBST([PBXVER_COND_ANNOUNCE_LIBADD])
])

AC_DEFUN([CS_WITH_PBX], [
	AC_ARG_WITH([asterisk],
	    [AC_HELP_STRING([--with-asterisk=PATH],[Location of the Asterisk installation])],[NEW_PBX_PATH="${withval}"],)

	if test "x${NEW_PBX_PATH}" != "xyes" && test "x${NEW_PBX_PATH}" != "x"; then 
		PBX_PATH="${NEW_PBX_PATH}";
	else
		PBX_PATH="/usr /usr/local /opt"
		if test -d /usr/pkg ; then
			PBX_PATH="$PBX_PATH /usr/pkg"
		fi
		if test -d /usr/sfw ; then
			PBX_PATH="$PBX_PATH /usr/sfw"
		fi
	fi
	   
	AC_SUBST([PBX_PATH])
	PBX_MANDATORY="yes"
	
	CS_CHECK_PBX

	if test "${PBX_TYPE}" = "Asterisk"; then
	   AC_DEFINE_UNQUOTED([PBX_TYPE],ASTERISK,[PBX Type])
	   AC_DEFINE([HAVE_ASTERISK], 1, [Uses Asterisk as PBX])
	   AST_GET_VERSION
	   AST_CHECK_HEADERS
	elif test "${PBX_TYPE}" = "Callweaver"; then
	   AC_DEFINE_UNQUOTED([PBX_TYPE],CALLWEAVER,[PBX Type])
	   AC_DEFINE([HAVE_CALLWEAVER], 1, [Uses Callweaver as PBX])
	   echo "We are working on a Callweaver version"
	else
	   echo ""
	   echo ""
	   echo "PBX type could not be determined"
	   echo "================================"
	   echo "Either install asterisk and asterisk-devel packages"
	   echo "Or specify the location where asterisk can be found, using ./configure --with-asterisk=[path]"
	   exit
	fi
	AST_SET_PBX_AMCONDITIONALS
	AC_SUBST([PBX_TYPE])
])

AC_DEFUN([CS_SETUP_DOXYGEN], [
	dnl Doxygen
	CONFIGURE_PART([Checking for Doxygen:])
	AC_ARG_ENABLE(devdoc, 
	  AC_HELP_STRING([--enable-devdoc], [enable developer documentation]), 
	  ac_cv_use_devdoc=$enableval, ac_cv_use_devdoc=no)
	AS_IF([test "_${ac_cv_use_devdoc}" == "_yes"], [DX_ENV_APPEND([INPUT],[. src src/pbx_impl src/pbx_impl/ast])])
	AC_MSG_NOTICE([--enable-devdoc: ${ac_cv_use_devdoc}])
	DX_HTML_FEATURE(ON)
	DX_CHM_FEATURE(OFF)
	DX_CHI_FEATURE(OFF)
	DX_MAN_FEATURE(OFF)
	DX_RTF_FEATURE(OFF)
	DX_XML_FEATURE(OFF)
	DX_PDF_FEATURE(OFF)
	DX_PS_FEATURE(OFF)
	DX_INIT_DOXYGEN($PACKAGE, doc/doxygen.cfg)
])

AC_DEFUN([CS_ENABLE_OPTIMIZATION], [
	AC_ARG_ENABLE(optimization, [AC_HELP_STRING([--enable-optimization],[no detection or tuning flags for cpu version])], enable_optimization=$enableval,[enable_optimization=no; if test "${REPOS_TYPE}" = "TGZ"; then enable_optimization=yes; fi])
	AC_ARG_ENABLE(debug,[AC_HELP_STRING([--disable-debug],[disable debug information])],enable_debug=$enableval,[enable_debug=yes;if test "${REPOS_TYPE}" = "TGZ"; then enable_debug=no; fi])
	AC_MSG_NOTICE([--enable-optimization: ${enable_optimization}]) 
	AC_MSG_NOTICE([--enable-debug: ${enable_debug}])

	LIBBFD=""
 	
	if test -n "${CPPFLAGS_saved}"; then
	 	CPPFLAGS_saved="${CPPFLAGS_saved} -U_FORTIFY_SOURCE"
 	else 
 		CPPFLAGS_saved="-U_FORTIFY_SOURCE"
 	fi
 	LDFLAGS_saved="${LDFLAGS}"
 	
 	strip_binaries="no"
	AS_IF([test "X$enable_optimization" == "Xyes"], [
		strip_binaries="yes"
		AS_IF([test -z "`echo \"${CFLAGS_saved}\" | grep -e '\-O[0-9]'`"], [
			CFLAGS_saved="${CFLAGS_saved} -O3 "
		])
	   	CPPFLAGS_saved="${CPPFLAGS_saved} -D_FORTIFY_SOURCE=2"
		GDB_FLAGS=""
	], [
	 	CFLAGS_saved="`echo ${CFLAGS_saved} |sed -e 's/\-O[0-9]\ \?//g' -e 's/[^|\ ]\-g[$|\ ]//g'`"
	 	dnl CFLAGS_saved="`echo ${CFLAGS_saved} |sed -e 's/\-O[0-9]\ \?//g'`"
		optimize_flag="-O0"
		case "${CC}" in
			*gcc*)
				AX_CHECK_COMPILE_FLAG(-Og, [
					optimize_flag="-Og"
				])
			;;
		esac
		CFLAGS_saved="${CFLAGS_saved} ${optimize_flag} "
	])
	
	AS_IF([test "X${enable_debug}" == "Xyes"], [
		AC_DEFINE([DEBUG],[1],[Extra debugging.])
		DEBUG=1
		enable_do_crash="yes"
		enable_debug_mutex="yes"

	 	dnl Remove leading/ending spaces
		CFLAGS_saved="${CFLAGS_saved} -Wall"
		GDB_FLAGS="-g3 -ggdb3"
		
		AS_IF([test "x${GCC}" = "xyes"], [
			AC_LANG_SAVE
			AC_LANG_C
			AX_APPEND_COMPILE_FLAGS([ dnl
				-fstack-protector-all dnl
				-fvisibility=hidden dnl
				-fvisibility-inlines-hidden dnl
				-Wmissing-declarations dnl
				-Wnested-externs dnl
				-Wno-long-long dnl
				-Wnonnull dnl
				-Wcast-align dnl
				-Wno-unused-parameter dnl
				-Wno-missing-field-initializers dnl
				-Wold-style-definition dnl
				-Wformat-security dnl
				-Wstrict-aliasing dnl
				-Wmissing-format-attribute dnl
				-Wmissing-noreturn dnl
				-Winit-self dnl
				-Wmissing-include-dirs dnl
				-Wunused-but-set-variable dnl
				-Warray-bounds dnl
				-Wimplicit-function-declaration dnl
				-Wreturn-type dnl
				-Wsign-compare dnl
				-Wstrict-prototypes dnl
				-Wmissing-prototypes dnl
				dnl
				dnl // should be added and fixed
				dnl -Wswitch-enum 
				dnl
				dnl // very pedantic
				dnl -Wundef
				dnl -Wdeclaration-after-statement
				dnl -Wwrite-strings
				dnl -Wpointer-arith
				dnl -Wformat=2
				dnl -Wformat-nonliteral
				dnl -Winline 
				dnl -Wpacked
				dnl -Wredundant-decls
				dnl -Wswitch-default 
				dnl
				dnl // do not add
				dnl // has negative side effect on certain platforms (http://xen.1045712.n5.nabble.com/xen-4-0-testing-test-7147-regressions-FAIL-td4415622.html) dnl
				dnl -Wno-unused-but-set-variable
			], ax_warn_cflags_variable)
		])
		AS_IF([test "x${AST_C_COMPILER_FAMILY}" = "xgcc"], [
			AC_LANG_SAVE
			AC_LANG_C
			AX_APPEND_COMPILE_FLAGS([ dnl
				-Wshadow dnl
			], ax_warn_cflags_variable)
		])
		AS_IF([test ! -z "`echo ${CC} | grep ccc-analyzer`"], [
			AC_LANG_SAVE
			AC_LANG_C
			AX_APPEND_COMPILE_FLAGS([ dnl
				 -Wno-pointer-bool-conversion dnl Compensate for including NONENULL() attribute, null pointer checks should however remain for other compiler types
			], ax_warn_cflags_variable)
			AC_DEFINE([CCC_ANALYZER], 1, [Running static analysis using clang scan-build])
		])
		AC_CHECK_HEADER([execinfo.h],
			[
				AC_DEFINE(HAVE_EXECINFO_H,1,[Found 'execinfo.h'])
				AC_CHECK_LIB([execinfo], [backtrace_symbols], [LIBEXECINFO="-lexecinfo"], [LIBEXECINFO=""])
				AC_CHECK_HEADER([dlfcn.h], [AC_DEFINE(HAVE_DLADDR_H, 1, [Found 'dlfcn.h'])])
				AC_SEARCH_LIBS([bfd_openr], [bfd], [
					AC_CHECK_HEADER([bfd.h], [AC_DEFINE(HAVE_BFD_H, 1, [Found 'bfd.h'])])
					LIBBFD="-lbfd"
				])
			]
		)
	], [
		AC_DEFINE([DEBUG],[0],[No Extra debugging.])
		DEBUG=0
		enable_do_crash="no"
		enable_debug_mutex="no"
		CFLAGS_saved="${CFLAGS_saved}"
		AS_IF([test "x${GCC}" = "xyes"], [
			AC_LANG_SAVE
			AC_LANG_C
			AX_APPEND_COMPILE_FLAGS([ dnl
				-fstack-protector dnl
				-Wno-long-long dnl
				-Wno-unused-parameter dnl
				-Wno-ignored-qualifiers dnl
				dnl
				dnl // do not add
				dnl // has negative side effect on certain platforms (http://xen.1045712.n5.nabble.com/xen-4-0-testing-test-7147-regressions-FAIL-td4415622.html) dnl
				dnl -Wno-unused-but-set-variable
			], ax_warn_cflags_variable)
		])
	])

	AC_LANG_SAVE
	AC_LANG_C
	
dnl	case "${host}" in
dnl	 	*-*-darwin*)
dnl	 		dnl OSX compiler doesn't like the gc-sections setting, might be gcc version dependent instead. Waiting for version info.
dnl	 		;;
dnl	 	*)
dnl	 		LDFLAGS="${LDFLAGS} --gc-sections"		dnl automatically strip dead/unused code
dnl	 		AX_APPEND_COMPILE_FLAGS([ dnl
dnl	 			-ffunction-sections dnl
dnl				-fdata-sections dnl
dnl	 		], ax_warn_cflags_variable)
dnl	 		;;
dnl	esac
	CFLAGS_saved="`echo ${CFLAGS_saved}|sed 's/^[ \t]*//;s/[ \t]*$//'`"
	CFLAGS_saved="${CFLAGS_saved} -I."		dnl include our own directory first, so that we can find config.h when using a builddir
	CFLAGS="${CFLAGS_saved} "
	CPPFLAGS="${CPPFLAGS_saved} -I. "
	LDFLAGS="${LDFLAGS_saved}"
	AC_SUBST([DEBUG])
	AC_SUBST([GDB_FLAGS])
	AC_SUBST([strip_binaries])
	AC_SUBST([ax_warn_cflags_variable])
	AC_SUBST([LIBBFD])
	AC_SUBST([LIBEXECINFO])
])

AC_DEFUN([CS_ENABLE_GCOV], [
	COVERAGE_CFLAGS=''
	COVERAGE_LDFLAGS=''
	AC_ARG_ENABLE([gcov],
	  [AS_HELP_STRING([--enable-gcov], [enable Gcov to profile sources])],
	    ac_cv_enable_gcov=$enableval, ac_cv_enable_gcov=no)
	AS_IF([test "_${ac_cv_enable_gcov}" = "_yes"], [
		COVERAGE_CFLAGS='-fprofile-arcs -ftest-coverage'
		COVERAGE_LDFLAGS='--coverage --no-inline'
	],[])
	AC_MSG_NOTICE([--enable-gcov: ${ac_cv_enable_debug}])
	AC_SUBST([COVERAGE_CFLAGS])
	AC_SUBST([COVERAGE_LDFLAGS])
])

AC_DEFUN([CS_ENABLE_REFCOUNT_DEBUG], [
	AC_ARG_ENABLE(refcount_debug, 
	  AC_HELP_STRING([--enable-refcount-debug], [enable refcount debug]), 
	  ac_cv_refcount_debug=$enableval, ac_cv_refcount_debug=no)
	AS_IF([test "_${ac_cv_refcount_debug}" == "_yes"], [AC_DEFINE(CS_REFCOUNT_DEBUG, 1, [refcount debug enabled])])
	AC_MSG_NOTICE([--enable-refcount-debug: ${ac_cv_refcount_debug}])
])

AC_DEFUN([CS_ENABLE_LOCK_DEBUG], [
	AC_ARG_ENABLE(lock_debug, 
	  AC_HELP_STRING([--enable-lock-debug], [enable lock debug]), 
	  ac_cv_lock_debug=$enableval, ac_cv_lock_debug=no)
	AS_IF([test "_${ac_cv_lock_debug}" == "_yes"], [AC_DEFINE(CS_LOCK_DEBUG, 1, [lock debug enabled])])
	AC_MSG_NOTICE([--enable-lock-debug: ${ac_cv_lock_debug}])
])

AC_DEFUN([CS_DISABLE_PICKUP], [
	AC_ARG_ENABLE(pickup, 
	  AC_HELP_STRING([--disable-pickup], [disable pickup function]), 
	  ac_cv_use_pickup=$enableval, ac_cv_use_pickup=yes)
	AS_IF([test "_${ac_cv_use_pickup}" == "_yes"], [AC_DEFINE(CS_SCCP_PICKUP, 1, [pickup function enabled])])
	AC_MSG_NOTICE([--enable-pickup: ${ac_cv_use_pickup}])
])

AC_DEFUN([CS_DISABLE_PARK], [
	AC_ARG_ENABLE(park, 
	  AC_HELP_STRING([--disable-park], [disable park functionality]), 
	  ac_cv_use_park=$enableval, ac_cv_use_park=yes)
	AS_IF([test "_${ac_cv_use_park}" == "_yes"], [AC_DEFINE(CS_SCCP_PARK, 1, [park functionality enabled])])
	AC_MSG_NOTICE([--enable-park: ${ac_cv_use_park}])
])

AC_DEFUN([CS_DISABLE_DIRTRFR], [
	AC_ARG_ENABLE(dirtrfr, 
	  AC_HELP_STRING([--disable-dirtrfr], [disable direct transfer]), 
	  ac_cv_use_dirtrfr=$enableval, ac_cv_use_dirtrfr=yes)
	AS_IF([test "_${ac_cv_use_dirtrfr}" == "_yes"], [AC_DEFINE(CS_SCCP_DIRTRFR, 1, [direct transfer enabled])])
	AC_MSG_NOTICE([--enable-dirtrfr: ${ac_cv_use_dirtrfr}])
])

AC_DEFUN([CS_DISABLE_MONITOR], [
	AC_ARG_ENABLE(monitor, 
	  AC_HELP_STRING([--disable-monitor], [disable feature monitor)]), 
	  ac_cv_use_monitor=$enableval, ac_cv_use_monitor=yes)
	AS_IF([test "_${ac_cv_use_monitor}" == "_yes"], [AC_DEFINE(CS_SCCP_FEATURE_MONITOR, 1, [feature monitor enabled])])
	AC_MSG_NOTICE([--enable-monitor: ${ac_cv_use_monitor}])
])

AC_DEFUN([CS_ENABLE_CONFERENCE], [
	AC_ARG_ENABLE(conference, 
	  AC_HELP_STRING([--enable-conference], [enable conference (>ast 1.6.2)]), 
	  ac_cv_use_conference=$enableval, ac_cv_use_conference=no)
	AS_IF([test "_${ac_cv_use_conference}" == "_yes"], [AC_DEFINE(CS_SCCP_CONFERENCE, 1, [conference enabled])])
	AC_MSG_NOTICE([--enable-conference: ${ac_cv_use_conference}])
])

AC_DEFUN([CS_DISABLE_MANAGER], [
	AC_ARG_ENABLE(manager, 
	  AC_HELP_STRING([--disable-manager], [disabled ast manager events]), 
	  ac_cv_use_manager=$enableval, ac_cv_use_manager=yes)
	AS_IF([test "_${ac_cv_use_manager}" == "_yes"], [
		AC_DEFINE(CS_MANAGER_EVENTS, 1, [manager events enabled])
		AC_DEFINE(CS_SCCP_MANAGER, 1, [manager console control enabled])
	])
	AC_MSG_NOTICE([--enable-manager: ${ac_cv_use_manager}])
])

AC_DEFUN([CS_DISABLE_FUNCTIONS], [
	AC_ARG_ENABLE(functions, 
	  AC_HELP_STRING([--disable-functions], [disabled Dialplan functions]), 
	  ac_cv_use_functions=$enableval, ac_cv_use_functions=yes)
	AS_IF([test "_${ac_cv_use_functions}" == "_yes"], [AC_DEFINE(CS_SCCP_FUNCTIONS, 1, [dialplan function enabled])])
	AC_MSG_NOTICE([--enable-functions: ${ac_cv_use_functions}])
])

AC_DEFUN([CS_ENABLE_INDICATIONS], [
	AC_ARG_ENABLE(indications, 
	  AC_HELP_STRING([--enable-indications], [enable debug indications]), 
	  ac_cv_debug_indications=$enableval, ac_cv_debug_indications=no)
	AS_IF([test "_${ac_cv_debug_indications}" == "_yes"], [AC_DEFINE(CS_DEBUG_INDICATIONS, 1, [debug indications enabled])])
	AC_MSG_NOTICE([--enable-indications: ${ac_cv_debug_indications}])
])

AC_DEFUN([CS_DISABLE_REALTIME], [
	AC_ARG_ENABLE(realtime, 
	  AC_HELP_STRING([--disable-realtime], [disable realtime support]), 
	  ac_cv_realtime=$enableval, ac_cv_realtime=yes)
	AS_IF([test "_${ac_cv_realtime}" == "_yes"], [AC_DEFINE(CS_SCCP_REALTIME, 1, [realtime enabled])])
	AC_MSG_NOTICE([--enable-realtime: ${ac_cv_realtime}])
])

AC_DEFUN([CS_DISABLE_FEATURE_MONITOR], [
	AC_ARG_ENABLE(feature_monitor, 
	  AC_HELP_STRING([--disable-feature-monitor], [disable feature monitor]), 
	  ac_cv_feature_monitor=$enableval, ac_cv_feature_monitor=yes)
	AS_IF([test "_${ac_cv_feature_monitor}" == "_yes"], [AC_DEFINE(CS_SCCP_FEATURE_MONITOR, 1, [feature monitor enabled])])
	AC_MSG_NOTICE([--enable-feature-monitor: ${ac_cv_feature_monitor}])
])

AC_DEFUN([CS_ENABLE_ADVANCED_FUNCTIONS], [
	AC_ARG_ENABLE(advanced_functions, 
	  AC_HELP_STRING([--enable-advanced-functions], [enable advanced functions (experimental)]), 
	    ac_cv_advanced_functions=$enableval, ac_cv_advanced_functions=no)
	AS_IF([test "_${ac_cv_advanced_functions}" == "_yes"], [AC_DEFINE(CS_ADV_FEATURES, 1, [advanced functions enabled])])
	AC_MSG_NOTICE([--enable-advanced-functions: ${ac_cv_advanced_functions}])
])

AC_DEFUN([CS_ENABLE_EXPERIMENTAL_MODE], [
	AC_ARG_ENABLE(experimental_mode, 
	  AC_HELP_STRING([--enable-experimental-mode], [enable experimental mode (only for developers)]), 
	    ac_cv_experimental_mode=$enableval, ac_cv_experimental_mode=no)
	AS_IF([test "_${ac_cv_experimental_mode}" == "_yes"], [AC_DEFINE(CS_EXPERIMENTAL, 1, [experimental mode enabled])])
	AC_MSG_NOTICE([--enable-experimental-mode: ${ac_cv_experimental_mode} (only for developers)])
])

AC_DEFUN([CS_ENABLE_EXPERIMENTAL_XML], [
	AC_LANG_SAVE
	AC_LANG_C
	CFLAGS_save=${CFLAGS}
	AC_ARG_ENABLE(experimental_xml, 
	  AC_HELP_STRING([--enable-experimental-xml], [enable experimental xml (only for developers)]), 
	    ac_cv_experimental_xml=$enableval, ac_cv_experimental_xml=no
	)
	AM_CONDITIONAL([CS_EXPERIMENTAL_XML], test "_${ac_cv_experimental_xml}" == "_yes")
	AS_IF([test "_${ac_cv_experimental_xml}" == "_yes" ], [
		LIBEXSLT_CFLAGS=`${PKGCONFIG} libexslt --cflags`
		LIBEXSLT_LIBS=`${PKGCONFIG} libexslt --libs`
		CFLAGS="${CFLAGS} $LIBEXSLT_CFLAGS "
		AC_CHECK_LIB([xml2],[xmlInitParser],[HAVE_LIBXML2=yes],[HAVE_LIBXML2=no])
		AC_CHECK_HEADERS([libxml/tree.h]) 
		AC_CHECK_HEADERS([libxml/parser.h]) 
		AC_CHECK_HEADERS([libxml/xmlstring.h]) 
		AC_CHECK_LIB([xslt],[xsltInit],[HAVE_LIBXSLT=yes],[HAVE_LIBXSLT=no])
		AC_CHECK_HEADERS([libxslt/xsltInternals.h]) 
		AC_CHECK_HEADERS([libxslt/transform.h]) 
		AC_CHECK_HEADERS([libxslt/xsltutils.h]) 
		AC_CHECK_HEADERS([libxslt/extensions.h]) 
		AC_CHECK_LIB([exslt],[exsltRegisterAll],[HAVE_LIBEXSLT=yes],[HAVE_LIBEXSLT=no])
		AC_CHECK_HEADERS([libexslt/exslt.h])
		AC_SUBST([LIBEXSLT_CFLAGS])
		AC_SUBST([LIBEXSLT_LIBS])
		AS_IF([test "_${HAVE_LIBEXSLT}" == "_yes"],[
			AS_IF([test "_${HAVE_PBX_HTTP}" == "_yes"],[
				AC_DEFINE(CS_EXPERIMENTAL_XML, 1, [experimental xml enabled])
				CPPFLAGS_saved="${CPPFLAGS_saved} $LIBEXSLT_CFLAGS"
			],[
dnl				AC_MSG_ERROR([asterisk/http.h required to enable-experimental-xml])
				AC_MSG_NOTICE([ERROR: asterisk/http.h required to enable-experimental-xml !!])
			])
		],[
dnl			AC_MSG_ERROR([libxslt required to enable-experimental-xml])
			AC_MSG_NOTICE([ERROR: libxslt required to enable-experimental-xml !!])
		])
	])
	AC_MSG_NOTICE([--enable-experimental-xml: ${ac_cv_experimental_xml} (only for developers)])
	CFLAGS=${CFLAGS_save}
])

AC_DEFUN([CS_DISABLE_DEVSTATE_FEATURE], [
	AC_ARG_ENABLE(devstate_feature, 
	  AC_HELP_STRING([--disable-devstate-feature], [disable device state feature button]), 
	    ac_cv_devstate_feature=$enableval, ac_cv_devstate_feature=yes)
	AS_IF([test ${ASTERISK_VERSION_NUMBER} -lt 10601], [ac_cv_devstate_feature=no])
	AS_IF([test "_${DEVICESTATE_H}" != "_yes"], [ac_cv_devstate_feature=no])
	AS_IF([test "_${ac_cv_devstate_feature}" == "_yes"], [AC_DEFINE(CS_DEVSTATE_FEATURE, 1, [devstate feature enabled])])
	AC_MSG_NOTICE([--enable-devstate-feature: ${ac_cv_devstate_feature}])
])

AC_DEFUN([CS_DISABLE_DYNAMIC_SPEEDDIAL], [
	AC_ARG_ENABLE(dynamic_speeddial, 
	  AC_HELP_STRING([--disable-dynamic-speeddial], [disable dynamic speeddials]), 
	    ac_cv_dynamic_speeddial=$enableval, ac_cv_dynamic_speeddial=yes)
	AS_IF([test "_${ac_cv_dynamic_speeddial}" == "_yes"], [AC_DEFINE(CS_DYNAMIC_SPEEDDIAL, 1, [dynamic speeddials enabled])])
	AC_MSG_NOTICE([--enable-dynamic-speeddial: ${ac_cv_dynamic_speeddial}])
])

AC_DEFUN([CS_DISABLE_DYNAMIC_SPEEDDIAL_CID], [
	AC_ARG_ENABLE(dynamic_speeddial_cid, 
	  AC_HELP_STRING([--disable-dynamic-speeddial-cid], [disable dynamic speeddials with call info]), 
            ac_cv_dynamic_speeddial_cid=$enableval, ac_cv_dynamic_speeddial_cid=${ac_cv_dynamic_speeddial})
        AS_IF([test "${ac_cv_dynamic_speeddial}" == "yes"], [
                AS_IF([test "${ac_cv_dynamic_speeddial_cid}" == "yes"], [
                        AC_DEFINE(CS_DYNAMIC_SPEEDDIAL_CID, 1, [dynamic speeddials with callinfo enabled])
                ])
        ])
	AC_MSG_NOTICE([--enable-dynamic-speeddial_cid: ${ac_cv_dynamic_speeddial_cid}])
])

AC_DEFUN([CS_ENABLE_VIDEO], [
	AC_ARG_ENABLE(video, 
	  AC_HELP_STRING([--enable-video], [enable streaming video (experimental)]), 
	  ac_cv_streaming_video=$enableval, ac_cv_streaming_video=no)
	AS_IF([test "_${ac_cv_streaming_video}" == "_yes"], [AC_DEFINE(CS_SCCP_VIDEO, 1, [Using streaming video])])
	AC_MSG_NOTICE([--enable-video: ${ac_cv_streaming_video}])
])

AC_DEFUN([CS_ENABLE_DISTRIBUTED_DEVSTATE], [
	AC_ARG_ENABLE(distributed_devicestate, 
	  AC_HELP_STRING([--enable-distributed-devicestate], [enable distributed devicestate (>ast 1.6.2)]), 
	  ac_cv_use_distributed_devicestate=$enableval, ac_cv_use_distributed_devicestate=no)
	AS_IF([test "_${ac_cv_use_distributed_devicestate}" == "_yes"], [AC_DEFINE(CS_USE_ASTERISK_DISTRIBUTED_DEVSTATE, 1, [distributed devicestate])])
	AC_MSG_NOTICE([--enable-distributed-devicestate: ${ac_cv_use_distributed_devicestate}])
])

AC_DEFUN([CS_WITH_HASH_SIZE], [
	AC_ARG_WITH(hash_size, 
	  AC_HELP_STRING([--with-hash-size], [to provide room for higher number of phones (>200), specify a prime number, bigger then number of phones times 4 (default=536)]), 
	  [ac_cv_set_hashsize=$withval])
	AS_IF([test 0${ac_cv_set_hashsize} -lt 536], [ac_cv_set_hashsize=536])
	AC_DEFINE_UNQUOTED(SCCP_HASH_PRIME, `echo ${ac_cv_set_hashsize}`, [defined SCCP_HASH_PRIME])
	AC_MSG_NOTICE([--with-hash-size: ${ac_cv_set_hashsize}])
])

AC_DEFUN([CS_PARSE_WITH_AND_ENABLE], [
	CS_ENABLE_GCOV
	CS_ENABLE_REFCOUNT_DEBUG
	CS_ENABLE_LOCK_DEBUG
	CS_WITH_HASH_SIZE
	CS_DISABLE_PICKUP
	CS_DISABLE_PARK
	CS_DISABLE_DIRTRFR
	CS_DISABLE_MONITOR
	CS_ENABLE_CONFERENCE
	CS_DISABLE_MANAGER
	CS_DISABLE_FUNCTIONS
	CS_ENABLE_INDICATIONS
	CS_DISABLE_REALTIME
	CS_DISABLE_FEATURE_MONITOR
	CS_ENABLE_ADVANCED_FUNCTIONS
	CS_DISABLE_DEVSTATE_FEATURE
	CS_DISABLE_DYNAMIC_SPEEDDIAL
	CS_DISABLE_DYNAMIC_SPEEDDIAL_CID
	CS_ENABLE_VIDEO
	CS_ENABLE_DISTRIBUTED_DEVSTATE
	CS_ENABLE_EXPERIMENTAL_MODE
	CS_ENABLE_EXPERIMENTAL_XML
])

AC_DEFUN([CS_SETUP_MODULE_DIR], [
	AC_ARG_WITH([astmoddir],
	    [AC_HELP_STRING([--with-astmoddir=PATH],[Location of the Asterisk Module Directory])],
	    [PBX_MODDIR="${withval}"],
	    [PBX_MODDIR=${PBX_TEMPMODDIR}
	    case "${host}" in
                        *-*-darwin*)
                                PBX_MODDIR='/Library/Application Support/Asterisk/Modules/modules'
                                PBX_DEBUGMODDIR='/Library/Application Support/Asterisk/Modules/modules'
                                ;;
                        *)
                                if test -d "${PBX_TEMPMODDIR}"; then
                                    PBX_MODDIR="${PBX_TEMPMODDIR}"
                                elif test "x${prefix}" != "xNONE"; then
                                    case "$build_cpu" in
                                        x86_64|amd64|ppc64)
                                            if test -d ${prefix}/lib64/asterisk/modules; then
                                                    PBX_MODDIR=${prefix}/lib64/asterisk/modules
                                            else
                                                    PBX_MODDIR=${prefix}/lib/asterisk/modules
                                            fi
                                            ;;
                                        *)
                                            PBX_MODDIR=${prefix}/lib/asterisk/modules;
                                            ;;
                                    esac
                                fi
                                
                                dnl Insert '/debug/' into path
			        dnl PBX_DEBUGMODDIR="${PBX_LIB}/debug/${PBX_MODDIR:${#PBX_LIB}}"
			        PBX_DEBUGMODDIR=`echo $PBX_MODDIR | sed "s!^${PBX_LIB}!${PBX_LIB}/debug/${PBX_LIB}!g"`
                                ;;
             esac])
        AC_SUBST([PBX_MODDIR]) 
        csmoddir=${PBX_MODDIR}
        AC_SUBST([csmoddir])
        AC_SUBST([PBX_DEBUGMODDIR])
])

AC_DEFUN([CS_PARSE_WITH_LIBEV], [
	EVENT_LIBS=""
	EVENT_CFLAGS=""
	EVENT_TYPE=""
	AC_ARG_WITH(libevent,
	  [AC_HELP_STRING([--with-libevent=yes|no],[use garbage collector (libgc) as allocator (experimental)])],
	    uselibevent="$withval")
	if test "x$uselibevent" = "xyes"; then
		if test -z "$EVENT_HOME" ; then
			AC_CHECK_LIB([ev], [event_init], [HAVE_EVENT="yes"], [])
			if test "$HAVE_EVENT" = "yes" ; then
				EVENT_LIBS="-lev"
				EVENT_TYPE="ev"
			else 
				AC_CHECK_LIB([event], [event_init], [HAVE_EVENT="yes"], [])
				if test "$HAVE_EVENT" = "yes" ; then
					EVENT_LIBS="-levent"
					EVENT_TYPE="event"
				fi
			fi	
		else
			EVENT_OLD_LDFLAGS="$LDFLAGS" ; LDFLAGS="$LDFLAGS -L$EVENT_HOME/lib"
			EVENT_OLD_CFLAGS="$CFLAGS" ; CFLAGS="$CFLAGS -I$EVENT_HOME/include"
			AC_CHECK_LIB([ev], [event_init], [HAVE_EVENT="yes"], [])
			if test "$HAVE_EVENT" = "yes"; then
				CFLAGS="$EVENT_OLD_CFLAGS"
				LDFLAGS="$EVENT_OLD_LDFLAGS"
				if test "$HAVE_EVENT" = "yes" ; then
					EVENT_LIBS="-L$EVENT_HOME/lib -lev"
					test -d "$EVENT_HOME/include" && EVENT_CFLAGS="-I$EVENT_HOME/include"
					EVENT_TYPE="ev"
				fi
			else
				AC_CHECK_LIB([event], [event_init], [HAVE_EVENT="yes"], [])
				CFLAGS="$EVENT_OLD_CFLAGS"
				LDFLAGS="$EVENT_OLD_LDFLAGS"
				if test "$HAVE_EVENT" = "yes" ; then
					EVENT_LIBS="-L$EVENT_HOME/lib -levent"
					test -d "$EVENT_HOME/include" && EVENT_CFLAGS="-I$EVENT_HOME/include"
					EVENT_TYPE="event"
				fi
			fi
		fi
		AC_MSG_CHECKING([for libev/libevent...])
		if test "$HAVE_EVENT" = "yes" ; then
			if test "$EVENT_TYPE" = "ev"; then
				AC_MSG_RESULT([libev])
				AC_DEFINE(HAVE_LIBEV, 1, [Define to 1 if libev is available])
				AC_DEFINE(HAVE_LIBEVENT_COMPAT, 1, [Define to 1 if libev-libevent is available])
			else
				AC_MSG_RESULT([libevent])
				AC_DEFINE(HAVE_LIBEVENT, 1, [Define to 1 if libevent is available])
			fi
		else
			AC_MSG_RESULT([no])
	dnl		AC_MSG_ERROR([
	dnl			*** ERROR: cannot find libev or libevent!
	dnl			***
	dnl			*** Either install libev + libev-libevent-dev (preferred) or the older libevent
	dnl			*** Sources can be found here: http://software.schmorp.de/pkg/libev.html or http://www.monkey.org/~provos/libevent/
	dnl			*** If it's already installed, specify its path using --with-libevent=PATH
	dnl		])
		fi
	fi
	AM_CONDITIONAL([BUILD_WITH_LIBEVENT], test "$EVENT_TYPE" != "")
	AC_SUBST([EVENT_LIBS])
	AC_SUBST([EVENT_CFLAGS])
	AC_SUBST([EVENT_TYPE])
])<|MERGE_RESOLUTION|>--- conflicted
+++ resolved
@@ -54,24 +54,13 @@
 	fi
 	
 	AS_IF([test "${AWK}" == "No"],[
-<<<<<<< HEAD
-		echo ""
-		echo ""
-		echo "Utility 'awk' is missing"
-		echo "==================================="
-=======
 		echo "Utility 'awk' is missing"
  		echo "==================================="
->>>>>>> 8ad9ee11
 		echo "The awk programm is missing on your platform, this is required though."
 		echo "Please install awk / gnu-awk / mawk / nawk or some other Posix compatible version of AWK"
 		echo "And then rerun the configure process"
 		echo "==================================="
-<<<<<<< HEAD
-		echo "Exitting now."
-=======
  		echo "Exitting now."
->>>>>>> 8ad9ee11
 		exit
 	]) 
 ])
